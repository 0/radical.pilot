--- conflicted
+++ resolved
@@ -36,14 +36,12 @@
 #
 if __name__ == "__main__":
 
-<<<<<<< HEAD
     try :
-        rp_user     = str(os.getenv ("RP_USER",     "tg803521"))
-        rp_cores    = int(os.getenv ("RP_CORES",    8))
+        rp_cores    = int(os.getenv ("RP_CORES",    16))
         rp_cu_cores = int(os.getenv ("RP_CU_CORES", 1))
         rp_units    = int(os.getenv ("RP_UNITS",    rp_cores * 3 * 3 * 2)) # 3 units/core/pilot
-        rp_runtime  = int(os.getenv ("RP_RUNTIME",  10))
-        rp_host     = str(os.getenv ("RP_HOST",     "stampede.tacc.utexas.edu"))
+        rp_runtime  = int(os.getenv ("RP_RUNTIME",  15))
+        rp_host     = str(os.getenv ("RP_HOST",     "xsede.stampede"))
         rp_queue    = str(os.getenv ("RP_QUEUE",    ""))
         rp_project  = str(os.getenv ("RP_PROJECT",  "TG-MCB090174"))
 
@@ -133,97 +131,6 @@
         # Close automatically cancels the pilot(s).
         pmgr.cancel_pilots ()
         time.sleep (3)
-=======
-    rp_cores    = int(os.getenv ("RP_CORES",    16))
-    rp_cu_cores = int(os.getenv ("RP_CU_CORES", 1))
-    rp_units    = int(os.getenv ("RP_UNITS",    rp_cores * 3 * 3 * 2)) # 3 units/core/pilot
-    rp_runtime  = int(os.getenv ("RP_RUNTIME",  15))
-    rp_host     = str(os.getenv ("RP_HOST",     "xsede.stampede"))
-    rp_queue    = str(os.getenv ("RP_QUEUE",    ""))
-    rp_project  = str(os.getenv ("RP_PROJECT",  "TG-MCB090174"))
-
-    # Create a new session. A session is the 'root' object for all other
-    # RADICAL-Pilot objects. It encapsualtes the MongoDB connection(s) as
-    # well as security crendetials.
-    session = rp.Session()
-    print "session: %s" % session.uid
-
-    # Add a Pilot Manager. Pilot managers manage one or more ComputePilots.
-    pmgr = rp.PilotManager(session=session)
-
-    # Register our callback with the PilotManager. This callback will get
-    # called every time any of the pilots managed by the PilotManager
-    # change their state.
-    pmgr.register_callback(pilot_state_cb)
-
-    # Define 1-core local pilots that run for 10 minutes and clean up
-    # after themself.
-    pdescriptions = list()
-    for i in [1, 2, 3] :
-        pdesc = rp.ComputePilotDescription()
-        pdesc.resource = rp_host
-        pdesc.runtime  = rp_runtime
-        pdesc.cores    = i*rp_cores
-        pdesc.cleanup  = False
-        if rp_queue   : pdesc.queue    = rp_queue
-        if rp_project : pdesc.project  = rp_project
-
-        pdescriptions.append(pdesc)
-
-
-    # Launch the pilots.
-    pilots = pmgr.submit_pilots (pdescriptions)
-    print "pilots: %s" % pilots
-
-    # Combine the ComputePilot, the ComputeUnits and a scheduler via
-    # a UnitManager object.
-    umgr = rp.UnitManager(
-        session=session,
-        scheduler=rp.SCHED_BACKFILLING)
-
-    # Register our callback with the UnitManager. This callback will get
-    # called every time any of the units managed by the UnitManager
-    # change their state.
-    umgr.register_callback(unit_state_cb)
-
-    # Add the previsouly created ComputePilots to the UnitManager.
-    umgr.add_pilots(pilots)
-
-
-    # Create a workload of n ComputeUnits.
-    cu_descriptions = []
-
-    for unit_count in range(0, rp_units):
-        cu = rp.ComputeUnitDescription()
-        cu.executable  = "/bin/sleep"
-        cu.arguments   = ["60"]
-        cu.cores       = rp_cu_cores
-        cu.mpi         = True
-
-        import pprint
-        pprint.pprint (cu)
-
-        cu_descriptions.append(cu)
-
-    # Submit the ComputeUnit descriptions to the UnitManager. This will trigger
-    # the selected scheduler to start assigning the units to the pilots.
-    units = umgr.submit_units(cu_descriptions)
-    print "units: %s" % umgr.list_units ()
-
-    # Wait for all compute units to reach a terminal state (DONE or FAILED).
-    umgr.wait_units()
-
-    if not isinstance (units, list) :
-        units=[units]
-    
-    for unit in units:
-        print "* Task %s (executed @ %s) state %s, exit code: %s, started: %s, finished: %s" \
-            % (unit.uid, unit.execution_locations, unit.state, unit.exit_code, unit.start_time, unit.stop_time)
-
-    # Close automatically cancels the pilot(s).
-    pmgr.cancel_pilots ()
-    time.sleep (3)
->>>>>>> 4a65b4c4
   
         sid = session.uid
 
