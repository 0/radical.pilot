
.. _chapter_faq:

**************************
Frequently Asked Questions
**************************

Q: I see the error "OperationFailure: too many namespaces/collections"
----------------------------------------------------------------------

.. code-block:: bash

    Traceback (most recent call last):
      File "application.py", line 120, in __init__
        db_connection_info=session._connection_info)
      File "/lib/python2.7/site-packages/radical/pilot/controller/pilot_manager_controller.py", line 88, in __init__
        pilot_launcher_workers=pilot_launcher_workers
      File "/lib/python2.7/site-packages/radical/pilot/db/database.py", line 253, in insert_pilot_manager
        result = self._pm.insert(pilot_manager_json)
      File "build/bdist.linux-x86_64/egg/pymongo/collection.py", line 412, in insert
      File "build/bdist.linux-x86_64/egg/pymongo/mongo_client.py", line 1121, in _send_message
      File "build/bdist.linux-x86_64/egg/pymongo/mongo_client.py", line 1063, in __check_response_to_last_error
    pymongo.errors.OperationFailure: too many namespaces/collections


A: Try Cleaning-up MongoDB.
---------------------------

This can happen if radical.pilot too many sessions are piling up in the back-end
database.  Normally, all database entries are removed when a RADICAL-Pilot
session is closed via ``session.close()`` (or more verbose via
``session.close(cleanup=True)``, which is the default.  However, if the
application fails and is not able to close the session, or if the session entry
remains puprosefully in place for later analysis with ``radicalpilot-stats``,
then those entries add up over time.

RADICAL-Pilot provides two utilities which can be used to address this problem:
``radicalpilot-close-session`` can be used to close a session when it is not
used anymore; ``radicalpilot-cleanup`` can be used to clean up all sessions
older than a specified number of hours or days, to purge orphaned session
entries in a bulk.


Q: I see the error "Permission denied (publickey,keyboard-interactive)." in AGENT.STDERR or STDERR.
---------------------------------------------------------------------------------------------------

The AGENT.STDERR file or the STDERR file in the unit directory shows the following error and the pilot or unit never starts
running:

.. code-block:: bash

    Permission denied (publickey,keyboard-interactive).
    kill: 19932: No such process

A: Set up password-less, intra-node SSH access.
-----------------------------------------------

Even though this should already be set up by default on many HPC clusters, it
is not always the case. The following instructions will help you to set up
<<<<<<< HEAD
SSH between the cluster nodes correctly.

Log-in to the **head-node** or **login-node** of the cluster and run the 
following commands:  
=======
password-less SSH access. These commands need to be run on the head node/login
node of the resource:
>>>>>>> b77c66ad

.. code-block:: bash

    cd ~/.ssh/
    ssh-keygen -t rsa

**Do not enter a passphrase**. The result should look something like this:

.. code-block:: bash

    Generating public/private rsa key pair.
    Enter file in which to save the key (/home/e290/e290/oweidner/.ssh/id_rsa): 
    Enter passphrase (empty for no passphrase): 
    Enter same passphrase again: 
    Your identification has been saved in /home/e290/e290/oweidner/.ssh/id_rsa.
    Your public key has been saved in /home/e290/e290/oweidner/.ssh/id_rsa.pub.
    The key fingerprint is:
    73:b9:cf:45:3d:b6:a7:22:72:90:28:0a:2f:8a:86:fd oweidner@eslogin001

Next, add you newly generated key to ~/.ssh/authorized_keys:

.. code-block:: bash

    cat id_rsa.pub >> ~/.ssh/authorized_keys

This should be all. Next time you run radical.pilot, you shouldn't see that 
error message anymore. 

(For more general information on SSH keys, check out this 
link: http://www.linuxproblem.org/art_9.html)


Q: On Gordon I see "Failed to execvp() 'mybinary': No such file or directory (2)"
---------------------------------------------------------------------------------

The full error in STDERR is something like:

.. code-block:: bash

    [gcn-X-X.sdsc.edu:mpispawn_0][spawn_processes] Failed to execvp() 'mybinary': No such file or directory (2)


A: You need to specify the full path of the executable as mpirun_rsh is not able to find it in the path
-------------------------------------------------------------------------------------------------------

Q: How many concurrent RADICAL-Pilot scripts can I execute?
-----------------------------------------------------------

A: From a RADICAL-Pilot perspective there is no limit, but as SSH is used to access many systems, there is a resource specific limit of the number of SSH connections one can make.<|MERGE_RESOLUTION|>--- conflicted
+++ resolved
@@ -57,15 +57,10 @@
 
 Even though this should already be set up by default on many HPC clusters, it
 is not always the case. The following instructions will help you to set up
-<<<<<<< HEAD
-SSH between the cluster nodes correctly.
+password-less SSH between the cluster nodes correctly.
 
 Log-in to the **head-node** or **login-node** of the cluster and run the 
 following commands:  
-=======
-password-less SSH access. These commands need to be run on the head node/login
-node of the resource:
->>>>>>> b77c66ad
 
 .. code-block:: bash
 
