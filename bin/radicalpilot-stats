--- conflicted
+++ resolved
@@ -367,17 +367,10 @@
 
     stats      = get_stats (docs, events, slothists)
 
-<<<<<<< HEAD
-    session_df, pilot_df, unit_df = rpu.get_session_frames (db, session, cachedir)
-
-    print pilot_df
-    sys.exit ()
-=======
   # session_df, pilot_df, unit_df = rpu.get_session_frames (db, session, cachedir)
   #
   # print unit_df
   # sys.exit ()
->>>>>>> 0ab8a6f8
 
     t_x_start  = None   # first unit started executing
     t_y_start  = None   # last  unit started executing
