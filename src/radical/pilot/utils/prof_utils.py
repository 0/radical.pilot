
import os
import csv
import time
import tempfile
import threading
import radical.utils as ru


# ------------------------------------------------------------------------------
#
# "label", "component", "event", "message"
#
_prof_fields  = ['time', 'name', 'uid', 'state', 'event', 'msg']
_prof_entries = [
    ('a_get_u',         'Agent',           'get', 'MongoDB to Agent (PendingAgentInputStaging)'),
    ('a_build_u',       'Agent',           'Agent get unit meta', ''),
    ('a_mkdir_u',       'Agent',           'Agent get unit mkdir', ''),
    ('a_notify_alloc',  'Agent',           'put', 'Agent to update_queue (Allocating)'),
    ('a_to_s',          'Agent',           'put', 'Agent to schedule_queue (Allocating)'),

    ('siw_get_u',       'StageinWorker',   'get', 'stagein_queue to StageinWorker (AgentStagingInput)'),
    ('siw_u_done',      'StageinWorker',   'put', 'StageinWorker to schedule_queue (Allocating)'),
    ('siw_notify_done', 'StageinWorker',   'put', 'StageinWorker to update_queue (Allocating)'),

    ('s_get_alloc',     'CONTINUOUS',      'get', 'schedule_queue to Scheduler (Allocating)'),
    ('s_alloc_failed',  'CONTINUOUS',      'schedule', 'allocation failed'),
    ('s_allocated',     'CONTINUOUS',      'schedule', 'allocated'),
    ('s_to_ewo',        'CONTINUOUS',      'put', 'Scheduler to execution_queue (Allocating)'),
    ('s_unqueue',       'CONTINUOUS',      'unqueue', 're-allocation done'),
  
    ('ewo_get',         'ExecWorker',      'get', 'executing_queue to ExecutionWorker (Executing)'),
    ('ewo_launch',      'ExecWorker',      'ExecWorker unit launch', ''),
    ('ewo_spawn',       'ExecWorker',      'ExecWorker spawn', ''),
    ('ewo_script',      'ExecWorker',      'launch script constructed', ''),
    ('ewo_pty',         'ExecWorker',      'spawning passed to pty', ''),  
    ('ewo_notify_exec', 'ExecWorker',      'put', 'ExecWorker to update_queue (Executing)'),
    ('ewo_to_ewa',      'ExecWorker',      'put', 'ExecWorker to watcher (Executing)'),
  
    ('ewa_get',         'ExecWatcher',     'get', 'ExecWatcher picked up unit'),
    ('ewa_complete',    'ExecWatcher',     'execution complete', ''),
    ('ewa_notify_so',   'ExecWatcher',     'put', 'ExecWatcher to update_queue (StagingOutput)'),
    ('ewa_to_sow',      'ExecWatcher',     'put', 'ExecWatcher to stageout_queue (PendingAgentOutputStaging)'),

    ('sow_get_u',       'StageoutWorker',  'get', 'stageout_queue to StageoutWorker (AgentOutputStaging)'),
    ('sow_u_done',      'StageoutWorker',  'final', 'stageout done'),
    ('sow_notify_done', 'StageoutWorker',  'put', 'StageoutWorker to update_queue (PendingOutputStaging)'),

    ('uw_get_alloc',    'UpdateWorker',    'get', 'update_queue to UpdateWorker (Allocating)'),   
    ('uw_push_alloc',   'UpdateWorker',    'unit update pushed (Allocating)', ''),
    ('uw_get_exec',     'UpdateWorker',    'get', 'update_queue to UpdateWorker (Executing)'),
    ('uw_push_exec',    'UpdateWorker',    'unit update pushed (Executing)', ''),
    ('uw_get_so',       'UpdateWorker',    'get', 'update_queue to UpdateWorker (StagingOutput)'),
    ('uw_push_so',      'UpdateWorker',    'unit update pushed (StagingOutput)', ''),
    ('uw_get_done',     'UpdateWorker',    'get', 'update_queue to UpdateWorker (Done)'),
    ('uw_push_done',    'UpdateWorker',    'unit update pushed (Done)', '')
]

# ------------------------------------------------------------------------------
#
# profile class
#
class Profiler (object):
    """
    This class is really just a persistent file handle with a conventient way
    (prof()) of writing lines with timestamp and events to that file.  Any
    profiling intelligence is applied when reading and evaluating the created
    profiles.
    """

    # --------------------------------------------------------------------------
    #
<<<<<<< HEAD
    def __init__ (self, name):
=======
    def __init__ (self, target, uid=None, logger=None, enabled=False):
>>>>>>> c17c4979

        # this init is only called once (globally).  We synchronize clocks and
        # set timestamp_zero

        self._target  = target
        self._handles = dict()
        self._logger  = logger

        # we only profile if so instructed
        if enabled or 'RADICAL_PILOT_PROFILE' in os.environ:
            if logger: logger('enabled!')
            self._enabled = True
        else:
            if logger: logger('disabled!')
            self._enabled = False
            return

        self._ts_zero, self._ts_abs = self._timestamp_init()

        self._name  = name
        self._handle = open("%s.prof"  % self._name, 'a')

        # write header and time normalization info
        # NOTE: Don't forget to sync any format changes in the bootstrapper
        #       and downstream analysis tools too!
        self._handle.write("#time,name,uid,state,event,msg\n")
        self._handle.write("%.4f,%s:%s,%s,%s,%s,%s\n" % \
                (0.0, self._name, "", "", "", 'sync abs',\
                "%s:%s:%s" % (time.time(), self._ts_zero, self._ts_abs)))


    # ------------------------------------------------------------------------------
    #
    @property
    def enabled(self):

        return self._enabled


    # ------------------------------------------------------------------------------
    #
    def flush(self):

        if self._enabled:
            self._handle.flush()


    # ------------------------------------------------------------------------------
    #
    def prof(self, event, uid=None, state=None, msg=None, timestamp=None, logger=None):

        if not self._enabled:
            return

        if logger:
            logger("%s (%10s%s) : %s", event, uid, state, msg)

        if timestamp != None:
            if timestamp > (100 * 1000 * 1000):
                # older than 3 years (time after 1973) 
                # --> this is an absolute timestamp
                timestamp = timestamp - self._ts_zero
            else:
                # this is a relative timestamp -- leave as is
                pass
        else:
            # no timestamp provided -- use 'now'
            timestamp = self._timestamp_now()

        tid = threading.current_thread().name

        # NOTE: Don't forget to sync any format changes in the bootstrapper
        #       and downstream analysis tools too!
        self._handle.write("%.4f,%s:%s,%s,%s,%s,%s\n" \
                % (timestamp, self._name, tid, uid, state, event, msg))
        self.flush()


    # --------------------------------------------------------------------------
    #
    def _timestamp_init(self):
        """
        return a tuple of [system time, absolute time]
        """

        # retrieve absolute timestamp from an external source
        #
        # We first try to contact a network time service for a timestamp, if that
        # fails we use the current system time.
        try:
            import ntplib
            response = ntplib.NTPClient().request('0.pool.ntp.org')
            timestamp_sys  = response.orig_time
            timestamp_abs  = response.tx_time
            return [timestamp_sys, timstamp_abs]
        except:
            t = time.time()
            return [t,t]


    # --------------------------------------------------------------------------
    #
    def _timestamp_now(self):

        # relative timestamp seconds since TIME_ZERO (start)
        return float(time.time()) - self._ts_zero


<<<<<<< HEAD

=======
>>>>>>> c17c4979
# --------------------------------------------------------------------------
#
def timestamp():
    # human readable absolute UTC timestamp for log entries in database
    return time.time()

# ------------------------------------------------------------------------------
#
# Lookup tuples in dataframe based on uid and the tuple from the elements list
#
def _tup2ts(df, uid, tup):

    import numpy as np
    
    all_for_uid = df[df.uid == uid].fillna('')
    val = all_for_uid[(all_for_uid.component.str.startswith(tup[1])) &
                      (all_for_uid.event == tup[2]) &
                      (all_for_uid.message == tup[3])].time
    try:
        return val.iloc[0]
    except Exception as e:
        return np.NaN


# ------------------------------------------------------------------------------
#
def prof2frame(prof):
    """
    expect a profile, ie. a list of profile rows which are dicts.  
    Write that profile to a temp csv and let pandas parse it into a frame.
    """

    import pandas as pd
    import numpy as np

    # create data frame from profile dicts
    frame = pd.DataFrame(prof)

    # --------------------------------------------------------------------------
    # add a flag to indicate entity type
    def _entity (row):
        if not row['uid']:
            return 'session'
        if 'unit' in row['uid']:
            return 'unit'
        if 'pilot' in row['uid']:
            return 'pilot'
        return 'session'
    frame['entity'] = frame.apply(lambda row: _entity (row), axis=1)

    # --------------------------------------------------------------------------
    # add a flag to indicate if a unit / pilot / ... is cloned
    def _cloned (row):
        if not row['uid']:
            return False
        else:
            return 'clone' in row['uid'].lower()
    frame['cloned'] = frame.apply(lambda row: _cloned (row), axis=1)

    # --------------------------------------------------------------------------
    # we also derive some specific info from the event/msg columns, based on
    # the mapping defined in _prof_entries.  That should make it easier to
    # analyse the data.
    def _info (row):
        for info, name, event, msg in _prof_entries:
            ret = np.NaN
            if  row['name'] and name  in row['name']  and \
                event == row['event'] and \
                msg   == row['msg']   :
                ret = info
                break
        return ret
    frame['info'] = frame.apply(lambda row: _info (row), axis=1)
    
    return frame


# ------------------------------------------------------------------------------
#
def split_frame(frame):
    """
    expect a profile frame, and split it into separate frames for:
      - session
      - pilots
      - units
    """

    session_frame = frame[frame['entity'] == 'session']
    pilot_frame   = frame[frame['entity'] == 'pilot']
    unit_frame    = frame[frame['entity'] == 'unit']

    return session_frame, pilot_frame, unit_frame


# ------------------------------------------------------------------------------
#
def get_experiment_frames(experiments, datadir=None):
    """
    read profiles for all sessions in the given 'experiments' dict.  That dict
    is expected to be like this:

    { 'test 1' : [ [ 'rp.session.thinkie.merzky.016609.0007',         'stampede popen sleep 1/1/1/1 (?)'] ],
      'test 2' : [ [ 'rp.session.ip-10-184-31-85.merzky.016610.0112', 'stampede shell sleep 16/8/8/4'   ] ],
      'test 3' : [ [ 'rp.session.ip-10-184-31-85.merzky.016611.0013', 'stampede shell mdrun 16/8/8/4'   ] ],
      'test 4' : [ [ 'rp.session.titan-ext4.marksant1.016607.0005',   'titan    shell sleep 1/1/1/1 a'  ] ],
      'test 5' : [ [ 'rp.session.titan-ext4.marksant1.016607.0006',   'titan    shell sleep 1/1/1/1 b'  ] ],
      'test 6' : [ [ 'rp.session.ip-10-184-31-85.merzky.016611.0013', 'stampede - isolated',            ],
                   [ 'rp.session.ip-10-184-31-85.merzky.016612.0012', 'stampede - integrated',          ],
                   [ 'rp.session.titan-ext4.marksant1.016607.0006',   'blue waters - integrated'        ] ]
    }  name in 

    ie. iname in t is a list of experiment names, and each label has a list of
    session/label pairs, where the label will be later used to label (duh) plots.

    we return a similar dict where the session IDs are data frames
    """
    import pandas as pd

    exp_frames  = dict()

    if not datadir:
        datadir = os.getcwd()

    print 'reading profiles in %s' % datadir

    for exp in experiments:
        print " - %s" % exp
        exp_frames[exp] = list()

        for sid, label in experiments[exp]:
            print "   - %s" % sid
            
            import glob
            for prof in glob.glob ("%s/%s-pilot.*.prof" % (datadir, sid)):
                print "     - %s" % prof
                frame = pd.read_csv(prof)
                exp_frames[exp].append ([frame, label])
                
    return exp_frames


# ------------------------------------------------------------------------------
#
def combine_profiles(profiles):
    """
    We first read all profiles as CSV files and parse them.  For each profile,
    we back-calculate global time (epoch) from the synch timestamps.  Then all
    profiles are merged (time sorted).

    This routine expectes all profiles to have a synchronization time stamp.
    Two kinds of sync timestamps are supported: absolute and relative.  'sync
    abs' events have a message which contains system time and ntp time, and thus
    allow to adjust the whole timeframe toward globally synched 'seconds since 
    epoch' units.  'sync rel' events have messages which have a corresponding
    'sync ref' event in another profile.  When that second profile is 'sync
    abs'ed, then the first profile will be normalized based on the synchronizity
    of the 'sync rel' and 'sync ref' events.

    This method is somewhat convoluted -- I would not be surprised if it can be
    written much shorter and clearer with some python or pandas magic...
    """
    rd_abs = dict() # dict of absolute time refs
    rd_rel = dict() # dict of relative time refs
    pd_abs = dict() # profiles which have absolute time refs
    pd_rel = dict() # profiles which have relative time refs

    for prof in profiles:
        p     = list()
        tref  = None
        with open(prof) as csvfile:
            reader = csv.DictReader(csvfile, fieldnames=_prof_fields)
            empty  = True
            for row in reader:

                # skip header
                if row['time'].startswith('#'):
                    continue
    
                empty = False
                row['time'] = float(row['time'])
    
                # find first tref
                if not tref:
                    if row['event'] == 'sync rel' : 
                        tref = 'rel'
                        rd_rel[prof] = [row['time'], row['msg']]
                    if row['event'] == 'sync abs' : 
                        tref = 'abs'
                        rd_abs[prof] = [row['time']] + row['msg'].split(':')
    
                # store row in profile
                p.append(row)
    
        if   tref == 'abs': pd_abs[prof] = p
        elif tref == 'rel': pd_rel[prof] = p
        elif not empty    : print 'WARNING: skipping profile %s (no sync)' % prof
    
    # make all timestamps absolute for pd_abs profiles
    for prof, p in pd_abs.iteritems():
    
        # the profile created an entry t_rel at t_abs.  
        # The offset is thus t_abs - t_rel, and all timestamps 
        # in the profile need to be corrected by that to get absolute time
        t_rel   = float(rd_abs[prof][0])
        t_stamp = float(rd_abs[prof][1])
        t_zero  = float(rd_abs[prof][2])
        t_abs   = float(rd_abs[prof][3])
        t_off   = t_abs - t_rel
    
        for row in p:
            row['time'] = row['time'] + t_off
    
    # combine the abs profiles into a global one.  We will add rel rpfiles as
    # they are corrected.
    p_glob = list()
    for prof, p in pd_abs.iteritems():
        p_glob += p

    
    # reference relative profiles
    for prof, p in pd_rel.iteritems():
    
        # a sync message was created at time t_rel
        t_rel = rd_rel[prof][0]
        t_msg = rd_rel[prof][1]
    
        # now find the referenced sync point in other, absolute profiles
        t_ref = None
        for _prof, _p in pd_abs.iteritems():
            if not t_ref:
                for _row in _p:
                    if  _row['event'] == 'sync ref' and \
                        _row['msg']   == t_msg:
                        t_ref = _row['time'] # referenced timestamp
                        break
    
        if t_ref == None:
            print "WARNING: 'sync rel' reference not found %s" % prof
            continue
    
        # the profile's sync reference t_rel was created at the t_abs of the
        # referenced point (t_ref), so all timestamps in the profile need to be
        # corrected by (t_ref - t_rel)
        t_off = t_ref - t_rel
    
        for row in p:
            row['time'] = row['time'] + t_off
            p_glob.append(row)

    # we now have all profiles combined into one large profile, and can make
    # timestamps relative to its smallest timestamp again
    
    # find the smallest time over all profiles
    t_min = 9999999999.9 # future...
    for row in p_glob:
        t_min = min(t_min, row['time'])
    
    # make times relative to t_min again
    for row in p_glob:
        row['time'] -= t_min
    
    # sort by time and return
    p_glob = sorted(p_glob[:], key=lambda k: k['time']) 

    return p_glob


# ------------------------------------------------------------------------------
#
def blowup(config, cus, component, logger=None):
    # for each cu in cu_list, add 'factor' clones just like it, just with
    # a different ID (<id>.clone_001)
    #
    # This method also *drops* clones as needed!
    #
    # return value: [list of original and expanded CUs, list of dropped CUs]

    # TODO: I dont like it that there is non blow-up semantics in the blow-up function.
    # Probably want to put the conditional somewhere else.
    if not isinstance (cus, list) :
        cus = [cus]

    # blowup is only enabled on profiling
    if 'RADICAL_PILOT_PROFILE' not in os.environ:
        return

    factor = config['blowup_factor'].get (component, 1)
    drop   = config['drop_clones']  .get (component, 1)

    # FIXME
  # prof ("debug", msg="%s drops with %s" % (component, drop))

    cloned  = list()
    dropped = list()

    for cu in cus :

        uid = cu['_id']

        if drop >= 1:
            # drop clones --> drop matching uid's
            if '.clone_' in uid :
                # FIXME
              # prof ('drop clone', msg=component, uid=uid)
                dropped.append(cu)
                continue

        if drop >= 2:
            # drop everything, even original units
            # FIXME
          # prof ('drop', msg=component, uid=uid)
            dropped.append(cu)
            continue

        if factor < 0:
            # FIXME: we should print a warning or something?
            # Anyway, we assume the default here, ie. no blowup, no drop.
            factor = 1

        for idx in range(factor-1) :

            cu_clone = copy.deepcopy (dict(cu))
            clone_id = '%s.clone_%05d' % (str(cu['_id']), idx+1)

            for key in cu_clone :
                if isinstance (cu_clone[key], basestring) :
                    cu_clone[key] = cu_clone[key].replace (uid, clone_id)

            idx += 1
            cloned.append(cu_clone)
<<<<<<< HEAD
            prof('add clone', msg=component, uid=clone_id, state=cu['state'])
=======
            # FIXME
          # prof('add clone', msg=component, uid=clone_id)
>>>>>>> c17c4979

        # For any non-zero factor, append the original unit -- factor==0 lets us
        # drop the cu.
        #
        # Append the original cu last, to increase the likelyhood that
        # application state only advances once all clone states have also
        # advanced (they'll get pushed onto queues earlier).  This cannot be
        # relied upon, obviously.
        if factor > 0: cloned.append(cu)

    return cloned, dropped


# ------------------------------------------------------------------------------
<|MERGE_RESOLUTION|>--- conflicted
+++ resolved
@@ -70,25 +70,17 @@
 
     # --------------------------------------------------------------------------
     #
-<<<<<<< HEAD
     def __init__ (self, name):
-=======
-    def __init__ (self, target, uid=None, logger=None, enabled=False):
->>>>>>> c17c4979
 
         # this init is only called once (globally).  We synchronize clocks and
         # set timestamp_zero
 
-        self._target  = target
         self._handles = dict()
-        self._logger  = logger
 
         # we only profile if so instructed
-        if enabled or 'RADICAL_PILOT_PROFILE' in os.environ:
-            if logger: logger('enabled!')
+        if 'RADICAL_PILOT_PROFILE' in os.environ:
             self._enabled = True
         else:
-            if logger: logger('disabled!')
             self._enabled = False
             return
 
@@ -183,10 +175,6 @@
         return float(time.time()) - self._ts_zero
 
 
-<<<<<<< HEAD
-
-=======
->>>>>>> c17c4979
 # --------------------------------------------------------------------------
 #
 def timestamp():
@@ -517,12 +505,8 @@
 
             idx += 1
             cloned.append(cu_clone)
-<<<<<<< HEAD
-            prof('add clone', msg=component, uid=clone_id, state=cu['state'])
-=======
             # FIXME
           # prof('add clone', msg=component, uid=clone_id)
->>>>>>> c17c4979
 
         # For any non-zero factor, append the original unit -- factor==0 lets us
         # drop the cu.
