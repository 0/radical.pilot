--- conflicted
+++ resolved
@@ -96,11 +96,7 @@
         sandbox  = saga.filesystem.Directory (sandbox_url, session=session)
 
         # Try to fetch a tarball of profiles, so that we can get them all in one (SAGA) go!
-<<<<<<< HEAD
-        PROFILES_TARBALL = 'profiles.tgz'
-=======
         PROFILES_TARBALL = '%s.prof.tgz' % pilot['_id']
->>>>>>> 96ba27c4
         tarball_available = False
         try:
             if sandbox.is_file(PROFILES_TARBALL):
@@ -127,29 +123,19 @@
         except saga.DoesNotExist:
             print "exception(TODO): profiles tarball doesnt exists!"
 
-<<<<<<< HEAD
-=======
         try:
             os.mkdir("%s/%s" % (tgt_url.path, pilot['_id']))
         except OSError:
             pass
 
->>>>>>> 96ba27c4
         # We now have a local tarball
         if tarball_available:
             print "Extracting tarball %s into '%s'." % (ftgt.path, tgt_url.path)
             tarball = tarfile.open(ftgt.path)
-<<<<<<< HEAD
-            tarball.extractall(tgt_url.path)
-
-            profiles = glob.glob("%s/*.prof" % tgt_url.path)
-            print "Tarball %s extracted to '%s'." % (ftgt.path, profiles)
-=======
             tarball.extractall("%s/%s" % (tgt_url.path, pilot['_id']))
 
             profiles = glob.glob("%s/*.prof" % tgt_url.path)
             print "Tarball %s extracted to '%s/%s/'." % (ftgt.path, tgt_url.path, pilot['_id'])
->>>>>>> 96ba27c4
             ret.extend(profiles)
 
             # If extract succeeded, no need to fetch individual profiles
