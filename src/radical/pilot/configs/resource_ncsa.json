--- conflicted
+++ resolved
@@ -35,12 +35,7 @@
         "lrms"                        : "TORQUE",
         "agent_type"                  : "multicore",
         "agent_scheduler"             : "CONTINUOUS",
-<<<<<<< HEAD
         "agent_spawner"               : "SHELL",
-=======
-        "agent_spawner"               : "POPEN",
-        "agent_launch_method"         : "ORTE",
->>>>>>> c5b48d14
         "agent_config"                : "cray",
         "agent_launch_method"         : "ORTE",
         "task_launch_method"          : "ORTE",
