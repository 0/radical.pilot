{
    "stampede": {
        "description"                 : "The XSEDE 'Stampede' cluster at TACC (https://www.tacc.utexas.edu/stampede/).",
        "notes"                       : "Always set the ``project`` attribute in the ComputePilotDescription or the pilot will fail.",
        "schemas"                     : ["ssh", "gsissh"],
        "mandatory_args"              : ["project"],
        "ssh"                         :
        {
            "job_manager_endpoint"    : "slurm+ssh://stampede.tacc.utexas.edu/",
            "filesystem_endpoint"     : "sftp://stampede.tacc.utexas.edu/"
        },
        "gsissh"                      :
        {
            "job_manager_endpoint"    : "slurm+gsissh://stampede.tacc.utexas.edu/",
            "filesystem_endpoint"     : "gsisftp://stampede.tacc.utexas.edu/"
        },
        "default_queue"               : "normal",
        "lrms"                        : "SLURM",
        "agent_type"                  : "multicore",
        "agent_scheduler"             : "CONTINUOUS",
        "agent_spawner"               : "POPEN",
        "task_launch_method"          : "SSH",
<<<<<<< HEAD
        "mpi_launch_method"           : "MPIRUN_RSH",
=======
        "mpi_launch_method"           : "IBRUN",
        "python_interpreter"          : "python",
>>>>>>> 83e8592f
        "pre_bootstrap"               : ["module purge",
                                         "module load TACC",
                                         "module load cluster",
                                         "module load Linux",
                                         "module load mvapich2",
                                         "module load python",
                                         "module unload xalt",
                                         "export TACC_DELETE_FILES=TRUE"
                                        ],
        "default_remote_workdir"      : "$WORK",
        "valid_roots"                 : ["/scratch", "$SCRATCH", "/work", "$WORK"],
        "rp_version"                  : "local",
        "virtenv"                     : "%(global_sandbox)s/ve_stampede",
        "virtenv_mode"                : "update"

    },

    "lonestar": {
        "description"                 : "The XSEDE 'Lonestar' cluster at TACC (https://www.tacc.utexas.edu/resources/hpc/lonestar).",
        "notes"                       : "Always set the ``project`` attribute in the ComputePilotDescription or the pilot will fail.",
        "schemas"                     : ["ssh", "gsissh"],
        "ssh"                         :
        {
            "job_manager_endpoint"    : "sge+ssh://lonestar.tacc.utexas.edu/",
            "filesystem_endpoint"     : "sftp://lonestar.tacc.utexas.edu/"
        },
        "gsissh"                      :
        {
            "job_manager_endpoint"    : "sge+gsissh://lonestar.tacc.utexas.edu/",
            "filesystem_endpoint"     : "gsisftp://lonestar.tacc.utexas.edu/"
        },
        "default_queue"               : "normal",
        "lrms"                        : "SGE",
        "agent_type"                  : "multicore",
        "agent_scheduler"             : "CONTINUOUS",
        "agent_spawner"               : "POPEN",
        "task_launch_method"          : "SSH",
        "mpi_launch_method"           : "IBRUN",
        "spmd_variation"              : "24way",
        "pre_bootstrap"               : ["module purge",
                                         "module load TACC",
                                         "module load cluster",
                                         "module load mvapich2",
                                         "module load python",
                                         "export TACC_DELETE_FILES=TRUE"
                                        ],
        "valid_roots"                 : ["/home1", "/scratch", "/work"],
        "rp_version"                  : "local",
        "virtenv"                     : "%(global_sandbox)s/ve_lonestar",
        "virtenv_mode"                : "create"
    },

    "trestles": {
        "description"                 : "The XSEDE 'Trestles' cluster at SDSC (http://www.sdsc.edu/us/resources/trestles/).",
        "notes"                       : "Always set the ``project`` attribute in the ComputePilotDescription or the pilot will fail.",
        "schemas"                     : ["ssh", "gsissh"],
        "ssh"                         :
        {
            "job_manager_endpoint"    : "pbs+ssh://trestles.sdsc.xsede.org/",
            "filesystem_endpoint"     : "sftp://trestles.sdsc.xsede.org/"
        },
        "gsissh"                      :
        {
            "job_manager_endpoint"    : "pbs+gsissh://trestles.sdsc.xsede.org/",
            "filesystem_endpoint"     : "gsisftp://trestles.sdsc.xsede.org/"
        },
        "default_queue"               : "normal",
        "lrms"                        : "TORQUE",
        "agent_type"                  : "multicore",
        "agent_scheduler"             : "CONTINUOUS",
        "agent_spawner"               : "POPEN",
        "task_launch_method"          : "SSH",
        "mpi_launch_method"           : "MPIRUN_RSH",
        "pre_bootstrap"               : ["module purge", "module load python pgi mvapich2_ib gnubase"],
        "valid_roots"                 : ["/home"],
        "rp_version"                  : "local",
        "virtenv"                     : "%(global_sandbox)s/ve_trestles",
        "virtenv_mode"                : "create"
    },

    "gordon": {
        "description"                 : "The XSEDE 'Gordon' cluster at SDSC (http://www.sdsc.edu/us/resources/gordon/).",
        "notes"                       : "Always set the ``project`` attribute in the ComputePilotDescription or the pilot will fail.",
        "schemas"                     : ["ssh", "gsissh"],
        "ssh"                         :
        {
            "job_manager_endpoint"    : "pbs+ssh://gordon.sdsc.xsede.org/",
            "filesystem_endpoint"     : "sftp://gordon.sdsc.xsede.org/"
        },
        "gsissh"                      :
        {
            "job_manager_endpoint"    : "pbs+gsissh://gordon.sdsc.xsede.org/",
            "filesystem_endpoint"     : "gsisftp://gordon.sdsc.xsede.org/"
        },
        "default_queue"               : "normal",
        "lrms"                        : "TORQUE",
        "agent_type"                  : "multicore",
        "agent_scheduler"             : "CONTINUOUS",
        "agent_spawner"               : "POPEN",
        "task_launch_method"          : "SSH",
        "mpi_launch_method"           : "MPIRUN_RSH",
        "pre_bootstrap"               : ["module purge", "module load python intel mvapich2_ib gnubase"],
        "valid_roots"                 : ["/home"],
        "rp_version"                  : "debug",
        "virtenv"                     : "%(global_sandbox)s/ve_gordon",
        "virtenv_mode"                : "create"
    },

    "blacklight": {
        "description"                 : "The XSEDE 'Blacklight' cluster at PSC (https://www.psc.edu/index.php/computing-resources/blacklight).",
        "notes"                       : "Always set the ``project`` attribute in the ComputePilotDescription or the pilot will fail.",
        "schemas"                     : ["ssh", "gsissh"],
        "ssh"                         :
        {
            "job_manager_endpoint"    : "pbs+ssh://blacklight.psc.xsede.org/?ppn=16",
            "filesystem_endpoint"     : "sftp://blacklight.psc.xsede.org/"
        },
        "gsissh"                      :
        {
            "job_manager_endpoint"    : "pbs+gsissh://blacklight.psc.xsede.org/?ppn=16",
            "filesystem_endpoint"     : "gsisftp://blacklight.psc.xsede.org/"
        },
        "default_queue"               : "batch",
        "lrms"                        : "TORQUE",
        "agent_type"                  : "multicore",
        "agent_scheduler"             : "CONTINUOUS",
        "agent_spawner"               : "POPEN",
        "task_launch_method"          : "DPLACE",
        "mpi_launch_method"           : "MPIRUN_DPLACE",
        "pre_bootstrap"               : ["source /usr/share/modules/init/bash",
                                         "module load python",
                                         "unset PYTHONPATH"
                                        ],
        "valid_roots"                 : ["/usr/users", "/brashear"],
        "stage_cacerts"               : "True",
        "rp_version"                  : "debug",
        "virtenv"                     : "%(global_sandbox)s/ve_blacklight",
        "virtenv_mode"                : "create"
    }
}<|MERGE_RESOLUTION|>--- conflicted
+++ resolved
@@ -20,12 +20,8 @@
         "agent_scheduler"             : "CONTINUOUS",
         "agent_spawner"               : "POPEN",
         "task_launch_method"          : "SSH",
-<<<<<<< HEAD
         "mpi_launch_method"           : "MPIRUN_RSH",
-=======
-        "mpi_launch_method"           : "IBRUN",
         "python_interpreter"          : "python",
->>>>>>> 83e8592f
         "pre_bootstrap"               : ["module purge",
                                          "module load TACC",
                                          "module load cluster",
