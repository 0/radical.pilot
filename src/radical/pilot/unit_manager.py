    #pylint: disable=C0301, C0103, W0212

"""
.. module:: radical.pilot.unit_manager
   :platform: Unix
   :synopsis: Implementation of the UnitManager class.

.. moduleauthor:: Ole Weidner <ole.weidner@rutgers.edu>
"""

__copyright__ = "Copyright 2013-2014, http://radical.rutgers.edu"
__license__ = "MIT"

import os
import time
import weakref

import radical.utils as ru
import utils         as rpu

from .types        import *
from .states       import *
from .exceptions   import *
from .utils        import logger
from .compute_unit import ComputeUnit
from .controller   import UnitManagerController
from .scheduler    import get_scheduler, SCHED_DEFAULT

# TODO: wait queue is on the scheduler

# -----------------------------------------------------------------------------
#
class UnitManager(rpu.Component):
    """A UnitManager manages :class:`radical.pilot.ComputeUnit` instances which
    represent the **executable** workload in RADICAL-Pilot. A UnitManager connects
    the ComputeUnits with one or more :class:`Pilot` instances (which represent
    the workload **executors** in RADICAL-Pilot) and a **scheduler** which
    determines which :class:`ComputeUnit` gets executed on which
    :class:`Pilot`.

    Each UnitManager has a unique identifier :data:`radical.pilot.UnitManager.uid`
    that can be used to re-connect to previoulsy created UnitManager in a
    given :class:`radical.pilot.Session`.

    **Example**::

        s = radical.pilot.Session(database_url=DBURL)

        pm = radical.pilot.PilotManager(session=s)

        pd = radical.pilot.ComputePilotDescription()
        pd.resource = "futuregrid.alamo"
        pd.cores = 16

        p1 = pm.submit_pilots(pd) # create first pilot with 16 cores
        p2 = pm.submit_pilots(pd) # create second pilot with 16 cores

        # Create a workload of 128 '/bin/sleep' compute units
        compute_units = []
        for unit_count in range(0, 128):
            cu = radical.pilot.ComputeUnitDescription()
            cu.executable = "/bin/sleep"
            cu.arguments = ['60']
            compute_units.append(cu)

        # Combine the two pilots, the workload and a scheduler via
        # a UnitManager.
        um = radical.pilot.UnitManager(session=session,
                                   scheduler=radical.pilot.SCHED_ROUND_ROBIN)
        um.add_pilot(p1)
        um.submit_units(compute_units)
    """

    # -------------------------------------------------------------------------
    #
    def __init__(self, session, scheduler=None):
        """Creates a new UnitManager and attaches it to the session.

        **Args:**

            * session (`string`): The session instance to use.

            * scheduler (`string`): The name of the scheduler plug-in to use.

            * input_transfer_workers (`int`): The number of input file transfer
              worker processes to launch in the background.

            * output_transfer_workers (`int`): The number of output file transfer
              worker processes to launch in the background.

        .. note:: `input_transfer_workers` and `output_transfer_workers` can be
                  used to tune RADICAL-Pilot's file transfer performance.
                  However, you should only change the default values if you
                  know what you are doing.
        """
        self._session    = session
        self._components = None
        self._bridges    = None
        self._pilots     = dict()
        self._units      = dict()
        self._batch_id   = 0

        self._uid = ru.generate_id('umgr')
        self._log = ru.get_logger(self.uid, "%s.%s.log" % (session.uid, self._uid))

<<<<<<< HEAD
        # FIXME: we want to have a config with, for example, wait_poll_timeout.
        #        This config should be defined as config file, not inlined as it
        #        is right now
        cfg = {'wait_poll_timeout' : 0.1 }
=======
        self._session.prof.prof('create umgr', uid=self._uid)

        if not scheduler:
            scheduler = SCHED_DEFAULT
>>>>>>> 0cefff55

        rpu.Component.__init__(self, cfg)

        try:

            cfg = read_json("%s/configs/umgr_%s.json" \
                    % (os.path.dirname(__file_),
                       os.envrion.get('RADICAL_PILOT_UMGR_CONFIG', 'default')))

            if scheduler:
                # overwrite the scheduler from the config file
                cfg['scheduler'] = scheduler

            bridges    = cfg.get('bridges',    [])
            components = cfg.get('components', [])

            # agent.0 also starts one worker instance for each worker type
            components[rp.UMGR_UPDATE_WORKER]    = 1
            components[rp.UMGR_HEARTBEAT_WORKER] = 1

            # we also need a map from component names to class types
            typemap = {
                rp.UMGR_STAGING_INPUT_COMPONENT  : UMGRStagingInputComponent,
                rp.UMGR_SCHEDULING_COMPONENT     : UMGRSchedulingComponent,
                rp.UMGR_STAGING_OUTPUT_COMPONENT : UMGRStagingOutputComponent,
                rp.UMGR_UPDATE_WORKER            : UMGRUpdateWorker,
                rp.UMGR_HEARTBEAT_WORKER         : UMGRHeartbeatWorker
                }

            self._bridges    = rpu.Component.start_bridges   (bridges)
            self._components = rpu.Component.start_components(components, typemap)

            # FIXME: make sure all communication channels are in place.  This could
            # be replaced with a proper barrier, but not sure if that is worth it...
            time.sleep(1)

            # the command pubsub is used to communicate with the scheduler, and
            # to shut down components, but also to cancel units.  The queue is
            # used to forward submitted units to the scheduler
            self.declare_publisher('command', rp.UMGR_COMMAND_PUBSUB)
            self.declare_output(rp.UMGR_SCHEDULING_PENDING, rp.UMGR_SCHEDULING_QUEUE)

            self._valid = True

        except Exception as e:
            self._log.exception("Agent setup error: %s" % e)
            raise

        self._prof.prof('Agent setup done', logger=self._log.debug)


    # --------------------------------------------------------------------------
    #
    def close(self):
        """
        Shuts down the UnitManager and its components.
        """

        for c in self._components:
            self._log.info("closing component %s", c._name)
            c.close()

        for b in self._bridges:
            self._log.info("closing bridge %s", b._name)
            b.close()

        self._session.prof.prof('closed umgr', uid=self._uid)
        logger.info("Closed UnitManager %s." % str(self._uid))

        self._valid = False


    #--------------------------------------------------------------------------
    #
    @property
    def uid(self):
        """
        Returns the unique id.
        """
        return self._uid


    #--------------------------------------------------------------------------
    #
    @property
    def scheduler(self):
        """
        Returns the scheduler name.
        """

        return self._cfg['scheduler']


    # -------------------------------------------------------------------------
    #
    def add_pilots(self, pilots):
        """
        Associates one or more pilots with the unit manager.  Those pilots are
        then available for the scheduler to place units onto them.

        **Arguments:**

            * **pilots** [:class:`radical.pilot.ComputePilot` or list of
              :class:`radical.pilot.ComputePilot`]: The pilot objects that will be
              added to the unit manager.

        """

        if not self._valid:
            raise RuntimeError("instance is already closed")

        # FIXME: this needs to be picked up the scheduler
        self.publish('command', {'cmd' : 'add_pilots',
                                 'arg' : [x.as_dict for x in ru.tolist(pilots)]})

        for pilot in ru.tolist(pilots):
            self._pilots[pilot.uid] = pilot


    # -------------------------------------------------------------------------
    #
    def list_pilots(self):
        """Lists the UIDs of the pilots currently associated with
        the unit manager.

        **Returns:**

              * A list of :class:`radical.pilot.ComputePilot` UIDs [`string`].
        """
        if not self._valid:
            raise RuntimeError("instance is already closed")

        return self._pilots.keys()


    # -------------------------------------------------------------------------
    #
    def get_pilots(self):
        """get the pilots instances currently associated with
        the unit manager.

        **Returns:**

              * A list of :class:`radical.pilot.ComputePilot` instances.
        """
        if not self._valid:
            raise RuntimeError("instance is already closed")

        return self._pilots.values()


    # -------------------------------------------------------------------------
    #
    def remove_pilots(self, pids, drain=True):
        """Disassociates one or more pilots from the unit manager.

        TODO: Implement 'drain'.

        After a pilot has been removed from a unit manager, it won't process
        any of the unit manager's units anymore. Calling `remove_pilots`
        doesn't stop the pilot itself.

        **Arguments:**

            * **drain** [`boolean`]: Drain determines what happens to the units
              which are managed by the removed pilot(s). If `True`, all units
              currently assigned to the pilot are allowed to finish execution.
              If `False` (the default), then `ACTIVE` units will be canceled.
        """

        if not self._valid:
            raise RuntimeError("instance is already closed")

        # FIXME: this needs to be picked up the scheduler
        self.publish('command', {'cmd' : 'remove_pilots',
                                 'arg' : {'pids'  : [ru.tolist(pids)],
                                          'drain' : drain}})

        for pid in ru.tolist(pids):
            del(self._pilots[pid])


    # -------------------------------------------------------------------------
    #
    def list_units(self):
        """Returns the UIDs of the :class:`radical.pilot.ComputeUnit` managed by
        this unit manager.

        **Returns:**

              * A list of :class:`radical.pilot.ComputeUnit` UIDs [`string`].
        """

        if not self._valid:
            raise RuntimeError("instance is already closed")

        return self._units.keys()


    # -------------------------------------------------------------------------
    #
    def submit_units(self, uds):
        """Submits on or more :class:`radical.pilot.ComputeUnit` instances to the
        unit manager.

        **Arguments:**

            * **uds** [:class:`radical.pilot.ComputeUnitDescription`
              or list of :class:`radical.pilot.ComputeUnitDescription`]: The
              description of the compute unit instance(s) to create.

        **Returns:**

              * A list of :class:`radical.pilot.ComputeUnit` objects.
        """

        if not self._valid:
            raise RuntimeError("instance is already closed")

        # create the units as requested
        units = list()
        for ud in ru.tolist(uds):

            u = ComputeUnit.create(unit_description=ud,
                                   unit_manager_obj=self.uid)
            units.append(u)

            if self._session._rec:
                import radical.utils as ru
                ru.write_json(ud.as_dict(), "%s/%s.batch.%03d.json" \
                        % (self._session._rec, u.uid, self._batch_id))

        if self._session._rec:
            self._batch_id += 1

        # keep a handle on the units
        for unit in units:
            self._units[unit.uid] = unit

        if ru.islist(uds): return units
        else             : return units[0]


    # -------------------------------------------------------------------------
    #
<<<<<<< HEAD
    def get_units(self, uids=None):
=======
    def handle_schedule (self, schedule) :

        # we want to use bulk submission to the pilots, so we collect all units
        # assigned to the same set of pilots.  At the same time, we select
        # unscheduled units for later insertion into the wait queue.
        
        if  not schedule :
            logger.debug ('skipping empty unit schedule')
            return

      # print 'handle schedule:'
      # import pprint
      # pprint.pprint (schedule)
      #
        pilot_cu_map = dict()
        unscheduled  = list()

        pilot_ids = self.list_pilots ()

        for unit in schedule['units'].keys() :

            pid = schedule['units'][unit]

            if  None == pid :
                unscheduled.append (unit)
                continue

            else :

                if  pid not in pilot_ids :
                    raise RuntimeError ("schedule points to unknown pilot %s" % pid)

                if  pid not in pilot_cu_map :
                    pilot_cu_map[pid] = list()

                pilot_cu_map[pid].append (unit)


        # submit to all pilots which got something submitted to
        for pid in pilot_cu_map.keys():

            units_to_schedule = list()

            # if a kernel name is in the cu descriptions set, do kernel expansion
            for unit in pilot_cu_map[pid] :

                if  not pid in schedule['pilots'] :
                    # lost pilot, do not schedule unit
                    self._session.prof.prof('unschedule', uid=unit.uid)
                    logger.warn ("unschedule unit %s, lost pilot %s" % (unit.uid, pid))
                    continue

                unit.sandbox = schedule['pilots'][pid]['sandbox'] + "/" + str(unit.uid)

                ud = unit.description

                if  'kernel' in ud and ud['kernel'] :

                    try :
                        from radical.ensemblemd.mdkernels import MDTaskDescription
                    except Exception as ex :
                        logger.error ("Kernels are not supported in" \
                              "compute unit descriptions -- install " \
                              "radical.ensemblemd.mdkernels!")
                        # FIXME: unit needs a '_set_state() method or something!
                        self._session._dbs.set_compute_unit_state (unit._uid, FAILED, 
                                ["kernel expansion failed"])
                        continue

                    pilot_resource = schedule['pilots'][pid]['resource']

                    mdtd           = MDTaskDescription ()
                    mdtd.kernel    = ud.kernel
                    mdtd_bound     = mdtd.bind (resource=pilot_resource)
                    ud.environment = mdtd_bound.environment
                    ud.pre_exec    = mdtd_bound.pre_exec
                    ud.executable  = mdtd_bound.executable
                    ud.mpi         = mdtd_bound.mpi


                units_to_schedule.append (unit)

            if  len(units_to_schedule) :
                self._worker.schedule_compute_units (pilot_uid=pid,
                                                     units=units_to_schedule)


        # report any change in wait_queue_size
        old_wait_queue_size = self.wait_queue_size

        self.wait_queue_size = len(unscheduled)
        if  old_wait_queue_size != self.wait_queue_size :
            self._worker.fire_manager_callback (WAIT_QUEUE_SIZE, self,
                                                self.wait_queue_size)

        if  len(unscheduled) :
            self._worker.unschedule_compute_units (units=unscheduled)

        logger.info ('%s units remain unscheduled' % len(unscheduled))


    # -------------------------------------------------------------------------
    #
    def get_units(self, unit_ids=None):
>>>>>>> 0cefff55
        """Returns one or more compute units identified by their IDs.

        **Arguments:**

            * **uids** [`string` or `list of strings`]: The IDs of the
              compute unit objects to return.

        **Returns:**

              * A list of :class:`radical.pilot.ComputeUnit` objects.
        """
        if not self._valid:
            raise RuntimeError("instance is already closed")

        if uids:
            if ru.islist(uids):
                return [self._units[x] for x in uids]
            else:
                return self._units[uids]
        else:
            return self._units.values()

    # -------------------------------------------------------------------------
    #
    def wait_units(self, uids=None, stats=[DONE, FAILED, CANCELED], timeout=None):
        """
        Returns when one or more :class:`radical.pilot.ComputeUnits` reach a
        specific state.

        If `unit_uids` is `None`, `wait_units` returns when **all**
        ComputeUnits reach the state defined in `state`.

        **Example**::

            # TODO -- add example

        **Arguments:**

            * **unit_uids** [`string` or `list of strings`]
              If unit_uids is set, only the ComputeUnits with the specified
              uids are considered. If unit_uids is `None` (default), all
              ComputeUnits are considered.

            * **state** [`string`]
              The state that ComputeUnits have to reach in order for the call
              to return.

              By default `wait_units` waits for the ComputeUnits to
              reach a terminal state, which can be one of the following:

              * :data:`radical.pilot.DONE`
              * :data:`radical.pilot.FAILED`
              * :data:`radical.pilot.CANCELED`

            * **timeout** [`float`]
              Timeout in seconds before the call returns regardless of Pilot
              state changes. The default value **None** waits forever.

        **Returns:**
            * a list of states for the units waited upon.
        """

        if not self._valid:
            raise RuntimeError("instance is already closed")

        units  = ru.tolist(self.get_units(uids))
        start  = time.time()
        all_ok = False
        states = list()

        while not all_ok:

            all_ok = True
            states = list()

            for unit in units:
                if unit.state not in ru.tolist(states):
                    all_ok = False
                states.append(unit.state)

            # check timeout
            if (None != timeout) and (timeout <= (time.time() - start)):
                break

            # sleep a little if this cycle was idle
            if not all_ok:
                time.sleep(self._cfg.get('wait_poll_timeout', 0.1)

        # done waiting
        if ru.islist(uids): return states
        else              : return states[0]


    # -------------------------------------------------------------------------
    #
    def cancel_units(self, uids=None):
        """Cancel one or more :class:`radical.pilot.ComputeUnits`.

        **Arguments:**

            * **uids** [`string` or `list of strings`]: The IDs of the
              compute unit objects to cancel.
        """

        if not self._valid:
            raise RuntimeError("instance is already closed")

        # let everybody know...
        cus = ru.tolist(self.get_units(uids))
        for cu in cus:
            self.publish('command', {'cmd' : 'cancel_unit',
                                     'arg' : cu.uids})


    # -------------------------------------------------------------------------
    #
    def register_callback(self, metric=UNIT_STATE, cb, cb_data=None):

        """
        Registers a new callback function with the UnitManager.  Manager-level
        callbacks get called if the specified metric changes.  The default
        metric `UNIT_STATE` fires the callback if any of the ComputeUnits
        managed by the PilotManager change their state.

        All callback functions need to have the same signature::

            def callback_func(obj, value, data)

        where ``object`` is a handle to the object that triggered the callback,
        ``value`` is the metric, and ``data`` is the data provided on
        callback registration..  In the example of `UNIT_STATE` above, the
        object would be the unit in question, and the value would be the new
        state of the unit.

        Available metrics are:

          * `UNIT_STATE`: fires when the state of any of the units which are
            managed by this unit manager instance is changing.  It communicates
            the unit object instance and the units new state.

          * `WAIT_QUEUE_SIZE`: fires when the number of unscheduled units (i.e.
            of units which have not been assigned to a pilot for execution)
            changes.
            FIXME: this is not upported, yet, and should become a cb on the
            umgr_scheduler.
        """

        if metric not in UNIT_MANAGER_METRICS:
            raise ValueError ("Metric '%s' is not available on the unit manager" % metric)

        if metric == UNIT_STATE:
            # ------------------------------------------------------------------
            # unit state callbacks are callbacks on the state pubsub.  We have
            # to do an intermediate step though, to translate callback
            # signatures.  It is somewhat tricky to handle callback data in the
            # two-layer-callback proxying -- sorry for that...
            def state_cb_proxy(topic, msg, state_cb_data):
                assert('topic' == 'state')
                uid   = msg.get('_id')
                unit  = self._units.get(uid)

                if not unit:
                    self._logger.error("cannot proxy unit state cb for '%s'" % uid)
                    return

                _cb      = state_cb_data['cb']
                _cb_data = state_cb_data['cb_data']
                return _cb(unit, unit['state'], _cb_data)
            # ------------------------------------------------------------------

            state_cb_data = {'cb'      : cb,
                             'cb_data' : cb_data}
            self.declare_subscriber('state', UMGR_STATE_PUBSUB,
                    state_cb_proxy, state_cb_data)

        if metric == WAIT_QUEUE_SIZE:
            raise NotImplementedError("Metric '%s' is not yet supported" % metric)

# ------------------------------------------------------------------------------
<|MERGE_RESOLUTION|>--- conflicted
+++ resolved
@@ -103,17 +103,12 @@
         self._uid = ru.generate_id('umgr')
         self._log = ru.get_logger(self.uid, "%s.%s.log" % (session.uid, self._uid))
 
-<<<<<<< HEAD
+        self._session.prof.prof('create umgr', uid=self._uid)
+
         # FIXME: we want to have a config with, for example, wait_poll_timeout.
         #        This config should be defined as config file, not inlined as it
         #        is right now
         cfg = {'wait_poll_timeout' : 0.1 }
-=======
-        self._session.prof.prof('create umgr', uid=self._uid)
-
-        if not scheduler:
-            scheduler = SCHED_DEFAULT
->>>>>>> 0cefff55
 
         rpu.Component.__init__(self, cfg)
 
@@ -126,6 +121,10 @@
             if scheduler:
                 # overwrite the scheduler from the config file
                 cfg['scheduler'] = scheduler
+
+            if not cfg.get('scheduler'):
+                # set default scheduler of needed
+                cfg['scheduler'] = SCHED_DEFAULT
 
             bridges    = cfg.get('bridges',    [])
             components = cfg.get('components', [])
@@ -359,115 +358,9 @@
 
     # -------------------------------------------------------------------------
     #
-<<<<<<< HEAD
     def get_units(self, uids=None):
-=======
-    def handle_schedule (self, schedule) :
-
-        # we want to use bulk submission to the pilots, so we collect all units
-        # assigned to the same set of pilots.  At the same time, we select
-        # unscheduled units for later insertion into the wait queue.
-        
-        if  not schedule :
-            logger.debug ('skipping empty unit schedule')
-            return
-
-      # print 'handle schedule:'
-      # import pprint
-      # pprint.pprint (schedule)
-      #
-        pilot_cu_map = dict()
-        unscheduled  = list()
-
-        pilot_ids = self.list_pilots ()
-
-        for unit in schedule['units'].keys() :
-
-            pid = schedule['units'][unit]
-
-            if  None == pid :
-                unscheduled.append (unit)
-                continue
-
-            else :
-
-                if  pid not in pilot_ids :
-                    raise RuntimeError ("schedule points to unknown pilot %s" % pid)
-
-                if  pid not in pilot_cu_map :
-                    pilot_cu_map[pid] = list()
-
-                pilot_cu_map[pid].append (unit)
-
-
-        # submit to all pilots which got something submitted to
-        for pid in pilot_cu_map.keys():
-
-            units_to_schedule = list()
-
-            # if a kernel name is in the cu descriptions set, do kernel expansion
-            for unit in pilot_cu_map[pid] :
-
-                if  not pid in schedule['pilots'] :
-                    # lost pilot, do not schedule unit
-                    self._session.prof.prof('unschedule', uid=unit.uid)
-                    logger.warn ("unschedule unit %s, lost pilot %s" % (unit.uid, pid))
-                    continue
-
-                unit.sandbox = schedule['pilots'][pid]['sandbox'] + "/" + str(unit.uid)
-
-                ud = unit.description
-
-                if  'kernel' in ud and ud['kernel'] :
-
-                    try :
-                        from radical.ensemblemd.mdkernels import MDTaskDescription
-                    except Exception as ex :
-                        logger.error ("Kernels are not supported in" \
-                              "compute unit descriptions -- install " \
-                              "radical.ensemblemd.mdkernels!")
-                        # FIXME: unit needs a '_set_state() method or something!
-                        self._session._dbs.set_compute_unit_state (unit._uid, FAILED, 
-                                ["kernel expansion failed"])
-                        continue
-
-                    pilot_resource = schedule['pilots'][pid]['resource']
-
-                    mdtd           = MDTaskDescription ()
-                    mdtd.kernel    = ud.kernel
-                    mdtd_bound     = mdtd.bind (resource=pilot_resource)
-                    ud.environment = mdtd_bound.environment
-                    ud.pre_exec    = mdtd_bound.pre_exec
-                    ud.executable  = mdtd_bound.executable
-                    ud.mpi         = mdtd_bound.mpi
-
-
-                units_to_schedule.append (unit)
-
-            if  len(units_to_schedule) :
-                self._worker.schedule_compute_units (pilot_uid=pid,
-                                                     units=units_to_schedule)
-
-
-        # report any change in wait_queue_size
-        old_wait_queue_size = self.wait_queue_size
-
-        self.wait_queue_size = len(unscheduled)
-        if  old_wait_queue_size != self.wait_queue_size :
-            self._worker.fire_manager_callback (WAIT_QUEUE_SIZE, self,
-                                                self.wait_queue_size)
-
-        if  len(unscheduled) :
-            self._worker.unschedule_compute_units (units=unscheduled)
-
-        logger.info ('%s units remain unscheduled' % len(unscheduled))
-
-
-    # -------------------------------------------------------------------------
-    #
-    def get_units(self, unit_ids=None):
->>>>>>> 0cefff55
-        """Returns one or more compute units identified by their IDs.
+        """
+        Returns one or more compute units identified by their IDs.
 
         **Arguments:**
 
