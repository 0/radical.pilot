#pylint: disable=C0301, C0103, W0212

"""
.. module:: radical.pilot.states
   :platform: Unix
   :synopsis: State constants.

.. moduleauthor:: Ole Weidner <ole.weidner@rutgers.edu>
"""

__copyright__ = "Copyright 2013-2014, http://radical.rutgers.edu"
__license__ = "MIT"

import datetime

# -----------------------------------------------------------------------------
# The state "struct" encapsulates a state and its timestamp.
class State(object):
    __slots__ = ('state', 'timestamp')

    # ----------------------------------------
    #
    def __init__(self, state, timestamp):
        """Le constructeur.
        """
        self.state = state
        self.timestamp = timestamp

    # ----------------------------------------
    #
    def __eq__(self, other):
        """Comparison operator for 'equal'. Compares 'State' as well 
           as 'str' types.
        """
        if type(other) == str:
            return self.state == other
        else:
            return self.state == other.state

    # ----------------------------------------
    #
    def __ne__(self, other):
        """Comparison operator for 'not equal'. Compares 'State' as well 
           as 'str' types.
        """
        if type(other) == str:
            return not self.__eq__(other)
        else:
            return not self.__eq(other.state)

    # ----------------------------------------
    #
    def as_dict(self):
        """Returns the state and its timestamp as a Python dictionary.
        """
        return {"state": self.state, "timestamp": self.timestamp}

    # ----------------------------------------
    #
    def __str__(self):
        """Returns the string representation of the state. The string 
           representation is just the state as string without its timestamp.
        """
        return self.state

# -----------------------------------------------------------------------------
# Common  States
DONE                        = 'Done'
CANCELED                    = 'Canceled'
FAILED                      = 'Failed'

# -----------------------------------------------------------------------------
# ComputePilot States
PENDING_LAUNCH              = 'PendingLaunch'
LAUNCHING                   = 'Launching'
PENDING_ACTIVE              = 'PendingActive'
ACTIVE                      = 'Active'

<<<<<<< HEAD
PENDING_INPUT_STAGING   = 'PendingInputStaging'
STAGING_INPUT           = 'StagingInput'

PENDING_OUTPUT_STAGING  = 'PendingOutputStaging'
STAGING_OUTPUT          = 'StagingOutput'
=======
# -----------------------------------------------------------------------------
# ComputeUnit States
NEW                         = 'New'
PENDING_INPUT_TRANSFER      = 'PendingInputTransfer'
TRANSFERRING_INPUT          = 'TransferringInput'

PENDING_EXECUTION           = 'PendingExecution'
EXECUTING                   = 'Executing'
>>>>>>> fd406186

PENDING_OUTPUT_TRANSFER     = 'PendingOutputTransfer'
TRANSFERRING_OUTPUT         = 'TransferringOutput'
<|MERGE_RESOLUTION|>--- conflicted
+++ resolved
@@ -64,7 +64,9 @@
         return self.state
 
 # -----------------------------------------------------------------------------
-# Common  States
+# Common States
+NEW                         = 'New'
+PENDING                     = 'Pending'
 DONE                        = 'Done'
 CANCELED                    = 'Canceled'
 FAILED                      = 'Failed'
@@ -76,22 +78,11 @@
 PENDING_ACTIVE              = 'PendingActive'
 ACTIVE                      = 'Active'
 
-<<<<<<< HEAD
-PENDING_INPUT_STAGING   = 'PendingInputStaging'
-STAGING_INPUT           = 'StagingInput'
-
-PENDING_OUTPUT_STAGING  = 'PendingOutputStaging'
-STAGING_OUTPUT          = 'StagingOutput'
-=======
 # -----------------------------------------------------------------------------
 # ComputeUnit States
-NEW                         = 'New'
-PENDING_INPUT_TRANSFER      = 'PendingInputTransfer'
-TRANSFERRING_INPUT          = 'TransferringInput'
-
+PENDING_INPUT_STAGING       = 'PendingInputStaging'
+STAGING_INPUT               = 'StagingInput'
 PENDING_EXECUTION           = 'PendingExecution'
 EXECUTING                   = 'Executing'
->>>>>>> fd406186
-
-PENDING_OUTPUT_TRANSFER     = 'PendingOutputTransfer'
-TRANSFERRING_OUTPUT         = 'TransferringOutput'
+PENDING_OUTPUT_STAGING      = 'PendingOutputStaging'
+STAGING_OUTPUT              = 'StagingOutput'