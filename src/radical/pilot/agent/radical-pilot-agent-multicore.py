#!/usr/bin/env python

"""
.. module:: radical.pilot.agent
   :platform: Unix
   :synopsis: The agent for RADICAL-Pilot.

   The agent gets CUs by means of the MongoDB.
   The execution of CUs by the Agent is (primarily) configured by the
   triplet (LRMS, LAUNCH_METHOD(s), SCHEDULER):
   - The LRMS detects and structures the information about the resources
     available to agent.
   - The Scheduler maps the execution requests of the LaunchMethods to a
     subset of the resources available to the Agent.
     It does not deal with the "presentation" of this subset.
   - The LaunchMethods configure how to execute (regular and MPI) tasks,
     and know about the specific format to specify the subset of resources.

.. moduleauthor:: Mark Santcroos <mark.santcroos@rutgers.edu>
"""

__copyright__ = "Copyright 2014, http://radical.rutgers.edu"
__license__   = "MIT"

import os
import copy
import math
import saga
import stat
import sys
import time
import errno
import Queue
import signal
import shutil
import pymongo
import optparse
import logging
import datetime
import hostlist
import tempfile
import traceback
import threading 
import subprocess
import multiprocessing

from bson.objectid import ObjectId
from operator import mul


# this needs git attribute 'ident' set for this file
git_ident = "$Id$"


# ------------------------------------------------------------------------------
# CONSTANTS
<<<<<<< HEAD
#

# tri-state for unit spawn retval
OK    = 'OK'
FAIL  = 'FAIL'
RETRY = 'RETRY'

# two-state for slot occupation.
FREE  = 'Free'
BUSY  = 'Busy'

=======
FREE = 'Free'
BUSY = 'Busy'

LAUNCH_METHOD_SSH = 'SSH'
LAUNCH_METHOD_APRUN = 'APRUN'
LAUNCH_METHOD_CCMRUN = 'CCMRUN'
LAUNCH_METHOD_MPIRUN_CCMRUN = 'MPIRUN_CCMRUN'
LAUNCH_METHOD_FORK = 'FORK'
LAUNCH_METHOD_MPIRUN = 'MPIRUN'
LAUNCH_METHOD_MPIRUN_RSH = 'MPIRUN_RSH'
LAUNCH_METHOD_MPIRUN_DPLACE = 'MPIRUN_DPLACE'
LAUNCH_METHOD_MPIEXEC = 'MPIEXEC'
LAUNCH_METHOD_POE = 'POE'
LAUNCH_METHOD_IBRUN = 'IBRUN'
LAUNCH_METHOD_DPLACE = 'DPLACE'
LAUNCH_METHOD_RUNJOB = 'RUNJOB'

# TODO: No longer required probably
# MULTI_NODE_LAUNCH_METHODS = [
#     LAUNCH_METHOD_IBRUN,
#     LAUNCH_METHOD_MPIRUN,
#     LAUNCH_METHOD_RUNJOB,
#     LAUNCH_METHOD_MPIRUN_RSH,
#     LAUNCH_METHOD_MPIRUN_DPLACE,
#     LAUNCH_METHOD_POE,
#     LAUNCH_METHOD_APRUN,
#     LAUNCH_METHOD_MPIEXEC
# ]

LRMS_NAME_TORQUE = 'TORQUE'
LRMS_NAME_PBSPRO = 'PBSPRO'
LRMS_NAME_SLURM = 'SLURM'
LRMS_NAME_SGE = 'SGE'
LRMS_NAME_LSF = 'LSF'
LRMS_NAME_LOADLEVELER = 'LOADL'
LRMS_NAME_FORK = 'FORK'

SCHEDULER_NAME_SCATTERED = "SCATTERED"
SCHEDULER_NAME_CONTINUOUS = "CONTINUOUS"
SCHEDULER_NAME_TORUS = "TORUS"
>>>>>>> 0e7d486a

# 'enum' for unit launch method types
LAUNCH_METHOD_APRUN         = 'APRUN'
LAUNCH_METHOD_DPLACE        = 'DPLACE'
LAUNCH_METHOD_FORK          = 'FORK'
LAUNCH_METHOD_IBRUN         = 'IBRUN'
LAUNCH_METHOD_MPIEXEC       = 'MPIEXEC'
LAUNCH_METHOD_MPIRUN_DPLACE = 'MPIRUN_DPLACE'
LAUNCH_METHOD_MPIRUN        = 'MPIRUN'
LAUNCH_METHOD_MPIRUN_RSH    = 'MPIRUN_RSH'
LAUNCH_METHOD_POE           = 'POE'
LAUNCH_METHOD_RUNJOB        = 'RUNJOB'
LAUNCH_METHOD_SSH           = 'SSH'

# 'enum' for local resource manager types
LRMS_NAME_FORK              = 'FORK'
LRMS_NAME_LOADLEVELER       = 'LOADL'
LRMS_NAME_LSF               = 'LSF'
LRMS_NAME_PBSPRO            = 'PBSPRO'
LRMS_NAME_SGE               = 'SGE'
LRMS_NAME_SLURM             = 'SLURM'
LRMS_NAME_TORQUE            = 'TORQUE'

# 'enum' for pilot's unit scheduler types
SCHEDULER_NAME_CONTINUOUS   = "CONTINUOUS"
SCHEDULER_NAME_SCATTERED    = "SCATTERED"
SCHEDULER_NAME_TORUS        = "TORUS"

# 'enum' for pilot's task spawner types
SPAWNER_NAME_POPEN          = "POPEN"
SPAWNER_NAME_PTY            = "PTY"

# defines for pilot commands
COMMAND_CANCEL_PILOT        = "Cancel_Pilot"
COMMAND_CANCEL_COMPUTE_UNIT = "Cancel_Compute_Unit"
COMMAND_KEEP_ALIVE          = "Keep_Alive"
COMMAND_FIELD               = "commands"
COMMAND_TYPE                = "type"
COMMAND_ARG                 = "arg"


# 'enum' for staging action operators
COPY     = 'Copy'     # local cp
LINK     = 'Link'     # local ln -s
MOVE     = 'Move'     # local mv
TRANSFER = 'Transfer' # saga remote transfer 
                      # TODO: This might just be a special case of copy


# directory for staging files inside the agent sandbox
STAGING_AREA      = 'staging_area'

# max number of unit out/err chars to push to db
MAX_IO_LOGLENGTH  = 64*1024


# ------------------------------------------------------------------------------
#
# state enums (copied from radical/pilot/states.py
#
# Common States
NEW                         = 'New'
PENDING                     = 'Pending'
DONE                        = 'Done'
CANCELING                   = 'Canceling'
CANCELED                    = 'Canceled'
FAILED                      = 'Failed'

# ComputePilot States
PENDING_LAUNCH              = 'PendingLaunch'
LAUNCHING                   = 'Launching'
PENDING_ACTIVE              = 'PendingActive'
ACTIVE                      = 'Active'

# ComputeUnit States
PENDING_EXECUTION           = 'PendingExecution'
SCHEDULING                  = 'Scheduling'
EXECUTING                   = 'Executing'

# These last 4 are not really states, as there are distributed entities enacting
# on them.  They should probably just go, and be turned into logging events.

PENDING_INPUT_STAGING       = 'PendingInputStaging'
STAGING_INPUT               = 'StagingInput'
PENDING_OUTPUT_STAGING      = 'PendingOutputStaging'
STAGING_OUTPUT              = 'StagingOutput'

# ------------------------------------------------------------------------------
#
# time stamp for profiling etc.
#
def timestamp () :
    # human readable absolute UTC timestamp for log entries in database
    return datetime.datetime.utcnow ()

def timestamp_epoch () :
    # absolute timestamp as seconds since epoch
    return float(time.time())

# absolute timestamp in seconds since epocj pointing at start of
# bootstrapper (or 'now' as fallback)
timestamp_zero = float(os.environ.get ('TIME_ZERO', time.time()))

print "timestamp zero: %s" % timestamp_zero

def timestamp_now () :
    # relative timestamp seconds since TIME_ZERO (start)
    return float(time.time()) - timestamp_zero


# ------------------------------------------------------------------------------
#
# profiling support
#
# If 'RADICAL_PILOT_PROFILE' is set in environment, the agent logs timed events.
#
if 'RADICAL_PILOT_PROFILE' in os.environ:
    profile_agent  = True
    profile_handle = open('AGENT.prof', 'a')
else :
    profile_agent  = False
    profile_handle = sys.stdout


# ------------------------------------------------------------------------------
#
profile_tags  = dict ()
profile_freqs = dict ()

def prof (etype, uid="", msg="", tag=None) :

    # whenever a tag changes (to a non-None value), the time since the last tag
    # change is added
    #
    # times between the same tags (but different uids) are recorded, too, and
    # a frequency is derived (tagged events / second)

    if not profile_agent :
        return

    logged = False
    tid    = threading.current_thread().name
    now    = timestamp_now()
    print "timestamp now: %s" % now


    if uid and tag :

        if not uid in profile_tags :
            profile_tags[uid] = { 'tag'  : "",
                                  'time' : 0.0 }

        old_tag = profile_tags[uid]['tag']

        if tag != old_tag :

            tagged_time = now - profile_tags[uid]['time']

            profile_tags[uid]['tag' ] = tag
            profile_tags[uid]['time'] = timestamp_now()

            profile_handle.write ("> %12.4f : %-20s : %12.4f : %-15s : %-24s : %-40s : %s\n" \
                               % (tagged_time, tag, now, tid, uid, etype, msg))
            logged = True


            if not tag in profile_freqs :
                profile_freqs[tag] = {'last'  : now, 
                                      'diffs' : list()}
            else :
                diff = now - profile_freqs[tag]['last']
                profile_freqs[tag]['diffs'].append (diff)
                profile_freqs[tag]['last' ] = now

                freq = sum(profile_freqs[tag]['diffs']) / len (profile_freqs[tag]['diffs'])

                profile_handle.write ("> %12s : %-20.4f : %12s : %-15s : %-24s : %-40s : %s\n" \
                                   % ('frequency', freq, '', '', '', '', ''))



    if not logged :
        profile_handle.write ("  %12s : %-20s : %12.4f : %-15s : %-24s : %-40s : %s\n" \
                           % (' ' , ' ', now, tid, uid, etype, msg))

    # FIXME: disable flush on production runs
    profile_handle.flush ()


#---------------------------------------------------------------------------
#
def get_rusage () :

    import resource

    self_usage  = resource.getrusage (resource.RUSAGE_SELF)
    child_usage = resource.getrusage (resource.RUSAGE_CHILDREN)

    rtime = time.time () - timestamp_zero
    utime = self_usage.ru_utime  + child_usage.ru_utime
    stime = self_usage.ru_stime  + child_usage.ru_stime
    rss   = self_usage.ru_maxrss + child_usage.ru_maxrss

    return "real %3f sec | user %.3f sec | system %.3f sec | mem %.2f kB" \
         % (rtime, utime, stime, rss)


# ------------------------------------------------------------------------------
#
def pilot_FAILED(mongo_p, pilot_uid, logger, message):
    """Updates the state of one or more pilots.
    """
    logger.error(message)      

    ts  = timestamp()
    out = None
    err = None
    log = None

    try    : out = open ('./AGENT.STDOUT', 'r').read ()
    except : pass
    try    : err = open ('./AGENT.STDERR', 'r').read ()
    except : pass
    try    : log = open ('./AGENT.LOG',    'r').read ()
    except : pass

    msg = [{"message": message,      "timestamp": ts},
           {"message": get_rusage(), "timestamp": ts}]

    mongo_p.update({"_id": ObjectId(pilot_uid)}, 
        {"$pushAll": {"log"         : msg},
         "$push"   : {"statehistory": {"state"     : FAILED, 
                                       "timestamp" : ts}},
         "$set"    : {"state"       : FAILED,
                      "stdout"      : out,
                      "stderr"      : err,
                      "logfile"     : log,
                      "capability"  : 0,
                      "finished"    : ts}
        })


# ------------------------------------------------------------------------------
#
def pilot_CANCELED(mongo_p, pilot_uid, logger, message):
    """Updates the state of one or more pilots.
    """
    logger.warning(message)

    ts  = timestamp()
    out = None
    err = None
    log = None

    try    : out = open ('./AGENT.STDOUT', 'r').read ()
    except : pass
    try    : err = open ('./AGENT.STDERR', 'r').read ()
    except : pass
    try    : log = open ('./AGENT.LOG',    'r').read ()
    except : pass

    msg = [{"message": message,      "timestamp": ts},
           {"message": get_rusage(), "timestamp": ts}]

    mongo_p.update({"_id": ObjectId(pilot_uid)}, 
        {"$pushAll": {"log"         : msg},
         "$push"   : {"statehistory": {"state"     : CANCELED, 
                                       "timestamp" : ts}},
         "$set"    : {"state"       : CANCELED,
                      "stdout"      : out,
                      "stderr"      : err,
                      "logfile"     : log,
                      "capability"  : 0,
                      "finished"    : ts}
        })


# ------------------------------------------------------------------------------
#
def pilot_DONE(mongo_p, pilot_uid):
    """Updates the state of one or more pilots.
    """

    ts  = timestamp()
    out = None
    err = None
    log = None

    try    : out = open ('./AGENT.STDOUT', 'r').read ()
    except : pass
    try    : err = open ('./AGENT.STDERR', 'r').read ()
    except : pass
    try    : log = open ('./AGENT.LOG',    'r').read ()
    except : pass

    msg = [{"message": "pilot done", "timestamp": ts}, 
           {"message": get_rusage(), "timestamp": ts}]

    mongo_p.update({"_id": ObjectId(pilot_uid)}, 
        {"$pushAll": {"log"         : msg},
         "$push"   : {"statehistory": {"state"    : DONE, 
                                       "timestamp": ts}},
         "$set"    : {"state"       : DONE,
                      "stdout"      : out,
                      "stderr"      : err,
                      "logfile"     : log,
                      "capability"  : 0,
                      "finished"    : ts}
        })


# ------------------------------------------------------------------------------
#
class ExecutionEnvironment(object):
    """DOC
    """

    # --------------------------------------------------------------------------
    #
    def __init__(self, logger, lrms_name, requested_cores,
                 task_launch_method, mpi_launch_method, scheduler_name):

        # Derive the environment for the cu's from our own environment
        self.cu_environment = self._populate_cu_environment()

        # Configure nodes and number of cores available
        self.lrms = LRMS.create(lrms_name, requested_cores, logger)

        self.scheduler = Scheduler.create(scheduler_name, self.lrms, logger)

        self.task_launcher = LaunchMethod.create(task_launch_method,
                                                  self.scheduler, logger)
        self.mpi_launcher = LaunchMethod.create(mpi_launch_method,
                                                 self.scheduler, logger)

        self.spawner = Spawner.create (SPAWNER_NAME_POPEN, logger)

    # --------------------------------------------------------------------------
    #
    def _populate_cu_environment(self):
        """Derive the environment for the cu's from our own environment."""

        # Get the environment of the agent
        new_env = copy.deepcopy(os.environ)

        #
        # Mimic what virtualenv's "deactivate" would do
        #
        old_path = new_env.pop('_OLD_VIRTUAL_PATH', None)
        if old_path:
            new_env['PATH'] = old_path

        old_home = new_env.pop('_OLD_VIRTUAL_PYTHONHOME', None)
        if old_home:
            new_env['PYTHON_HOME'] = old_home

        old_ps = new_env.pop('_OLD_VIRTUAL_PS1', None)
        if old_ps:
            new_env['PS1'] = old_ps

        new_env.pop('VIRTUAL_ENV', None)

        return new_env


# ==============================================================================
#
# Schedulers
#
# ==============================================================================
class Scheduler(object):

    # --------------------------------------------------------------------------
    #
    def __init__(self, name, lrms, logger):

        self.name = name
        self.lrms = lrms
        self.log = logger

        self.configure()

    # --------------------------------------------------------------------------
    #
    # This class-method creates the appropriate sub-class for the Launch Method.
    #
    @classmethod
    def create(cls, name, lrms, logger):

        # Make sure that we are the base-class!
        if cls != Scheduler:
            raise Exception("Scheduler Factory only available to base class!")

        try:
            implementation = {
                SCHEDULER_NAME_CONTINUOUS : SchedulerContinuous,
              # SCHEDULER_NAME_SCATTERED  : SchedulerScattered,
                SCHEDULER_NAME_TORUS      : SchedulerTorus
            }[name]
            return implementation(name, lrms, logger)
        except KeyError:
            raise Exception("Scheduler '%s' unknown!" % name)

    # --------------------------------------------------------------------------
    #
    def configure(self):
        raise NotImplementedError("configure() not implemented for Scheduler '%s'." % self.name)

    # --------------------------------------------------------------------------
    #
    def slot_status(self, short=False):
        raise NotImplementedError("slot_status() not implemented for Scheduler '%s'." % self.name)

    # --------------------------------------------------------------------------
    #
    def allocate_slot(self, cores_requested):
        raise NotImplementedError("allocate_slot() not implemented for Scheduler '%s'." % self.name)

    # --------------------------------------------------------------------------
    #
    def release_slot(self, opaque_slot):
        raise NotImplementedError("release_slot() not implemented for Scheduler '%s'." % self.name)

# ------------------------------------------------------------------------------
#
class SchedulerContinuous(Scheduler):

    # --------------------------------------------------------------------------
    #
    def __init__(self, name, lrms, logger):
        Scheduler.__init__(self, name, lrms, logger)

    # --------------------------------------------------------------------------
    #
    def configure(self):
        if not self.lrms.node_list:
            raise Exception("LRMS %s didn't configure node_list." % self.lrms.name)

        if not self.lrms.cores_per_node:
            raise Exception("LRMS %s didn't configure cores_per_node." % self.lrms.name)

        # Slots represents the internal process management structure.
        # The structure is as follows:
        # [
        #    {'node': 'node1', 'cores': [p_1, p_2, p_3, ... , p_cores_per_node]},
        #    {'node': 'node2', 'cores': [p_1, p_2, p_3. ... , p_cores_per_node]
        # ]
        #
        # We put it in a list because we care about (and make use of) the order.
        #
        self._slots = []
        for node in self.lrms.node_list:
            self._slots.append({
                'node': node,
                # TODO: Maybe use the real core numbers in the case of 
                # non-exclusive host reservations?
                'cores': [FREE for _ in range(0, self.lrms.cores_per_node)]
            })

        # keep a slot allocation history (short status), start with presumably
        # empty state now
        self._slot_history     = [self.slot_status(short=True)]
        self._slot_history_old = None

        #self._capability = self._slots2caps(self._slots)
        #self._capability     = self._slots2free(self._slots)
        #self._capability_old = None

    # --------------------------------------------------------------------------
    #
    # Convert a set of slots into an index into the global slots list
    #
    def slots2offset(self, task_slots):
        # TODO: This assumes all hosts have the same number of cores

        first_slot = task_slots[0]
        # Get the host and the core part
        [first_slot_host, first_slot_core] = first_slot.split(':')
        # Find the entry in the the all_slots list based on the host
        slot_entry = (slot for slot in self._slots if slot["node"] == first_slot_host).next()
        # Transform it into an index in to the all_slots list
        all_slots_slot_index = self._slots.index(slot_entry)

        return all_slots_slot_index * self.lrms.cores_per_node + int(first_slot_core)

    # --------------------------------------------------------------------------
    #
    def slot_status(self, short=False):
        """Returns a multi-line string corresponding to slot status.
        """

        print 'ss 1'
        if short:
            print 'ss 2'
            slot_matrix = ""
            for slot in self._slots:
                slot_matrix += "|"
                for core in slot['cores']:
                    if core == FREE:
                        slot_matrix += "-"
                    else:
                        slot_matrix += "+"
            slot_matrix += "|"
            print 'ss 3'
            return {'timestamp' : timestamp(), 
                    'slotstate' : slot_matrix}

        else :
            print 'ss 4'
            slot_matrix = ""
            for slot in self._slots:
                slot_vector  = ""
                for core in slot['cores']:
                    if core == FREE:
                        slot_vector += " - "
                    else:
                        slot_vector += " X "
                slot_matrix += "%-24s: %s\n" % (slot['node'], slot_vector)
            print 'ss 5'
            return slot_matrix


    # --------------------------------------------------------------------------
    #
    # (Temporary?) wrapper for acquire_slots
    #
    def allocate_slot(self, cores_requested):

        # TODO: single_node should be enforced for e.g. non-message passing 
        #       tasks, but we don't have that info here.
        # NOTE AM: why should non-messaging tasks be confined to one node?
        if cores_requested < self.lrms.cores_per_node:
            single_node = True
        else:
            single_node = False

        # Given that we are the continuous scheduler, this is fixed.
        # TODO: Argument can be removed altogether?
        continuous = True

        # TODO: Now we rely on "None", maybe throw an exception?
        return self._acquire_slots(cores_requested, single_node=single_node, 
                continuous=continuous)

    # --------------------------------------------------------------------------
    #
    def release_slot(self, (task_slots)):
        self._change_slot_states(task_slots, FREE)

    # --------------------------------------------------------------------------
    #
    def _acquire_slots(self, cores_requested, single_node, continuous):

        #
        # Switch between searching for continuous or scattered slots
        #
        # Switch between searching for single or multi-node
        if single_node:
            if continuous:
                task_slots = self._find_slots_single_cont(cores_requested)
            else:
                raise NotImplementedError('No scattered single node scheduler implemented yet.')
        else:
            if continuous:
                task_slots = self._find_slots_multi_cont(cores_requested)
            else:
                raise NotImplementedError('No scattered multi node scheduler implemented yet.')

        if task_slots is not None:
            self._change_slot_states(task_slots, BUSY)

        return task_slots


    # --------------------------------------------------------------------------
    #
    # Find a needle (continuous sub-list) in a haystack (list)
    #
    def _find_sublist(self, haystack, needle):
        n = len(needle)
        # Find all matches (returns list of False and True for every position)
        hits = [(needle == haystack[i:i+n]) for i in xrange(len(haystack)-n+1)]
        try:
            # Grab the first occurrence
            index = hits.index(True)
        except ValueError:
            index = None

        return index


    # --------------------------------------------------------------------------
    #
    # Transform the number of cores into a continuous list of "status"es,
    # and use that to find a sub-list.
    #
    def _find_cores_cont(self, slot_cores, cores_requested, status):
        return self._find_sublist(slot_cores, [status for _ in range(cores_requested)])


    # --------------------------------------------------------------------------
    #
    # Find an available continuous slot within node boundaries.
    #
    def _find_slots_single_cont(self, cores_requested):

        for slot in self._slots:
            slot_node = slot['node']
            slot_cores = slot['cores']

            slot_cores_offset = self._find_cores_cont(slot_cores, cores_requested, FREE)

            if slot_cores_offset is not None:
                self.log.info('Node %s satisfies %d cores at offset %d' %
                              (slot_node, cores_requested, slot_cores_offset))
                return ['%s:%d' % (slot_node, core) for core in
                        range(slot_cores_offset, slot_cores_offset + cores_requested)]

        return None

    # --------------------------------------------------------------------------
    #
    # Find an available continuous slot across node boundaries.
    #
    def _find_slots_multi_cont(self, cores_requested):

        # Convenience aliases
        cores_per_node = self.lrms.cores_per_node
        all_slots = self._slots

        # Glue all slot core lists together
        all_slot_cores = [core for node in [node['cores'] for node in all_slots] for core in node]
        # self._log.debug("all_slot_cores: %s" % all_slot_cores)

        # Find the start of the first available region
        all_slots_first_core_offset = self._find_cores_cont(all_slot_cores, cores_requested, FREE)
        self.log.debug("all_slots_first_core_offset: %s" % all_slots_first_core_offset)
        if all_slots_first_core_offset is None:
            return None

        # Determine the first slot in the slot list
        first_slot_index = all_slots_first_core_offset / cores_per_node
        self.log.debug("first_slot_index: %s" % first_slot_index)
        # And the core offset within that node
        first_slot_core_offset = all_slots_first_core_offset % cores_per_node
        self.log.debug("first_slot_core_offset: %s" % first_slot_core_offset)

        # Note: We subtract one here, because counting starts at zero;
        #       Imagine a zero offset and a count of 1, the only core used 
        #       would be core 0.
        #       TODO: Verify this claim :-)
        all_slots_last_core_offset = (first_slot_index * cores_per_node) +\
                                     first_slot_core_offset + cores_requested - 1
        self.log.debug("all_slots_last_core_offset: %s" % all_slots_last_core_offset)
        last_slot_index = (all_slots_last_core_offset) / cores_per_node
        self.log.debug("last_slot_index: %s" % last_slot_index)
        last_slot_core_offset = all_slots_last_core_offset % cores_per_node
        self.log.debug("last_slot_core_offset: %s" % last_slot_core_offset)

        # Convenience aliases
        last_slot = self._slots[last_slot_index]
        self.log.debug("last_slot: %s" % last_slot)
        last_node = last_slot['node']
        self.log.debug("last_node: %s" % last_node)
        first_slot = self._slots[first_slot_index]
        self.log.debug("first_slot: %s" % first_slot)
        first_node = first_slot['node']
        self.log.debug("first_node: %s" % first_node)

        # Collect all node:core slots here
        task_slots = []

        # Add cores from first slot for this task
        # As this is a multi-node search, we can safely assume that we go
        # from the offset all the way to the last core.
        task_slots.extend(['%s:%d' % (first_node, core) for core in
                           range(first_slot_core_offset, cores_per_node)])

        # Add all cores from "middle" slots
        for slot_index in range(first_slot_index+1, last_slot_index):
            slot_node = all_slots[slot_index]['node']
            task_slots.extend(['%s:%d' % (slot_node, core) for core in range(0, cores_per_node)])

        # Add the cores of the last slot
        task_slots.extend(['%s:%d' % (last_node, core) for core in range(0, last_slot_core_offset+1)])

        return task_slots


    # --------------------------------------------------------------------------
    #
    # Change the reserved state of slots (FREE or BUSY)
    #
    def _change_slot_states(self, task_slots, new_state):

        # Convenience alias
        all_slots = self._slots

        # logger.debug("change_slot_states: task slots: %s" % task_slots)

        for slot in task_slots:
            # logger.debug("change_slot_states: slot content: %s" % slot)
            # Get the node and the core part
            [slot_node, slot_core] = slot.split(':')
            # Find the entry in the the all_slots list
            slot_entry = (slot for slot in all_slots if slot["node"] == slot_node).next()
            # Change the state of the slot
            slot_entry['cores'][int(slot_core)] = new_state

        # something changed - write history!
        # AM: mongodb entries MUST NOT grow larger than 16MB, or chaos will
        # ensue.  We thus limit the slot history size to 4MB, to keep sufficient
        # space for the actual operational data
        if len(str(self._slot_history)) < 4 * 1024 * 1024 :
            self._slot_history.append(self.slot_status (short=True))
        else:
            # just replace the last entry with the current one.
            self._slot_history[-1] = self.slot_status(short=True)


# ------------------------------------------------------------------------
#
class SchedulerTorus(Scheduler):

    # TODO: Ultimately all BG/Q specifics should move out of the scheduler

    # --------------------------------------------------------------------------
    #
    # Offsets into block structure
    #
    TORUS_BLOCK_INDEX  = 0
    TORUS_BLOCK_COOR   = 1
    TORUS_BLOCK_NAME   = 2
    TORUS_BLOCK_STATUS = 3
    #
    ##########################################################################

    # --------------------------------------------------------------------------
    def __init__(self, name, lrms, logger):
        Scheduler.__init__(self, name, lrms, logger)

    # --------------------------------------------------------------------------
    #
    def configure(self):
        if not self.lrms.cores_per_node:
            raise Exception("LRMS %s didn't configure cores_per_node." % self.lrms.name)

        self._cores_per_node = self.lrms.cores_per_node

        # keep a slot allocation history (short status), start with presumably
        # empty state now
        self._slot_history     = [self.slot_status(short=True)]
        self._slot_history_old = None

        # TODO: get rid of field below
        self._slots = 'bogus'

    # --------------------------------------------------------------------------
    #
    def slot_status(self, short=False):
        """Returns a multi-line string corresponding to slot status.
        """
        # TODO: Both short and long currently only deal with full-node status
        if short:
            slot_matrix = ""
            for slot in self.lrms.torus_block:
                slot_matrix += "|"
                if slot[self.TORUS_BLOCK_STATUS] == FREE:
                    slot_matrix += "-" * self.lrms.cores_per_node
                else:
                    slot_matrix += "+" * self.lrms.cores_per_node
            slot_matrix += "|"
            return {'timestamp': timestamp(), 
                    'slotstate': slot_matrix}
        else:
            slot_matrix = ""
            for slot in self.lrms.torus_block:
                slot_vector = ""
                if slot[self.TORUS_BLOCK_STATUS] == FREE:
                    slot_vector = " - " * self.lrms.cores_per_node
                else:
                    slot_vector = " X " * self.lrms.cores_per_node
                slot_matrix += "%s: %s\n" % (slot[self.TORUS_BLOCK_NAME].ljust(24), slot_vector)
            return slot_matrix

    # --------------------------------------------------------------------------
    #
    # Allocate a number of cores
    #
    # Currently only implements full-node allocation, so core count must
    # be a multiple of cores_per_node.
    #
    def allocate_slot(self, cores_requested):

        block = self.lrms.torus_block
        sub_block_shape_table = self.lrms.shape_table

        self.log.info("Trying to allocate %d core(s)." % cores_requested)

        if cores_requested % self.lrms.cores_per_node:
            num_cores = int(math.ceil(cores_requested / float(self.lrms.cores_per_node))) \
                        * self.lrms.cores_per_node
            self.log.error('Core not a multiple of %d, increasing request to %d!' %
                           (self.lrms.cores_per_node, num_cores))

        num_nodes = cores_requested / self.lrms.cores_per_node

        offset = self._alloc_sub_block(block, num_nodes)

        if offset is None:
            self.log.warning('No allocation made.')
            return

        # TODO: return something else than corner location? Corner index?
        corner = block[offset][self.TORUS_BLOCK_COOR]
        sub_block_shape = sub_block_shape_table[num_nodes]

        end = self.get_last_node(corner, sub_block_shape)
        self.log.debug('Allocating sub-block of %d node(s) with dimensions %s'
                       ' at offset %d with corner %s and end %s.' %
                       (num_nodes, self.lrms.shape2str(sub_block_shape), offset,
                        self.lrms.loc2str(corner), self.lrms.loc2str(end)))

        return corner, sub_block_shape
    #
    ##########################################################################

    ##########################################################################
    #
    # Allocate a sub-block within a block
    # Currently only works with offset that are exactly the sub-block size
    #
    def _alloc_sub_block(self, block, num_nodes):

        offset = 0
        # Iterate through all nodes with offset a multiple of the sub-block size
        while True:

            # Verify the assumption (needs to be an assert?)
            if offset % num_nodes != 0:
                msg = 'Sub-block needs to start at correct offset!'
                self.log.exception(msg)
                raise Exception(msg)
                # TODO: If we want to workaround this, the coordinates need to overflow

            not_free = False
            # Check if all nodes from offset till offset+size are FREE
            for peek in range(num_nodes):
                try:
                    if block[offset+peek][self.TORUS_BLOCK_STATUS] == BUSY:
                        # Once we find the first BUSY node we can discard this attempt
                        not_free = True
                        break
                except IndexError:
                    self.log.error('Block out of bound. Num_nodes: %d, offset: %d, peek: %d.' %(
                        num_nodes, offset, peek))

            if not_free == True:
                # No success at this offset
                self.log.info("No free nodes found at this offset: %d." % offset)

                # If we weren't the last attempt, then increase the offset and iterate again.
                if offset + num_nodes < self._block2num_nodes(block):
                    offset += num_nodes
                    continue
                else:
                    return

            else:
                # At this stage we have found a free spot!

                self.log.info("Free nodes found at this offset: %d." % offset)

                # Then mark the nodes busy
                for peek in range(num_nodes):
                    block[offset+peek][self.TORUS_BLOCK_STATUS] = BUSY

                return offset
    #
    ##########################################################################

    ##########################################################################
    #
    # Return the number of nodes in a block
    #
    def _block2num_nodes(self, block):
        return len(block)
    #
    ##########################################################################

    # --------------------------------------------------------------------------
    #
    def release_slot(self, (corner, shape)):
        self._free_cores(self.lrms.torus_block, corner, shape)

        # something changed - write history!
        # AM: mongodb entries MUST NOT grow larger than 16MB, or chaos will
        # ensue.  We thus limit the slot history size to 4MB, to keep sufficient
        # space for the actual operational data
        if len(str(self._slot_history)) < 4 * 1024 * 1024 :
            self._slot_history.append(self.slot_status(short=True))
        else:
            # just replace the last entry with the current one.
            self._slot_history[-1] = self.slot_status(short=True)


    ##########################################################################
    #
    # Free up an allocation
    #
    def _free_cores(self, block, corner, shape):

        # Number of nodes to free
        num_nodes = self._shape2num_nodes(shape)

        # Location of where to start freeing
        offset = self.corner2offset(block, corner)

        self.log.info("Freeing %d nodes starting at %d." % (num_nodes, offset))

        for peek in range(num_nodes):
            assert block[offset+peek][self.TORUS_BLOCK_STATUS] == BUSY, \
                'Block %d not Free!' % block[offset+peek]
            block[offset+peek][self.TORUS_BLOCK_STATUS] = FREE
    #
    ##########################################################################

    ##########################################################################
    #
    # Follow coordinates to get the last node
    #
    def get_last_node(self, origin, shape):
        return {dim: origin[dim] + shape[dim] -1 for dim in self.lrms.torus_dimension_labels}
    #
    ##########################################################################

    ##########################################################################
    #
    # Return the number of nodes for the given block shape
    #
    def _shape2num_nodes(self, shape):

        nodes = 1
        for dim in self.lrms.torus_dimension_labels:
            nodes *= shape[dim]

        return nodes
    #
    ##########################################################################

    ##########################################################################
    #
    # Return the offset into the node list from a corner
    #
    # TODO: Can this be determined instead of searched?
    #
    def corner2offset(self, block, corner):
        offset = 0

        for e in block:
            if corner == e[self.TORUS_BLOCK_COOR]:
                return offset
            offset += 1

        return offset
    #
    ##########################################################################


# ==============================================================================
#
# Launch Methods
#
# ==============================================================================
class LaunchMethod(object):

    # --------------------------------------------------------------------------
    #
    def __init__(self, name, scheduler, logger):

        self.name = name
        self.scheduler = scheduler
        self.log = logger

        self.launch_command = None
        self.configure()
        # TODO: This doesn't make too much sense for LM's that use multiple 
        #       commands, perhaps this needs to move to per LM __init__.
        if self.launch_command is None:
            raise Exception("Launch command not found for LaunchMethod '%s'" % name)

        logger.info("Discovered launch command: '%s'." % self.launch_command)

    # --------------------------------------------------------------------------
    #
    # This class-method creates the appropriate sub-class for the Launch Method.
    #
    @classmethod
    def create(cls, name, scheduler, logger):

        # Make sure that we are the base-class!
        if cls != LaunchMethod:
            raise Exception("LaunchMethod factory only available to base class!")

        try:
            implementation = {
<<<<<<< HEAD
                LAUNCH_METHOD_APRUN         : LaunchMethodAPRUN,
                LAUNCH_METHOD_DPLACE        : LaunchMethodDPLACE,
                LAUNCH_METHOD_FORK          : LaunchMethodFORK,
                LAUNCH_METHOD_IBRUN         : LaunchMethodIBRUN,
                LAUNCH_METHOD_MPIEXEC       : LaunchMethodMPIEXEC,
                LAUNCH_METHOD_MPIRUN_DPLACE : LaunchMethodMPIRUNDPLACE,
                LAUNCH_METHOD_MPIRUN        : LaunchMethodMPIRUN,
                LAUNCH_METHOD_MPIRUN_RSH    : LaunchMethodMPIRUNRSH,
                LAUNCH_METHOD_POE           : LaunchMethodPOE,
                LAUNCH_METHOD_RUNJOB        : LaunchMethodRUNJOB,
                LAUNCH_METHOD_SSH           : LaunchMethodSSH
=======
                LAUNCH_METHOD_APRUN: LaunchMethodAPRUN,
                LAUNCH_METHOD_CCMRUN: LaunchMethodCCMRUN,
                LAUNCH_METHOD_MPIRUN_CCMRUN: LaunchMethodMPIRUNCCMRUN,
                LAUNCH_METHOD_DPLACE: LaunchMethodDPLACE,
                LAUNCH_METHOD_IBRUN: LaunchMethodIBRUN,
                LAUNCH_METHOD_FORK: LaunchMethodFORK,
                LAUNCH_METHOD_MPIEXEC: LaunchMethodMPIEXEC,
                LAUNCH_METHOD_MPIRUN: LaunchMethodMPIRUN,
                LAUNCH_METHOD_MPIRUN_DPLACE: LaunchMethodMPIRUNDPLACE,
                LAUNCH_METHOD_MPIRUN_RSH: LaunchMethodMPIRUNRSH,
                LAUNCH_METHOD_POE: LaunchMethodPOE,
                LAUNCH_METHOD_RUNJOB: LaunchMethodRUNJOB,
                LAUNCH_METHOD_SSH: LaunchMethodSSH
>>>>>>> 0e7d486a
            }[name]
            return implementation(name, scheduler, logger)
        except KeyError:
            raise Exception("LaunchMethod '%s' unknown!" % name)

    # --------------------------------------------------------------------------
    #
    def configure(self):
        raise NotImplementedError("configure() not implemented for LaunchMethod: %s." % self.name)

    # --------------------------------------------------------------------------
    #
    def construct_command(self, task_exec, task_args, task_numcores, 
                          launch_script_name, opaque_slot):
        raise NotImplementedError("construct_command() not implemented for LaunchMethod: %s." % self.name)

    # --------------------------------------------------------------------------
    #
    def _find_executable(self, names):
        """Takes a (list of) name(s) and looks for an executable in the path.
        """

        if not isinstance(names, list):
            names = [names]

        for name in names:
            ret = self._which(name)
            if ret is not None:
                return ret

        return None

    # --------------------------------------------------------------------------
    #
    def _which(self, program):
        """Finds the location of an executable.
        Taken from: 
        http://stackoverflow.com/questions/377017/test-if-executable-exists-in-python
        """
        # ----------------------------------------------------------------------
        #
        def is_exe(fpath):
            return os.path.isfile(fpath) and os.access(fpath, os.X_OK)

        fpath, fname = os.path.split(program)
        if fpath:
            if is_exe(program):
                return program
        else:
            for path in os.environ["PATH"].split(os.pathsep):
                exe_file = os.path.join(path, program)
                if is_exe(exe_file):
                    return exe_file
        return None


# ------------------------------------------------------------------------
#
class LaunchMethodFORK(LaunchMethod):

    # --------------------------------------------------------------------------
    #
    def __init__(self, name, scheduler, logger):
        LaunchMethod.__init__(self, name, scheduler, logger)

    # --------------------------------------------------------------------------
    #
    def configure(self):
        # "Regular" tasks
        self.launch_command = ''

    # --------------------------------------------------------------------------
    #
    def construct_command(self, task_exec, task_args, task_numcores,
                          launch_script_name, opaque_slot):

        if task_args:
            command = " ".join([task_exec, task_args])
        else:
            command = task_exec

        return command


# ------------------------------------------------------------------------
#
class LaunchMethodMPIRUN(LaunchMethod):

    # --------------------------------------------------------------------------
    #
    def __init__(self, name, scheduler, logger):
        LaunchMethod.__init__(self, name, scheduler, logger)

    # --------------------------------------------------------------------------
    #
    def configure(self):
        self.launch_command = self._find_executable([
            'mpirun',            # General case
            'mpirun_rsh',        # Gordon @ SDSC
            'mpirun-mpich-mp',   # Mac OSX MacPorts
            'mpirun-openmpi-mp'  # Mac OSX MacPorts
        ])

    # --------------------------------------------------------------------------
    #
    def construct_command(self, task_exec, task_args, task_numcores,
                          launch_script_name, (task_slots)):

        if task_args:
            task_command = " ".join([task_exec, task_args])
        else:
            task_command = task_exec

        # Construct the hosts_string
        hosts_string = ",".join([slot.split(':')[0] for slot in task_slots])

        mpirun_command = "%s -np %s -host %s %s" % (
            self.launch_command, task_numcores, hosts_string, task_command)

        return mpirun_command


# ------------------------------------------------------------------------
#
class LaunchMethodSSH(LaunchMethod):

    # --------------------------------------------------------------------------
    #
    def __init__(self, name, scheduler, logger):
        LaunchMethod.__init__(self, name, scheduler, logger)

    # --------------------------------------------------------------------------
    #
    def configure(self):
        # Find ssh command
        command = self._which('ssh')

        if command is not None:

            # Some MPI environments (e.g. SGE) put a link to rsh as "ssh" into 
            # the path.  We try to detect that and then use different arguments.
            if os.path.islink(command):

                target = os.path.realpath(command)

                if os.path.basename(target) == 'rsh':
                    self.log.info('Detected that "ssh" is a link to "rsh".')
                    return target

            command = '%s -o StrictHostKeyChecking=no' % command

        self.launch_command = command

    # --------------------------------------------------------------------------
    #
    def construct_command(self, task_exec, task_args, task_numcores,
                          launch_script_name, (task_slots)):

        # Get the host of the first entry in the acquired slot
        host = task_slots[0].split(':')[0]

        if task_args:
            task_command = " ".join([task_exec, task_args])
        else:
            task_command = task_exec

        # Command line to execute launch script via ssh on host
        ssh_cmdline = "%s %s %s" % (self.launch_command, host, launch_script_name)

        # Special case, return a tuple that overrides the default command line.
        return task_command, ssh_cmdline


# ------------------------------------------------------------------------
#
class LaunchMethodMPIEXEC(LaunchMethod):

    # --------------------------------------------------------------------------
    #
    def __init__(self, name, scheduler, logger):
        LaunchMethod.__init__(self, name, scheduler, logger)

    # --------------------------------------------------------------------------
    #
    def configure(self):
        # mpiexec (e.g. on SuperMUC)
        self.launch_command = self._which('mpiexec')

    # --------------------------------------------------------------------------
    #
    def construct_command(self, task_exec, task_args, task_numcores,
                          launch_script_name, (task_slots)):

        # Construct the hosts_string
        hosts_string = ",".join([slot.split(':')[0] for slot in task_slots])

        # Construct the executable and arguments
        if task_args:
            task_command = " ".join([task_exec, task_args])
        else:
            task_command = task_exec

        mpiexec_command = "%s -n %s -host %s %s" % (
            self.launch_command, task_numcores, hosts_string, task_command)

        return mpiexec_command


# ------------------------------------------------------------------------
#
class LaunchMethodAPRUN(LaunchMethod):

    # --------------------------------------------------------------------------
    #
    def __init__(self, name, scheduler, logger):
        LaunchMethod.__init__(self, name, scheduler, logger)

    # --------------------------------------------------------------------------
    #
    def configure(self):
        # aprun: job launcher for Cray systems
        self.launch_command= self._which('aprun')

    # --------------------------------------------------------------------------
    #
    def construct_command(self, task_exec, task_args, task_numcores,
                          launch_script_name, opaque_slot):

        if task_args:
            task_command = " ".join([task_exec, task_args])
        else:
            task_command = task_exec

        aprun_command = "%s -n %d %s" % (self.launch_command, task_numcores, task_command)

        return aprun_command


# ------------------------------------------------------------------------
#
class LaunchMethodCCMRUN(LaunchMethod):

    def __init__(self, name, scheduler, logger):
        LaunchMethod.__init__(self, name, scheduler, logger)

    def configure(self):
        # ccmrun: Cluster Compatibility Mode (CCM) job launcher for Cray systems
        self.launch_command= self._which('ccmrun')

    def construct_command(self, task_exec, task_args, task_numcores,
                          launch_script_name, opaque_slot):

        if task_args:
            task_command = " ".join([task_exec, task_args])
        else:
            task_command = task_exec

        ccmrun_command = "%s -n %d %s" % (self.launch_command, task_numcores, task_command)

        return ccmrun_command


#-------------------------------------------------------------------------
#
class LaunchMethodMPIRUNCCMRUN(LaunchMethod):
    # TODO: This needs both mpirun and ccmrun

    def __init__(self, name, scheduler, logger):
        LaunchMethod.__init__(self, name, scheduler, logger)

    def configure(self):
        # ccmrun: Cluster Compatibility Mode job launcher for Cray systems
        self.launch_command= self._which('ccmrun')

        self.mpirun_command = self._which('mpirun')
        if not self.mpirun_command:
            raise Exception("mpirun not found!")

    def construct_command(self, task_exec, task_args, task_numcores,
                          launch_script_name, (task_slots)):

        if task_args:
            task_command = " ".join([task_exec, task_args])
        else:
            task_command = task_exec

        # Construct the hosts_string
        # TODO: is there any use in using $HOME/.crayccm/ccm_nodelist.$JOBID?
        hosts_string = ",".join([slot.split(':')[0] for slot in task_slots])

        # TODO: Other mpirun LM's could probably also benefit from this!
        candidate_vars = [
            'LD_LIBRARY_PATH',
            'PATH',
            'PYTHONPATH'
            'PYTHON_DIR',
        ]
        export_vars = ' '.join(['-x ' + var for var in candidate_vars if var in os.environ])

        mpirun_ccmrun_command = "%s %s %s -np %d -host %s %s" % (
            self.launch_command, self.mpirun_command, export_vars,
            task_numcores, hosts_string, task_command)

        return mpirun_ccmrun_command


#-------------------------------------------------------------------------
#
class LaunchMethodRUNJOB(LaunchMethod):

    # --------------------------------------------------------------------------
    #
    def __init__(self, name, scheduler, logger):
        LaunchMethod.__init__(self, name, scheduler, logger)

    # --------------------------------------------------------------------------
    #
    def configure(self):
        # runjob: job launcher for IBM BG/Q systems, e.g. Joule
        self.launch_command= self._which('runjob')

    # --------------------------------------------------------------------------
    #
    def construct_command(self, task_exec, task_args, task_numcores,
                          launch_script_name, (corner, sub_block_shape)):

        if task_numcores % self.scheduler.lrms.cores_per_node: 
            msg = "Num cores (%d) is not a multiple of %d!" % (
                task_numcores, self.scheduler.lrms.cores_per_node)
            self.log.exception(msg)
            raise Exception(msg)

        # Runjob it is!
        runjob_command = self.launch_command

        # Set the number of tasks/ranks per node
        # TODO: Currently hardcoded, this should be configurable,
        #       but I don't see how, this would be a leaky abstraction.
        runjob_command += ' --ranks-per-node %d' % min(self.scheduler.lrms.cores_per_node, task_numcores)

        # Run this subjob in the block communicated by LoadLeveler
        runjob_command += ' --block %s' % self.scheduler.lrms.loadl_bg_block

        corner_offset = self.scheduler.corner2offset(self.scheduler.lrms.torus_block, corner)
        corner_node = self.scheduler.lrms.torus_block[corner_offset][self.scheduler.TORUS_BLOCK_NAME]
        runjob_command += ' --corner %s' % corner_node

        # convert the shape
        runjob_command += ' --shape %s' % self.scheduler.lrms.shape2str(sub_block_shape)

        # runjob needs the full path to the executable
        if os.path.basename(task_exec) == task_exec:
            if not self._which(task_exec):
                raise Exception("Can't find executable '%s' in path." % task_exec)

            # Use `which` with back-ticks as the executable,
            # will be expanded in the shell script.
            task_exec = '`which %s`' % task_exec
            # Note: We can't use the expansion from here,
            #       as the pre-execs of the CU aren't run yet!!

        # And finally add the executable and the arguments
        # usage: runjob <runjob flags> --exe /bin/hostname --args "-f"
        runjob_command += ' --exe %s' % task_exec
        if task_args:
            runjob_command += ' --args %s' % task_args

        return runjob_command


# ------------------------------------------------------------------------
#
class LaunchMethodDPLACE(LaunchMethod):

    # --------------------------------------------------------------------------
    #
    def __init__(self, name, scheduler, logger):
        LaunchMethod.__init__(self, name, scheduler, logger)

    # --------------------------------------------------------------------------
    #
    def configure(self):
        # dplace: job launcher for SGI systems (e.g. on Blacklight)
        self.launch_command = self._which('dplace')

    # --------------------------------------------------------------------------
    #
    def construct_command(self, task_exec, task_args, task_numcores,
                          launch_script_name, (task_slots)):

        if task_args:
            task_command = " ".join([task_exec, task_args])
        else:
            task_command = task_exec

        dplace_offset = self.scheduler.slots2offset(task_slots)

        dplace_command = "%s -c %d-%d %s" % (
            self.launch_command, dplace_offset, 
            dplace_offset+task_numcores-1, task_command)

        return dplace_command


# ------------------------------------------------------------------------
#
class LaunchMethodMPIRUNRSH(LaunchMethod):

    # --------------------------------------------------------------------------
    #
    def __init__(self, name, scheduler, logger):
        LaunchMethod.__init__(self, name, scheduler, logger)

    # --------------------------------------------------------------------------
    #
    def configure(self):
        # mpirun_rsh (e.g. on Gordon@ SDSC)
        self.launch_command = self._which('mpirun_rsh')

    # --------------------------------------------------------------------------
    #
    def construct_command(self, task_exec, task_args, task_numcores,
                          launch_script_name, (task_slots)):

        if task_args:
            task_command = " ".join([task_exec, task_args])
        else:
            task_command = task_exec

        # Construct the hosts_string ('h1 h2 .. hN')
        hosts_string = " ".join([slot.split(':')[0] for slot in task_slots])

        mpirun_rsh_command = "%s -export -np %s %s %s" % (
            self.launch_command, task_numcores, hosts_string, task_command)

        return mpirun_rsh_command


# ------------------------------------------------------------------------
#
class LaunchMethodMPIRUNDPLACE(LaunchMethod):
    # TODO: This needs both mpirun and dplace

    # --------------------------------------------------------------------------
    #
    def __init__(self, name, scheduler, logger):
        LaunchMethod.__init__(self, name, scheduler, logger)

    # --------------------------------------------------------------------------
    #
    def configure(self):
        # dplace: job launcher for SGI systems (e.g. on Blacklight)
        self.launch_command = self._which('dplace')
        self.mpirun_command = self._which('mpirun')

    # --------------------------------------------------------------------------
    #
    def construct_command(self, task_exec, task_args, task_numcores,
                          launch_script_name, (task_slots)):

        if task_args:
            task_command = " ".join([task_exec, task_args])
        else:
            task_command = task_exec

        dplace_offset = self.scheduler.slots2offset(task_slots)

        mpirun_dplace_command = "%s -np %d %s -c %d-%d %s" % \
            (self.mpirun_command, task_numcores, self.launch_command,
             dplace_offset, dplace_offset+task_numcores-1, task_command)

        return mpirun_dplace_command


# ------------------------------------------------------------------------
#
class LaunchMethodIBRUN(LaunchMethod):
    # NOTE: Don't think that with IBRUN it is possible to have
    # processes != cores ...

    # --------------------------------------------------------------------------
    #
    def __init__(self, name, scheduler, logger):
        LaunchMethod.__init__(self, name, scheduler, logger)

    # --------------------------------------------------------------------------
    #
    def configure(self):
        # ibrun: wrapper for mpirun at TACC
        self.launch_command = self._which('ibrun')

    # --------------------------------------------------------------------------
    #
    def construct_command(self, task_exec, task_args, task_numcores,
                          launch_script_name, (task_slots)):

        if task_args:
            task_command = " ".join([task_exec, task_args])
        else:
            task_command = task_exec

        ibrun_offset = self.scheduler.slots2offset(task_slots)

        ibrun_command = "%s -n %s -o %d %s" % \
                        (self.launch_command, task_numcores, 
                         ibrun_offset, task_command)

        return ibrun_command


# ------------------------------------------------------------------------
#
class LaunchMethodPOE(LaunchMethod):

    # --------------------------------------------------------------------------
    #
    def __init__(self, name, scheduler, logger):
        LaunchMethod.__init__(self, name, scheduler, logger)

    # --------------------------------------------------------------------------
    #
    def configure(self):
        # poe: LSF specific wrapper for MPI (e.g. yellowstone)
        self.launch_command = self._which('poe')

    # --------------------------------------------------------------------------
    #
    def construct_command(self, task_exec, task_args, task_numcores,
                          launch_script_name, (task_slots)):

        # Count slots per host in provided slots description.
        hosts = {}
        for slot in task_slots:
            host = slot.split(':')[0]
            if host not in hosts:
                hosts[host] = 1
            else:
                hosts[host] += 1

        # Create string with format: "hostX N host
        hosts_string = ''
        for host in hosts:
            hosts_string += '%s %d ' % (host, hosts[host])

        if task_args:
            task_command = " ".join([task_exec, task_args])
        else:
            task_command = task_exec

        # Override the LSB_MCPU_HOSTS env variable as this is set by
        # default to the size of the whole pilot.
        poe_command = 'LSB_MCPU_HOSTS="%s" %s %s' % (
            hosts_string, self.launch_command, task_command)

        return poe_command


# ==============================================================================
#
# Base class for LRMS implementations.
#
# ==============================================================================
#
class LRMS(object):

    # --------------------------------------------------------------------------
    #
    def __init__(self, name, requested_cores, logger):

        self.name = name
        self.log = logger
        self.requested_cores = requested_cores

        self.log.info("Configuring LRMS %s." % self.name)

        self.slot_list = []
        self.node_list = []
        self.cores_per_node = None

        self.configure()

        logger.info("Discovered execution environment: %s" % self.node_list)

        # For now assume that all nodes have equal amount of cores
        cores_avail = len(self.node_list) * self.cores_per_node
        if cores_avail < int(requested_cores):
            raise Exception("Not enough cores available (%s) to satisfy allocation request (%s)." \
                            % (str(cores_avail), str(requested_cores)))

    # --------------------------------------------------------------------------
    #
    # This class-method creates the appropriate sub-class for the LRMS.
    #
    @classmethod
    def create(cls, name, requested_cores, logger):

        # TODO: Core counts dont have to be the same number for all hosts.

        # TODO: We might not have reserved the whole node.

        # TODO: Given that the Agent can determine the real core count, in 
        #       principle we could just ignore the config and use as many as we
        #       have to our availability (taken into account that we might not
        #       have the full node reserved of course)
        #       Answer: at least on Yellowstone this doesnt work for MPI,
        #               as you can't spawn more tasks then the number of slots.

        # Make sure that we are the base-class!
        if cls != LRMS:
            raise Exception("LRMS Factory only available to base class!")

        try:
            implementation = {
                LRMS_NAME_FORK        : ForkLRMS,
                LRMS_NAME_LOADLEVELER : LoadLevelerLRMS,
                LRMS_NAME_LSF         : LSFLRMS,
                LRMS_NAME_PBSPRO      : PBSProLRMS,
                LRMS_NAME_SGE         : SGELRMS,
                LRMS_NAME_SLURM       : SLURMLRMS,
                LRMS_NAME_TORQUE      : TORQUELRMS
            }[name]
            return implementation(name, requested_cores, logger)
        except KeyError:
            raise Exception("LRMS type '%s' unknown!" % name)

    # --------------------------------------------------------------------------
    #
    def configure(self):
        raise NotImplementedError("Configure not implemented for LRMS type: %s." % self.name)


# ------------------------------------------------------------------------------
#
class TORQUELRMS(LRMS):

    # --------------------------------------------------------------------------
    #
    def __init__(self, name, requested_cores, logger):
        LRMS.__init__(self, name, requested_cores, logger)

    # --------------------------------------------------------------------------
    #
    def configure(self):

        self.log.info("Configured to run on system with %s." % self.name)

        torque_nodefile = os.environ.get('PBS_NODEFILE')
        if torque_nodefile is None:
            msg = "$PBS_NODEFILE not set!"
            self.log.error(msg)
            raise Exception(msg)

        # Parse PBS the nodefile
        torque_nodes = [line.strip() for line in open(torque_nodefile)]
        self.log.info("Found Torque PBS_NODEFILE %s: %s" % (torque_nodefile, torque_nodes))

        # Number of cpus involved in allocation
        val = os.environ.get('PBS_NCPUS')
        if val:
            torque_num_cpus = int(val)
        else:
            msg = "$PBS_NCPUS not set! (new Torque version?)"
            torque_num_cpus = None
            self.log.warning(msg)

        # Number of nodes involved in allocation
        val = os.environ.get('PBS_NUM_NODES')
        if val:
            torque_num_nodes = int(val)
        else:
            msg = "$PBS_NUM_NODES not set! (old Torque version?)"
            torque_num_nodes = None
            self.log.warning(msg)

        # Number of cores (processors) per node
        val = os.environ.get('PBS_NUM_PPN')
        if val:
            torque_cores_per_node = int(val)
        else:
            msg = "$PBS_NUM_PPN is not set!"
            torque_cores_per_node = None
            self.log.warning(msg)

        print "torque_cores_per_node : %s" % torque_cores_per_node
        if torque_cores_per_node in [None, 1] :
            # lets see if SAGA has been forthcoming with some information
            self.log.warning("fall back to $SAGA_PPN : %s" % os.environ.get ('SAGA_PPN', None))
            torque_cores_per_node = int(os.environ.get('SAGA_PPN', torque_cores_per_node))

        # Number of entries in nodefile should be PBS_NUM_NODES * PBS_NUM_PPN
        torque_nodes_length = len(torque_nodes)
        torque_node_list    = list(set(torque_nodes))

        print "torque_cores_per_node : %s" % torque_cores_per_node
        print "torque_nodes_length   : %s" % torque_nodes_length
        print "torque_num_nodes      : %s" % torque_num_nodes
        print "torque_node_list      : %s" % torque_node_list
        print "torque_nodes          : %s" % torque_nodes

      # if torque_num_nodes and torque_cores_per_node and \
      #     torque_nodes_length < torque_num_nodes * torque_cores_per_node:
      #     msg = "Number of entries in $PBS_NODEFILE (%s) does not match with $PBS_NUM_NODES*$PBS_NUM_PPN (%s*%s)" % \
      #           (torque_nodes_length, torque_num_nodes,  torque_cores_per_node)
      #     raise Exception(msg)

        # only unique node names
        torque_node_list_length = len(torque_node_list)
        self.log.debug("Node list: %s(%d)" % (torque_node_list, torque_node_list_length))

        if torque_num_nodes and torque_cores_per_node:
            # Modern style Torque
            self.cores_per_node = torque_cores_per_node
        elif torque_num_cpus:
            # Blacklight style (TORQUE-2.3.13)
            self.cores_per_node = torque_num_cpus
        else:
            # Old style Torque (Should we just use this for all versions?)
            self.cores_per_node = torque_nodes_length / torque_node_list_length
        self.node_list = torque_node_list


# ------------------------------------------------------------------------
#
class PBSProLRMS(LRMS):

    # --------------------------------------------------------------------------
    #
    def __init__(self, name, requested_cores, logger):
        LRMS.__init__(self, name, requested_cores, logger)

    # --------------------------------------------------------------------------
    #
    def configure(self):
        # TODO: $NCPUS?!?! = 1 on archer

        pbspro_nodefile = os.environ.get('PBS_NODEFILE')

        if pbspro_nodefile is None:
            msg = "$PBS_NODEFILE not set!"
            self.log.error(msg)
            raise Exception(msg)

        self.log.info("Found PBSPro $PBS_NODEFILE %s." % pbspro_nodefile)

        # Dont need to parse the content of nodefile for PBSPRO, only the length
        # is interesting, as there are only duplicate entries in it.
        pbspro_nodes_length = len([line.strip() for line in open(pbspro_nodefile)])

        # Number of Processors per Node
        val = os.environ.get('NUM_PPN')
        if val:
            pbspro_num_ppn = int(val)
        else:
            msg = "$NUM_PPN not set!"
            self.log.error(msg)
            raise Exception(msg)

        # Number of Nodes allocated
        val = os.environ.get('NODE_COUNT')
        if val:
            pbspro_node_count = int(val)
        else:
            msg = "$NODE_COUNT not set!"
            self.log.error(msg)
            raise Exception(msg)

        # Number of Parallel Environments
        val = os.environ.get('NUM_PES')
        if val:
            pbspro_num_pes = int(val)
        else:
            msg = "$NUM_PES not set!"
            self.log.error(msg)
            raise Exception(msg)

        pbspro_vnodes = self._parse_pbspro_vnodes()

        # Verify that $NUM_PES == $NODE_COUNT * $NUM_PPN == len($PBS_NODEFILE)
        if not (pbspro_node_count * pbspro_num_ppn == pbspro_num_pes == pbspro_nodes_length):
            self.log.warning("NUM_PES != NODE_COUNT * NUM_PPN != len($PBS_NODEFILE)")

        self.cores_per_node = pbspro_num_ppn
        self.node_list = pbspro_vnodes

    # --------------------------------------------------------------------------
    #
    def _parse_pbspro_vnodes(self):

        # PBS Job ID
        val = os.environ.get('PBS_JOBID')
        if val:
            pbspro_jobid = val
        else:
            msg = "$PBS_JOBID not set!"
            self.log.error(msg)
            raise Exception(msg)

        # Get the output of qstat -f for this job
        output = subprocess.check_output(["qstat", "-f", pbspro_jobid])

        # Get the (multiline) 'exec_vnode' entry
        vnodes_str = ''
        for line in output.splitlines():
            # Detect start of entry
            if 'exec_vnode = ' in line:
                vnodes_str += line.strip()
            elif vnodes_str:
                # Find continuing lines
                if " = " not in line:
                    vnodes_str += line.strip()
                else:
                    break

        # Get the RHS of the entry
        input = vnodes_str.split('=',1)[1].strip()
        self.log.debug("input: %s" % input)

        nodes_list = []
        # Break up the individual node partitions into vnode slices
        while True:
            idx = input.find(')+(')

            node_str = input[1:idx]
            nodes_list.append(node_str)
            input = input[idx+2:]

            if idx < 0:
                break

        vnodes_list = []
        cpus_list = []
        # Split out the slices into vnode name and cpu count
        for node_str in nodes_list:
            slices = node_str.split('+')
            for slice in slices:
                vnode, cpus = slice.split(':')
                cpus = int(cpus.split('=')[1])
                self.log.debug('vnode: %s cpus: %s' % (vnode, cpus))
                vnodes_list.append(vnode)
                cpus_list.append(cpus)

        self.log.debug("vnodes: %s" % vnodes_list)
        self.log.debug("cpus: %s" % cpus_list)

        cpus_list = list(set(cpus_list))
        min_cpus = int(min(cpus_list))

        if len(cpus_list) > 1:
            self.log.debug("Detected vnodes of different sizes: %s, the minimal is: %d." % (cpus_list, min_cpus))

        node_list = []
        for vnode in vnodes_list:
            # strip the last _0 of the vnodes to get the node name
            node_list.append(vnode.rsplit('_', 1)[0])

        # only unique node names
        node_list = list(set(node_list))
        self.log.debug("Node list: %s" % node_list)

        # Return the list of node names
        return node_list


# ------------------------------------------------------------------------
#
class SLURMLRMS(LRMS):

    # --------------------------------------------------------------------------
    #
    def __init__(self, name, requested_cores, logger):
        LRMS.__init__(self, name, requested_cores, logger)

    # --------------------------------------------------------------------------
    #
    def configure(self):

        slurm_nodelist = os.environ.get('SLURM_NODELIST')
        if slurm_nodelist is None:
            msg = "$SLURM_NODELIST not set!"
            self.log.error(msg)
            raise Exception(msg)

        # Parse SLURM nodefile environment variable
        slurm_nodes = hostlist.expand_hostlist(slurm_nodelist)
        self.log.info("Found SLURM_NODELIST %s. Expanded to: %s" % (slurm_nodelist, slurm_nodes))

        # $SLURM_NPROCS = Total number of processes in the current job
        slurm_nprocs_str = os.environ.get('SLURM_NPROCS')
        if slurm_nprocs_str is None:
            msg = "$SLURM_NPROCS not set!"
            self.log.error(msg)
            raise Exception(msg)
        else:
            slurm_nprocs = int(slurm_nprocs_str)

        # $SLURM_NNODES = Total number of nodes in the job's resource allocation
        slurm_nnodes_str = os.environ.get('SLURM_NNODES')
        if slurm_nnodes_str is None:
            msg = "$SLURM_NNODES not set!"
            self.log.error(msg)
            raise Exception(msg)
        else:
            slurm_nnodes = int(slurm_nnodes_str)

        # $SLURM_CPUS_ON_NODE = Count of processors available to the job 
        # on this node.
        slurm_cpus_on_node_str = os.environ.get('SLURM_CPUS_ON_NODE')
        if slurm_cpus_on_node_str is None:
            msg = "$SLURM_CPUS_ON_NODE not set!"
            self.log.exception(msg)
        else:
            slurm_cpus_on_node = int(slurm_cpus_on_node_str)

        # Verify that $SLURM_NPROCS == $SLURM_NNODES * $SLURM_CPUS_ON_NODE
        if slurm_nnodes * slurm_cpus_on_node != slurm_nprocs:
            self.log.error("$SLURM_NPROCS(%d) != $SLURM_NNODES(%d) * $SLURM_CPUS_ON_NODE(%d)" % \
                           (slurm_nnodes, slurm_cpus_on_node, slurm_nprocs))

        # Verify that $SLURM_NNODES == len($SLURM_NODELIST)
        if slurm_nnodes != len(slurm_nodes):
            self.log.error("$SLURM_NNODES(%d) != len($SLURM_NODELIST)(%d)" % \
                           (slurm_nnodes, len(slurm_nodes)))

        self.cores_per_node = slurm_cpus_on_node
        self.node_list = slurm_nodes


# ------------------------------------------------------------------------
#
class SGELRMS(LRMS):

    # --------------------------------------------------------------------------
    #
    def __init__(self, name, requested_cores, logger):
        LRMS.__init__(self, name, requested_cores, logger)

    # --------------------------------------------------------------------------
    #
    def configure(self):

        sge_hostfile = os.environ.get('PE_HOSTFILE')
        if sge_hostfile is None:
            msg = "$PE_HOSTFILE not set!"
            self.log.error(msg)
            raise Exception(msg)

        # SGE core configuration might be different than what multiprocessing 
        # announces
        # Alternative: "qconf -sq all.q|awk '/^slots *[0-9]+$/{print $2}'"

        # Parse SGE hostfile for nodes
        sge_node_list = [line.split()[0] for line in open(sge_hostfile)]
        # Keep only unique nodes
        sge_nodes = list(set(sge_node_list))
        self.log.info("Found PE_HOSTFILE %s. Expanded to: %s" % (sge_hostfile, sge_nodes))

        # Parse SGE hostfile for cores
        sge_cores_count_list = [int(line.split()[1]) for line in open(sge_hostfile)]
        sge_core_counts = list(set(sge_cores_count_list))
        sge_cores_per_node = min(sge_core_counts)
        self.log.info("Found unique core counts: %s Using: %d" % (sge_core_counts, sge_cores_per_node))

        self.node_list = sge_nodes
        self.cores_per_node = sge_cores_per_node


# ------------------------------------------------------------------------
#
class LSFLRMS(LRMS):

    # --------------------------------------------------------------------------
    #
    def __init__(self, name, requested_cores, logger):
        LRMS.__init__(self, name, requested_cores, logger)

    # --------------------------------------------------------------------------
    #
    def configure(self):

        lsf_hostfile = os.environ.get('LSB_DJOB_HOSTFILE')
        if lsf_hostfile is None:
            msg = "$LSB_DJOB_HOSTFILE not set!"
            self.log.error(msg)
            raise Exception(msg)

        lsb_mcpu_hosts = os.environ.get('LSB_MCPU_HOSTS')
        if lsb_mcpu_hosts is None:
            msg = "$LSB_MCPU_HOSTS not set!"
            self.log.error(msg)
            raise Exception(msg)

        # parse LSF hostfile
        # format:
        # <hostnameX>
        # <hostnameX>
        # <hostnameY>
        # <hostnameY>
        #
        # There are in total "-n" entries (number of tasks)
        # and "-R" entries per host (tasks per host).
        # (That results in "-n" / "-R" unique hosts)
        #
        lsf_nodes = [line.strip() for line in open(lsf_hostfile)]
        self.log.info("Found LSB_DJOB_HOSTFILE %s. Expanded to: %s" %
                      (lsf_hostfile, lsf_nodes))
        lsf_node_list = list(set(lsf_nodes))

        # Grab the core (slot) count from the environment
        # Format: hostX N hostY N hostZ N
        lsf_cores_count_list = map(int, lsb_mcpu_hosts.split()[1::2])
        lsf_core_counts = list(set(lsf_cores_count_list))
        lsf_cores_per_node = min(lsf_core_counts)
        self.log.info("Found unique core counts: %s Using: %d" %
                      (lsf_core_counts, lsf_cores_per_node))

        self.node_list = lsf_node_list
        self.cores_per_node = lsf_cores_per_node


# ------------------------------------------------------------------------
#
class LoadLevelerLRMS(LRMS):

    # --------------------------------------------------------------------------
    #
    # BG/Q Topology of Nodes within a Board
    #
    BGQ_BOARD_TOPO = {
        0: {'A': 29, 'B':  3, 'C':  1, 'D': 12, 'E':  7},
        1: {'A': 28, 'B':  2, 'C':  0, 'D': 13, 'E':  6},
        2: {'A': 31, 'B':  1, 'C':  3, 'D': 14, 'E':  5},
        3: {'A': 30, 'B':  0, 'C':  2, 'D': 15, 'E':  4},
        4: {'A': 25, 'B':  7, 'C':  5, 'D':  8, 'E':  3},
        5: {'A': 24, 'B':  6, 'C':  4, 'D':  9, 'E':  2},
        6: {'A': 27, 'B':  5, 'C':  7, 'D': 10, 'E':  1},
        7: {'A': 26, 'B':  4, 'C':  6, 'D': 11, 'E':  0},
        8: {'A': 21, 'B': 11, 'C':  9, 'D':  4, 'E': 15},
        9: {'A': 20, 'B': 10, 'C':  8, 'D':  5, 'E': 14},
        10: {'A': 23, 'B':  9, 'C': 11, 'D':  6, 'E': 13},
        11: {'A': 22, 'B':  8, 'C': 10, 'D':  7, 'E': 12},
        12: {'A': 17, 'B': 15, 'C': 13, 'D':  0, 'E': 11},
        13: {'A': 16, 'B': 14, 'C': 12, 'D':  1, 'E': 10},
        14: {'A': 19, 'B': 13, 'C': 15, 'D':  2, 'E':  9},
        15: {'A': 18, 'B': 12, 'C': 14, 'D':  3, 'E':  8},
        16: {'A': 13, 'B': 19, 'C': 17, 'D': 28, 'E': 23},
        17: {'A': 12, 'B': 18, 'C': 16, 'D': 29, 'E': 22},
        18: {'A': 15, 'B': 17, 'C': 19, 'D': 30, 'E': 21},
        19: {'A': 14, 'B': 16, 'C': 18, 'D': 31, 'E': 20},
        20: {'A':  9, 'B': 23, 'C': 21, 'D': 24, 'E': 19},
        21: {'A':  8, 'B': 22, 'C': 20, 'D': 25, 'E': 18},
        22: {'A': 11, 'B': 21, 'C': 23, 'D': 26, 'E': 17},
        23: {'A': 10, 'B': 20, 'C': 22, 'D': 27, 'E': 16},
        24: {'A':  5, 'B': 27, 'C': 25, 'D': 20, 'E': 31},
        25: {'A':  4, 'B': 26, 'C': 24, 'D': 21, 'E': 30},
        26: {'A':  7, 'B': 25, 'C': 27, 'D': 22, 'E': 29},
        27: {'A':  6, 'B': 24, 'C': 26, 'D': 23, 'E': 28},
        28: {'A':  1, 'B': 31, 'C': 29, 'D': 16, 'E': 27},
        29: {'A':  0, 'B': 30, 'C': 28, 'D': 17, 'E': 26},
        30: {'A':  3, 'B': 29, 'C': 31, 'D': 18, 'E': 25},
        31: {'A':  2, 'B': 28, 'C': 30, 'D': 19, 'E': 24},
        }

    # --------------------------------------------------------------------------
    #
    # BG/Q Config
    #
    BGQ_CORES_PER_NODE      = 16
    BGQ_NODES_PER_BOARD     = 32 # NODE == Compute Card == Chip module
    BGQ_BOARDS_PER_MIDPLANE = 16 # NODE BOARD == NODE CARD
    BGQ_MIDPLANES_PER_RACK  = 2


    # --------------------------------------------------------------------------
    #
    # Default mapping = "ABCDE(T)"
    #
    # http://www.redbooks.ibm.com/redbooks/SG247948/wwhelp/wwhimpl/js/html/wwhelp.htm
    #
    BGQ_MAPPING = "ABCDE"


    # --------------------------------------------------------------------------
    #
    # Board labels (Rack, Midplane, Node)
    #
    BGQ_BOARD_LABELS = ['R', 'M', 'N']


    # --------------------------------------------------------------------------
    #
    # Dimensions of a (sub-)block
    #
    BGQ_DIMENSION_LABELS = ['A', 'B', 'C', 'D', 'E']


    # --------------------------------------------------------------------------
    #
    # Supported sub-block sizes (number of nodes).
    # This influences the effectiveness of mixed-size allocations
    # (and might even be a hard requirement from a topology standpoint).
    #
    # TODO: Do we actually need to restrict our sub-block sizes to this set?
    #
    BGQ_SUPPORTED_SUB_BLOCK_SIZES = [1, 2, 4, 8, 16, 32, 64, 128, 256, 512]


    # --------------------------------------------------------------------------
    #
    # Mapping of starting corners.
    #
    # "board" -> "node"
    #
    # Ordering: ['E', 'D', 'DE', etc.]
    #
    # TODO: Is this independent of the mapping?
    #
    BGQ_BLOCK_STARTING_CORNERS = {
        0:  0,
        4: 29,
        8:  4,
        12: 25
    }


    # --------------------------------------------------------------------------
    #
    # BG/Q Topology of Boards within a Midplane
    #
    BGQ_MIDPLANE_TOPO = {
        0: {'A':  4, 'B':  8, 'C':  1, 'D':  2},
        1: {'A':  5, 'B':  9, 'C':  0, 'D':  3},
        2: {'A':  6, 'B': 10, 'C':  3, 'D':  0},
        3: {'A':  7, 'B': 11, 'C':  2, 'D':  1},
        4: {'A':  0, 'B': 12, 'C':  5, 'D':  6},
        5: {'A':  1, 'B': 13, 'C':  4, 'D':  7},
        6: {'A':  2, 'B': 14, 'C':  7, 'D':  4},
        7: {'A':  3, 'B': 15, 'C':  6, 'D':  5},
        8: {'A': 12, 'B':  0, 'C':  9, 'D': 10},
        9: {'A': 13, 'B':  1, 'C':  8, 'D': 11},
        10: {'A': 14, 'B':  2, 'C': 11, 'D':  8},
        11: {'A': 15, 'B':  3, 'C': 10, 'D':  9},
        12: {'A':  8, 'B':  4, 'C': 13, 'D': 14},
        13: {'A':  9, 'B':  5, 'C': 12, 'D': 15},
        14: {'A': 10, 'B':  6, 'C': 15, 'D': 12},
        15: {'A': 11, 'B':  7, 'C': 14, 'D': 13},
        }


    # --------------------------------------------------------------------------
    #
    def __init__(self, name, requested_cores, logger):
        LRMS.__init__(self, name, requested_cores, logger)

    # --------------------------------------------------------------------------
    #
    def configure(self):

        # Determine method for determining hosts,
        # either through hostfile or BG/Q environment.
        loadl_hostfile = os.environ.get('LOADL_HOSTFILE')
        self.loadl_bg_block = os.environ.get('LOADL_BG_BLOCK')
        if loadl_hostfile is None and self.loadl_bg_block is None:
            msg = "Neither $LOADL_HOSTFILE or $LOADL_BG_BLOCK set!"
            self.log.error(msg)
            raise Exception(msg)

        # Determine the size of the pilot allocation
        if loadl_hostfile is not None:
            # Non Blue Gene Load Leveler installation.

            loadl_total_tasks_str = os.environ.get('LOADL_TOTAL_TASKS')
            if loadl_total_tasks_str is None:
                msg = "$LOADL_TOTAL_TASKS not set!"
                self.log.error(msg)
                raise Exception(msg)
            else:
                loadl_total_tasks = int(loadl_total_tasks_str)

            # Construct the host list
            loadl_nodes = [line.strip() for line in open(loadl_hostfile)]
            self.log.info("Found LOADL_HOSTFILE %s. Expanded to: %s" %
                          (loadl_hostfile, loadl_nodes))
            loadl_node_list = list(set(loadl_nodes))

            # Verify that $LLOAD_TOTAL_TASKS == len($LOADL_HOSTFILE)
            if loadl_total_tasks != len(loadl_nodes):
                self.log.error("$LLOAD_TOTAL_TASKS(%d) != len($LOADL_HOSTFILE)(%d)" % \
                               (loadl_total_tasks, len(loadl_nodes)))

            # Determine the number of cpus per node.  Assume: 
            # cores_per_node = lenght(nodefile) / len(unique_nodes_in_nodefile)
            loadl_cpus_per_node = len(loadl_nodes) / len(loadl_node_list)

        elif self.loadl_bg_block is not None:
            # Blue Gene specific.

            loadl_bg_size_str = os.environ.get('LOADL_BG_SIZE')
            if loadl_bg_size_str is None:
                msg = "$LOADL_BG_SIZE not set!"
                self.log.error(msg)
                raise Exception(msg)
            else:
                loadl_bg_size = int(loadl_bg_size_str)

            loadl_job_name = os.environ.get('LOADL_JOB_NAME')
            if loadl_job_name is None:
                msg = "$LOADL_JOB_NAME not set!"
                self.log.error(msg)
                raise Exception(msg)

            # Get the board list and block shape from 'llq -l' output
            output = subprocess.check_output(["llq", "-l", loadl_job_name])
            loadl_bg_board_list_str = None
            loadl_bg_block_shape_str = None
            for line in output.splitlines():
                # Detect BG board list
                if "BG Node Board List: " in line:
                    loadl_bg_board_list_str = line.split(':')[1].strip()
                elif "BG Shape Allocated: " in line:
                    loadl_bg_block_shape_str = line.split(':')[1].strip()
            if not loadl_bg_board_list_str:
                msg = "No board list found in llq output!"
                self.log.error(msg)
                raise Exception(msg)
            if not loadl_bg_block_shape_str:
                msg = "No board shape found in llq output!"
                self.log.error(msg)
                raise Exception(msg)

            self.torus_dimension_labels = self.BGQ_DIMENSION_LABELS

            # Build nodes data structure to be handled by Torus Scheduler
            self.torus_block = self._bgq_shapeandboards2block(
                loadl_bg_block_shape_str, loadl_bg_board_list_str)
            self.loadl_node_list = [entry[SchedulerTorus.TORUS_BLOCK_NAME] for entry in self.torus_block]

            # Construct sub-block table
            self.shape_table = self._bgq_create_sub_block_shape_table(loadl_bg_block_shape_str)

            # Determine the number of cpus per node
            loadl_cpus_per_node = self.BGQ_CORES_PER_NODE

        self.node_list = self.loadl_node_list
        self.cores_per_node = loadl_cpus_per_node


    # --------------------------------------------------------------------------
    #
    # Walk the block and return the node name for the given location
    #
    def _bgq_nodename_by_loc(self, rack, midplane, board, node, location):

        for dim in self.BGQ_DIMENSION_LABELS:
            max_length = location[dim]

            cur_length = 0
            # Loop while we are not at the final depth
            while cur_length < max_length:

                if cur_length % 2 == 0:
                    # If the current length is even,
                    # we remain within the board,
                    # and select the next node.
                    node = self.BGQ_BOARD_TOPO[node][dim]
                else:
                    # Otherwise we jump to another midplane.
                    board = self.BGQ_MIDPLANE_TOPO[board][dim]

                # Increase the length for the next iteration
                cur_length += 1

        return 'R%.2d-M%.1d-N%.2d-J%.2d' % (rack, midplane, board, node)


    # --------------------------------------------------------------------------
    #
    # Convert the board string as given by llq into a board structure
    #
    # E.g. 'R00-M1-N08,R00-M1-N09,R00-M1-N10,R00-M0-N11' =>
    # [{'R': 0, 'M': 1, 'N': 8}, {'R': 0, 'M': 1, 'N': 9},
    #  {'R': 0, 'M': 1, 'N': 10}, {'R': 0, 'M': 0, 'N': 11}]
    #
    def _bgq_str2boards(self, boards_str):

        boards = boards_str.split(',')

        board_dict_list = []

        for board in boards:
            elements = board.split('-')

            board_dict = {}
            for l, e in zip(self.BGQ_BOARD_LABELS, elements):
                board_dict[l] = int(e.split(l)[1])

            board_dict_list.append(board_dict)

        return board_dict_list


    # --------------------------------------------------------------------------
    #
    # Convert the string as given by llq into a block shape structure:
    #
    # E.g. '1x2x3x4x5' => {'A': 1, 'B': 2, 'C': 3, 'D': 4, 'E': 5}
    #
    def _bgq_str2shape(self, shape_str):

        # Get the lengths of the shape
        shape_lengths = shape_str.split('x', 4)

        shape_dict = {}
        for dim, length in zip(self.BGQ_DIMENSION_LABELS, shape_lengths):
            shape_dict[dim] = int(length)

        return shape_dict


    # --------------------------------------------------------------------------
    #
    # Convert location dict into a tuple string
    # E.g. {'A': 1, 'C': 4, 'B': 1, 'E': 2, 'D': 4} => '(1,4,1,2,4)'
    #
    def loc2str(self, loc):
        return str(tuple(loc[dim] for dim in self.BGQ_DIMENSION_LABELS))


    # --------------------------------------------------------------------------
    #
    # Convert a shape dict into string format
    #
    # E.g. {'A': 1, 'C': 4, 'B': 1, 'E': 2, 'D': 4} => '1x4x1x2x4'
    #
    def shape2str(self, shape):

        shape_str = ''
        for l in self.BGQ_DIMENSION_LABELS:

            # Get the corresponding count
            shape_str += str(shape[l])

            # Add an 'x' behind all but the last label
            if l in self.BGQ_DIMENSION_LABELS[:-1]:
                shape_str += 'x'

        return shape_str


    # --------------------------------------------------------------------------
    #
    # Return list of nodes that make up the block
    #
    # Format: [(index, location, nodename, status), (i, c, n, s), ...]
    #
    def _bgq_get_block(self, rack, midplane, board, shape):

        nodes = []
        start_node = self.BGQ_BLOCK_STARTING_CORNERS[board]

        self.log.debug('Shape: %s' % shape)

        index = 0

        for a in range(shape['A']):
            for b in range(shape['B']):
                for c in range(shape['C']):
                    for d in range(shape['D']):
                        for e in range(shape['E']):
                            location = {'A': a, 'B': b, 'C': c, 'D': d, 'E':e}
                            nodename = self._bgq_nodename_by_loc(rack, midplane, board, start_node, location)
                            nodes.append([index, location, nodename, FREE])
                            index += 1
        return nodes


    # --------------------------------------------------------------------------
    #
    # Use block shape and board list to construct block structure
    #
    def _bgq_shapeandboards2block(self, block_shape_str, boards_str):

        board_dict_list = self._bgq_str2boards(boards_str)
        self.log.debug('Board dict list:\n%s' % '\n'.join([str(x) for x in board_dict_list]))

        # TODO: this assumes a single midplane block
        rack     = board_dict_list[0]['R']
        midplane = board_dict_list[0]['M']

        board_list = [entry['N'] for entry in board_dict_list]
        start_board = min(board_list)

        block_shape = self._bgq_str2shape(block_shape_str)

        return self._bgq_get_block(rack, midplane, start_board, block_shape)


    # --------------------------------------------------------------------------
    #
    # Construction of sub-block shapes based on overall block allocation.
    #
    def _bgq_create_sub_block_shape_table(self, shape_str):

        # Convert the shape string into dict structure
        block_shape = self._bgq_str2shape(shape_str)

        # Dict to store the results
        table = {}

        # Create a sub-block dict with shape 1x1x1x1x1
        sub_block_shape = {l: 1 for l in self.BGQ_DIMENSION_LABELS}

        # Look over all the dimensions starting at the most right
        for dim in self.BGQ_MAPPING[::-1]:
            while True:

                # Calculate the number of nodes for the current shape
                num_nodes = reduce(mul, filter(lambda length: length != 0, sub_block_shape.values()))

                if num_nodes in self.BGQ_SUPPORTED_SUB_BLOCK_SIZES:
                    table[num_nodes] = copy.copy(sub_block_shape)
                else:
                    self.log.warning("Non supported sub-block size: %d." % num_nodes)

                # Done with iterating this dimension
                if sub_block_shape[dim] >= block_shape[dim]:
                    break

                # Increase the length in this dimension for the next iteration.
                sub_block_shape[dim] += 1

        return table


# ------------------------------------------------------------------------
#
class ForkLRMS(LRMS):

    # --------------------------------------------------------------------------
    #
    def __init__(self, name, requested_cores, logger):
        LRMS.__init__(self, name, requested_cores, logger)

    # --------------------------------------------------------------------------
    #
    def configure(self):

        self.log.info("Using fork on localhost.")

        detected_cpus = multiprocessing.cpu_count()
        selected_cpus = min(detected_cpus, self.requested_cores)

        self.log.info("Detected %d cores on localhost, using %d." % (detected_cpus, selected_cpus))

        self.node_list = ["localhost"]
        self.cores_per_node = selected_cpus


# ------------------------------------------------------------------------------
#
class Task(object):

    # --------------------------------------------------------------------------
    #
    def __init__(self, uid, executable, arguments, environment, numcores, mpi,
                 pre_exec, post_exec, workdir, stdout_file, stderr_file, 
                 agent_output_staging, ftw_output_staging):

        self._log         = None
        self._description = None

        # static task properties
        self.uid            = uid
        self.environment    = environment
        self.executable     = executable
        self.arguments      = arguments
        self.workdir        = workdir
        self.stdout_file    = stdout_file
        self.stderr_file    = stderr_file
        self.agent_output_staging = agent_output_staging
        self.ftw_output_staging = ftw_output_staging
        self.numcores       = numcores
        self.mpi            = mpi
        self.pre_exec       = pre_exec
        self.post_exec      = post_exec

        # Location
        self.slots          = None

        # dynamic task properties
        self.started        = None
        self.finished       = None

        self.state          = None
        self.exit_code      = None
        self.stdout         = ""
        self.stderr         = ""

        self._log           = []
        self._proc          = None


# ------------------------------------------------------------------------------
#
class ExecWorker(threading.Thread):
    """An ExecWorker competes for the execution of tasks in a task queue
    and writes the results back to MongoDB.
    """

    # --------------------------------------------------------------------------
    #
    def __init__(self, exec_env, logger, task_queue, command_queue,
                 output_staging_queue, mongodb_url, mongodb_name, mongodb_auth,
                 pilot_id, session_id, cu_environment):

        """Le Constructeur creates a new ExecWorker instance.
        """
        self._log = logger

        prof ('ExecWorker init')

        threading.Thread.__init__(self)
        self._terminate = threading.Event()

        self.cu_environment    = cu_environment
        self._pilot_id         = pilot_id
        self._slot_history_old = None

        mongo_client   = pymongo.MongoClient(mongodb_url)
        self._mongo_db = mongo_client[mongodb_name]

        if len(mongodb_auth) >= 3:
            user, pwd = mongodb_auth.split(':', 1)
            self._mongo_db.authenticate(user, pwd)

        self._p  = mongo_db["%s.p"  % session_id]
        self._cu = mongo_db["%s.cu" % session_id]
        self._um = mongo_db["%s.um" % session_id]

        # Queued tasks by the Agent
        self._task_queue = task_queue

        # Queued transfers
        self._output_staging_queue = output_staging_queue

        # Queued commands by the Agent
        self._command_queue = command_queue

        # Launched tasks by this ExecWorker
        self._running_tasks = []
        self._cuids_to_cancel = []

        # Container for scheduler, lrms and launch method.
        self.exec_env = exec_env

        self._p.update(
            {"_id": ObjectId(self._pilot_id)},
            {"$set": {"slothistory" : self.exec_env.scheduler._slot_history,
                      #"capability"  : 0,
                      #"slots"       : self.exec_env.scheduler._slots}
                     }
            })

    # --------------------------------------------------------------------------
    #
    def _slots2free(self, slots):
        """Convert slots structure into a free core count
        """

        free_cores = 0
        for node in slots:
            free_cores += node['cores'].count(FREE)

        return free_cores

    # --------------------------------------------------------------------------
    #
    def _slots2caps(self, slots):
        """Convert slots structure into a capability structure.
        """

        all_caps_tuples = {}
        for node in slots:
            free_cores = node['cores'].count(FREE)
            # (Free_cores, Continuous, Single_Node) = Count
            cap_tuple = (free_cores, False, True)

            if cap_tuple in all_caps_tuples:
                all_caps_tuples[cap_tuple] += 1
            else:
                all_caps_tuples[cap_tuple] = 1

        # Convert to please the gods of json and mongodb
        all_caps_dict = []
        for caps_tuple in all_caps_tuples:
            free_cores, cont, single = cap_tuple
            count = all_caps_tuples[cap_tuple]
            cap_dict = {'free_cores': free_cores, 'continuous': cont,
                        'single_node': single, 'count': count}
            all_caps_dict.append(cap_dict)

        return all_caps_dict

    # --------------------------------------------------------------------------
    #
    def stop(self):
        """Terminates the thread's main loop.
        """
        # AM: Why does this call exist?  It is never called....
        self._terminate.set()

    # --------------------------------------------------------------------------
    #
    def run(self):
        """Starts the thread when Thread.start() is called.
        """
        try:
            # report initial slot status
            # TODO: Where does this abstraction belong?
            self._log.debug(self.exec_env.scheduler.slot_status())

            while not self._terminate.isSet () :

                idle = True

                # See if there are commands for the worker!
                try:
                    command = self._command_queue.get_nowait()
                    if command[COMMAND_TYPE] == COMMAND_CANCEL_COMPUTE_UNIT:
                        self._cuids_to_cancel.append(command[COMMAND_ARG])
                    else:
                        raise Exception("Command %s not applicable in this context." %
                                        command[COMMAND_TYPE])
                except Queue.Empty:
                    # do nothing if we don't have any queued commands
                    pass

                task = None
                try:
                    task = self._task_queue.get_nowait()

                except Queue.Empty:
                    # do nothing if we don't have any queued tasks
                    pass

                # any work to do?
                if  task :
       
                    prof ('ExecWorker gets task from queue', uid=task.uid, tag='task preprocess')

                    opaque_slot = None

                    try :

                        if task.mpi:
                            if not self.exec_env.mpi_launcher:
                                raise Exception("Can't launch MPI tasks without MPI launcher.")

                            launcher = self.exec_env.mpi_launcher
                            self._log.debug("Launching MPI task with %s (%s)." % (
                                    launcher.name, launcher.launch_command))
                        else:
                            if not self.exec_env.task_launcher:
                                raise Exception("Can't launch tasks without Task launcher.")

                            launcher = self.exec_env.task_launcher
                            self._log.debug("Launching task with %s (%s)." % (
                                launcher.name, launcher.launch_command))

                        # Call the scheduler for this task, and receive an 
                        # opaque handle that has meaning to the LRMS, Scheduler 
                        # and LaunchMethod.
                        opaque_slot = self.exec_env.scheduler.allocate_slot(task.numcores) 
                        
                        # Check if we got results
                        if opaque_slot is None:
                            # No resources available, put back in queue
                            self._task_queue.put(task)
                            prof ('ExecWorker returns task to queue', uid=task.uid)
                        else:
                            # got an allocation, go off and launch the process
                            task.opaque_slot = opaque_slot
                            self._launch_task(task, launcher)
                            idle = False

                    except Exception as e :
                        # append the startup error to the units stderr.  This is
                        # not completely correct (as this text is not produced
                        # by the unit), but it seems the most intuitive way to
                        # communicate that error to the application/user.
                        task.stderr += "\nPilot cannot start compute unit:\n%s\n%s" \
                                     % (str(e), traceback.format_exc())
                        task.state   = FAILED
                        task.stderr += "\nPilot cannot start compute unit: '%s'" % e
                        
                        self._log.exception("Launching task failed: '%s'." % e) 
                        
                        # Free the Slots, Flee the Flots, Ree the Frots!
                        if opaque_slot:
                            self.exec_env.scheduler.release_slot(opaque_slot)

                        self._update_tasks(task)

                # Record if there was activity in launching or monitoring tasks.
                idle &= self._check_running()

                # If nothing happened in this cycle, zzzzz for a bit.
                if idle:
                  # self._log.debug("Sleep now for a jiffy ...")
                    time.sleep(0.1)


        except Exception, ex:
            msg = "Error in ExecWorker loop"
            self._log.exception (msg)
            pilot_FAILED(self._p, self._pilot_id, self._log, msg)
            return

    # --------------------------------------------------------------------------
    #
    def _launch_task(self, task, launcher):

        prof ('ExecWorker task launch', uid=task.uid)

        # create working directory in case it
        # doesn't exist
        try :
            os.makedirs(task.workdir)
        except OSError as e :
            # ignore failure on existing directory
            if  e.errno == errno.EEXIST and os.path.isdir (task.workdir) :
                pass
            else :
                raise

        # Start a new subprocess to launch the task
        # TODO: This is scheduler specific
        proc = self.exec_env.spawner.spawn (task     = task,
                                            launcher = launcher,
                                            env      = self.cu_environment)

        prof ('ExecWorker task launched', uid=task.uid, tag='task_launching')

        task.started = timestamp()
        task.state   = EXECUTING
        task._proc   = proc

        # Add to the list of monitored tasks
        self._running_tasks.append(task) # add task here?

        # Update to mongodb
        #
        # AM: FIXME: this mongodb update is effectively a (or rather multiple)
        # synchronous remote operation(s) in the exec worker main loop.  Even if
        # spanning multiple exec workers, we would still share the mongodb
        # channel, which would still need serialization.  This is rather
        # inefficient.  We should consider to use a async communication scheme.
        # For example, we could collect all messages for a second (but not
        # longer) and send those updates in a bulk.
        self._update_tasks(task)


    # --------------------------------------------------------------------------
    # Iterate over all running tasks, check their status, and decide on the 
    # next step.  Also check for a requested cancellation for the task.
    def _check_running(self):

        idle = True

        # we update tasks in 'bulk' after each iteration.
        # all tasks that require DB updates are in update_tasks
        update_tasks = []

        # We record all completed tasks
        finished_tasks = []

        for task in self._running_tasks:

            # Get the subprocess object to poll on
            proc = task._proc
            ret_code = proc.poll()
            if ret_code is None:
                # Process is still running

                if task.uid in self._cuids_to_cancel:
                    # We got a request to cancel this task.
                    proc.kill()
                    state = CANCELED
                    finished_tasks.append(task)
                else:
                    # No need to continue [sic] further for this iteration
                    continue
            else:
                prof ('ExecWorker task found done', uid=task.uid, tag='task executing')

                # The task ended (eventually FAILED or DONE).
                finished_tasks.append(task)

              # # Make sure all stuff reached the spindles
              # # FIXME: do we still need this?
              # proc.close_and_flush_filehandles()

                # Convenience shortcut
                uid = task.uid
                self._log.info("Task %s terminated with return code %s." % (uid, ret_code))

                if ret_code != 0:
                    # The task failed, no need to deal with its output data.
                    state = FAILED
                else:
                    # The task finished cleanly, see if we need to deal with 
                    # output data.

                    if task.agent_output_staging or task.ftw_output_staging:

                        # TODO: this should ideally be PendingOutputStaging, but
                        # that introduces a race condition currently
                        state = STAGING_OUTPUT 

                        # Check if there are Directives that need to be 
                        # performed by the Agent.
                        if task.agent_output_staging:

                            prof ('ExecWorker task needs output staging', uid=task.uid)

                            # Find the task in the database
                            # TODO: shouldnt this be available somewhere 
                            #       already, that would save a roundtrip?!
                            cu = self._cu.find_one({"_id": ObjectId(uid)})

                            for directive in cu['Agent_Output_Directives']:
                                output_staging = {
                                    'directive': directive,
                                    'sandbox': task.workdir,
                                    # TODO: the staging/area pilot directory 
                                    # should  not be derived like this:
                                    'staging_area': os.path.join(os.path.dirname(task.workdir), STAGING_AREA),
                                    'cu_id': uid
                                }

                                # Put the output staging directives in the queue
                                self._output_staging_queue.put(output_staging)

                                self._cu.update(
                                    {"_id": ObjectId(uid)},
                                    {"$set": {"Agent_Output_Status": EXECUTING}}
                                )

                            prof ('ExecWorker task gets  output staging', uid=task.uid)


                        # Check if there are Directives that need to be 
                        # performed by the FTW.
                        # Obviously these are not executed here (by the Agent),
                        # but we need this code to set the state so that the FTW
                        # gets notified that it can start its work.
                        if task.ftw_output_staging:
                            prof ('ExecWorker task needs FTW_O ', uid=task.uid)
                            self._cu.update(
                                {"_id": ObjectId(uid)},
                                {"$set": {"FTW_Output_Status": PENDING}}
                            )
                            prof ('ExecWorker task gets  FTW_O ', uid=task.uid)
                    else:
                        # If there is no output data to deal with, the task 
                        # becomes DONE
                        state = DONE

            #
            # At this stage the task is ended: DONE, FAILED or CANCELED.
            #

            prof ('ExecWorker task postprocess start', uid=task.uid)

            idle = False

            # store stdout and stderr to the database
            workdir = task.workdir
            task_id = task.uid

            if  os.path.isfile(task.stdout_file):
                with open(task.stdout_file, 'r') as stdout_f:
                    try :
                        txt = unicode(stdout_f.read(), "utf-8")
                    except UnicodeDecodeError :
                        txt = "unit stdout contains binary data -- use file staging directives"

                    if  len(txt) > MAX_IO_LOGLENGTH :
                        txt = "[... CONTENT SHORTENED ...]\n%s" % txt[-MAX_IO_LOGLENGTH:]
                    task.stdout += txt

            if  os.path.isfile(task.stderr_file):
                with open(task.stderr_file, 'r') as stderr_f:
                    try :
                        txt = unicode(stderr_f.read(), "utf-8")
                    except UnicodeDecodeError :
                        txt = "unit stderr contains binary data -- use file staging directives"

                    if  len(txt) > MAX_IO_LOGLENGTH :
                        txt = "[... CONTENT SHORTENED ...]\n%s" % txt[-MAX_IO_LOGLENGTH:]
                    task.stderr += txt

            task.exit_code = ret_code

            # Record the time and state
            task.finished = timestamp()
            task.state = state

            # Put it on the list of tasks to update in bulk
            update_tasks.append(task)

            # Free the Slots, Flee the Flots, Ree the Frots!
            self.exec_env.scheduler.release_slot(task.opaque_slot)

            prof ('ExecWorker task postprocess done', uid=task.uid)

        #
        # At this stage we are outside the for loop of running tasks.
        #

        # Update all the tasks that were marked for update.
        self._update_tasks(update_tasks)

        # Remove all tasks that don't require monitoring anymore.
        for e in finished_tasks:
            self._running_tasks.remove(e)

        return idle

    # --------------------------------------------------------------------------
    #
    def _update_tasks(self, tasks):
        """Updates the database entries for one or more tasks, including
        task state, log, etc.
        """

        if  not isinstance(tasks, list):
            tasks = [tasks]

        ts = timestamp()
        # We need to know which unit manager we are working with. We can pull
        # this information here:

        # Update capabilities
        #self._capability = self._slots2caps(self._slots)
        #self._capability = self._slots2free(self.exec_env.scheduler._slots)

        # AM: FIXME: this at the moment pushes slot history whenever a task
        # state is updated...  This needs only to be done on ExecWorker
        # shutdown.  Well, alas, there is currently no way for it to find out
        # when it is shut down... Some quick and  superficial measurements 
        # though show no negative impact on agent performance.
        # AM: the capability publication cannot be delayed until shutdown
        # though...
        # TODO: check that slot history is correctly recorded
        if  (self._slot_history_old !=
             self.exec_env.scheduler._slot_history) : # or \
          # (self._capability_old
          #  != self.exec_env.scheduler._capability):

            self._p.update(
                {"_id": ObjectId(self._pilot_id)},
                {"$set": {"slothistory" : self.exec_env.scheduler._slot_history,
                          #"slots"       : self._slots,
                          #"capability"  : self.exec_env.scheduler._capability
                         }
                }
                )

            prof ('ExecWorker pilot state pushed')

            self._slot_history_old = self.exec_env.scheduler._slot_history[:]

        for task in tasks:
            self._cu.update({"_id": ObjectId(task.uid)}, 
            {"$set": {"state"        : task.state,
                      "started"      : task.started,
                      "finished"     : task.finished,
                      "slots"        : task.slots, # TODO: keep around?
                      "exit_code"    : task.exit_code,
                      "stdout"       : task.stdout,
                      "stderr"       : task.stderr},
             "$push": {"statehistory": {"state": task.state, "timestamp": ts}}
            })

            if task.state in [DONE, CANCELED, FAILED] :
                prof ('ExecWorker task state pushed', uid=task.uid, tag='task postprocessing')
            else :
                prof ('ExecWorker task state pushed', uid=task.uid)


# ------------------------------------------------------------------------------
#
class InputStagingWorker(threading.Thread):
    """An InputStagingWorker performs the agent side staging directives
       and writes the results back to MongoDB.
    """

    # --------------------------------------------------------------------------
    #
    def __init__(self, logger, staging_queue, mongodb_url, mongodb_name,
                 pilot_id, session_id):

        """ Creates a new InputStagingWorker instance.
        """
        threading.Thread.__init__(self)
        self._terminate  = threading.Event ()

        self._log = logger

        self._unitmanager_id = None
        self._pilot_id = pilot_id

        mongo_client = pymongo.MongoClient(mongodb_url)
        self._mongo_db = mongo_client[mongodb_name]
        self._p  = mongo_db["%s.p"  % session_id]
        self._cu = mongo_db["%s.cu" % session_id]
        self._um = mongo_db["%s.um" % session_id]

        self._staging_queue = staging_queue

    # --------------------------------------------------------------------------
    #
    def stop(self):
        """Terminates the process' main loop.
        """
        self._terminate.set ()

    # --------------------------------------------------------------------------
    #
    def run(self):

        self._log.info('InputStagingWorker started ...')

        while not self._terminate.isSet () :
            try:
                staging = self._staging_queue.get_nowait()
            except Queue.Empty:
                # do nothing and sleep if we don't have any queued staging
                time.sleep(0.1)
                continue

            # Perform input staging
            directive = staging['directive']
            if isinstance(directive, tuple):
                self._log.warning('Directive is a tuple %s and %s' % (directive, directive[0]))
                directive = directive[0] # TODO: Why is it a fscking tuple?!?!

            sandbox = staging['sandbox']
            staging_area = staging['staging_area']
            cu_id = staging['cu_id']
            self._log.info('Task input staging directives %s for cu: %s to %s' %
                           (directive, cu_id, sandbox))

            # Create working directory in case it doesn't exist yet
            try :
                os.makedirs(sandbox)
            except OSError as e:
                # ignore failure on existing directory
                if e.errno == errno.EEXIST and os.path.isdir(sandbox):
                    pass
                else:
                    raise

            # Convert the source_url into a SAGA Url object
            source_url = saga.Url(directive['source'])

            if source_url.scheme == 'staging':
                self._log.info('Operating from staging')
                # Remove the leading slash to get a relative path from the staging area
                rel2staging = source_url.path.split('/',1)[1]
                source = os.path.join(staging_area, rel2staging)
            else:
                self._log.info('Operating from absolute path')
                source = source_url.path

            # Get the target from the directive and convert it to the location 
            # in the sandbox
            target = directive['target']
            abs_target = os.path.join(sandbox, target)

            log_message = ''
            try:
                # Act upon the directive now.

                if directive['action'] == LINK:
                    log_message = 'Linking %s to %s' % (source, abs_target)
                    os.symlink(source, abs_target)
                elif directive['action'] == COPY:
                    log_message = 'Copying %s to %s' % (source, abs_target)
                    shutil.copyfile(source, abs_target)
                elif directive['action'] == MOVE:
                    log_message = 'Moving %s to %s' % (source, abs_target)
                    shutil.move(source, abs_target)
                elif directive['action'] == TRANSFER:
                    # TODO: SAGA REMOTE TRANSFER
                    log_message = 'Transferring %s to %s' % (source, abs_target)
                else:
                    raise Exception('Action %s not supported' % directive['action'])

                # If we reached this far, assume the staging succeeded
                log_message += ' succeeded.'
                self._log.info(log_message)

                # If all went fine, update the state of this StagingDirective 
                # to Done
                self._cu.update(
                    {'_id': ObjectId(cu_id),
                     'Agent_Input_Status': EXECUTING,
                     'Agent_Input_Directives.state': PENDING,
                     'Agent_Input_Directives.source': directive['source'],
                     'Agent_Input_Directives.target': directive['target']},
                    {'$set' : {'Agent_Input_Directives.$.state': DONE},
                     '$push': {'log': log_message}})

            except:
                # If we catch an exception, assume the staging failed
                log_message += ' failed.'
                self._log.error(log_message)

                # If a staging directive fails, fail the CU also.
                self._cu.update(
                    {'_id': ObjectId(cu_id),
                     'Agent_Input_Status': EXECUTING,
                     'Agent_Input_Directives.state': PENDING,
                     'Agent_Input_Directives.source': directive['source'],
                     'Agent_Input_Directives.target': directive['target']},
                    {'$set': {'Agent_Input_Directives.$.state': FAILED,
                               'Agent_Input_Status': FAILED,
                               'state': FAILED},
                     '$push': {'log': 'Marking Compute Unit FAILED because of FAILED Staging Directive.'}})


# ------------------------------------------------------------------------------
#
class OutputStagingWorker(threading.Thread):
    """An OutputStagingWorker performs the agent side staging directives
       and writes the results back to MongoDB.
    """

    # --------------------------------------------------------------------------
    #
    def __init__(self, logger, staging_queue, mongodb_url, mongodb_name,
                 pilot_id, session_id):

        """ Creates a new OutputStagingWorker instance.
        """
        threading.Thread.__init__(self)
        self._terminate = threading.Event ()

        self._log = logger

        self._unitmanager_id = None
        self._pilot_id = pilot_id

        mongo_client = pymongo.MongoClient(mongodb_url)
        self._mongo_db = mongo_client[mongodb_name]
        self._p  = mongo_db["%s.p"  % session_id]
        self._cu = mongo_db["%s.cu" % session_id]
        self._um = mongo_db["%s.um" % session_id]

        self._staging_queue = staging_queue

    # --------------------------------------------------------------------------
    #
    def stop(self):
        """Terminates the process' main loop.
        """
        self._terminate.set()

    # --------------------------------------------------------------------------
    #
    def run(self):

        self._log.info('OutputStagingWorker started ...')

        try:
            while not self._terminate.isSet () :
                try:
                    staging = self._staging_queue.get_nowait()

                    # Perform output staging
                    directive = staging['directive']
                    if isinstance(directive, tuple):
                        self._log.warning('Directive is a tuple %s and %s' % (directive, directive[0]))
                        directive = directive[0] 
                        # TODO: Why is it a fucking tuple?!?!

                    sandbox = staging['sandbox']
                    staging_area = staging['staging_area']
                    cu_id = staging['cu_id']
                    self._log.info('Task output staging directives %s for cu: %s to %s' % (
                        directive, cu_id, sandbox))

                    source = str(directive['source'])
                    abs_source = os.path.join(sandbox, source)

                    # Convert the target_url into a SAGA Url object
                    target_url = saga.Url(directive['target'])

                    # Handle special 'staging' scheme
                    if target_url.scheme == 'staging':
                        self._log.info('Operating from staging')
                        # Remove the leading slash to get a relative path from 
                        # the staging area
                        rel2staging = target_url.path.split('/',1)[1]
                        target = os.path.join(staging_area, rel2staging)
                    else:
                        self._log.info('Operating from absolute path')
                        target = target_url.path

                    # Create output directory in case it doesn't exist yet
                    try :
                        os.makedirs(os.path.dirname(target))
                    except OSError as e:
                        # ignore failure on existing directory
                        if e.errno == errno.EEXIST and os.path.isdir(os.path.dirname(target)):
                            pass
                        else:
                            raise

                    if directive['action'] == LINK:
                        self._log.info('Going to link %s to %s' % (abs_source, target))
                        os.symlink(abs_source, target)
                        logmessage = 'Linked %s to %s' % (abs_source, target)
                    elif directive['action'] == COPY:
                        self._log.info('Going to copy %s to %s' % (abs_source, target))
                        shutil.copyfile(abs_source, target)
                        logmessage = 'Copied %s to %s' % (abs_source, target)
                    elif directive['action'] == MOVE:
                        self._log.info('Going to move %s to %s' % (abs_source, target))
                        shutil.move(abs_source, target)
                        logmessage = 'Moved %s to %s' % (abs_source, target)
                    elif directive['action'] == TRANSFER:
                        self._log.info('Going to transfer %s to %s' % (
                            directive['source'], os.path.join(sandbox, directive['target'])))
                        # TODO: SAGA REMOTE TRANSFER
                        logmessage = 'Transferred %s to %s' % (abs_source, target)
                    else:
                        # TODO: raise
                        self._log.error('Action %s not supported' % directive['action'])

                    # If all went fine, update the state of this 
                    # StagingDirective to Done
                    self._cu.update({'_id' : ObjectId(cu_id),
                                     'Agent_Output_Status': EXECUTING,
                                     'Agent_Output_Directives.state': PENDING,
                                     'Agent_Output_Directives.source': directive['source'],
                                     'Agent_Output_Directives.target': directive['target']},
                                    {'$set' : {'Agent_Output_Directives.$.state': DONE},
                                     '$push': {'log': logmessage}})

                except Queue.Empty:
                    # do nothing and sleep if we don't have any queued staging
                    time.sleep(0.1)


        except Exception, ex:
            self._log.exception("Error in OutputStagingWorker loop")
            raise


# ------------------------------------------------------------------------------
#
class Agent(threading.Thread):

    # --------------------------------------------------------------------------
    #
    def __init__(self, logger, exec_env, runtime, mongodb_url, mongodb_name, 
                 mongodb_auth, pilot_id, session_id):
        """Le Constructeur creates a new Agent instance.
        """
        prof ('Agent init')

        threading.Thread.__init__(self)
        self.lock        = threading.Lock()
        self._terminate  = threading.Event()

        self._log        = logger
        self._pilot_id   = pilot_id
        self._exec_env   = exec_env
        self._runtime    = runtime
        self._starttime  = None

        self._workdir    = os.getcwd()

        mongo_client = pymongo.MongoClient(mongodb_url)
        mongo_db = mongo_client[mongodb_name]

        # do auth on username *and* password (ignore empty split results)
        auth_elems = filter (None, mongodb_auth.split (':', 1))
        if  len (auth_elems) == 2 :
            mongo_db.authenticate (auth_elems[0], auth_elems[1])

        self._p  = mongo_db["%s.p"  % session_id]
        self._cu = mongo_db["%s.cu" % session_id]
        self._um = mongo_db["%s.um" % session_id]

        # the task queue holds the tasks that are pulled from the MongoDB
        # server. The ExecWorkers compete for the tasks in the queue. 
        self._task_queue = multiprocessing.Queue()

        # The staging queues holds the staging directives to be performed
        self._input_staging_queue = multiprocessing.Queue()
        self._output_staging_queue = multiprocessing.Queue()

        # Channel for the Agent to communicate commands with the ExecWorker
        self._command_queue = multiprocessing.Queue()

        # we assign each node partition to a task execution worker
        prof ('Exec Worker create')
        self._exec_worker = ExecWorker(
            exec_env        = self._exec_env,
            logger          = self._log,
            task_queue      = self._task_queue,
            output_staging_queue   = self._output_staging_queue,
            command_queue   = self._command_queue,
            #node_list       = self._exec_env.lrms.node_list,
            #cores_per_node  = self._exec_env.lrms.cores_per_node,
            #launch_methods  = self._exec_env.discovered_launch_methods,
            mongodb_url     = mongodb_url,
            mongodb_name    = mongodb_name,
            mongodb_auth    = mongodb_auth,
            pilot_id        = pilot_id,
            session_id      = session_id,
            cu_environment  = self._exec_env.cu_environment
        )
        self._exec_worker.start()
        self._log.info("Started up %s serving nodes %s" %
                       (self._exec_worker, self._exec_env.lrms.node_list))

        # Start input staging worker
        prof ('IS Worker create')
        input_staging_worker = InputStagingWorker(
            logger          = self._log,
            staging_queue   = self._input_staging_queue,
            mongodb_url     = mongodb_url,
            mongodb_name    = mongodb_name,
            pilot_id        = pilot_id,
            session_id      = session_id
        )
        input_staging_worker.start()
        self._log.info("Started up %s." % input_staging_worker)
        self._input_staging_worker = input_staging_worker

        # Start output staging worker
        prof ('OS Worker create')
        output_staging_worker = OutputStagingWorker(
            logger          = self._log,
            staging_queue   = self._output_staging_queue,
            mongodb_url     = mongodb_url,
            mongodb_name    = mongodb_name,
            pilot_id        = pilot_id,
            session_id      = session_id
        )
        output_staging_worker.start()
        self._log.info("Started up %s." % output_staging_worker)
        self._output_staging_worker = output_staging_worker

        prof ('Agent init done')

    # --------------------------------------------------------------------------
    #
    def stop(self):
        """Terminate the agent main loop.
        """
        prof ('Agent stop()')

        # First, we need to shut down all the workers
        self._exec_worker._terminate.set()

        # Shut down the staging workers
        self._input_staging_worker._terminate.set()
        self._output_staging_worker._terminate.set()

        # Next, we set our own termination signal
        self._terminate.set()

    # --------------------------------------------------------------------------
    #
    def run(self):
        """Starts the thread when Thread.start() is called.
        """
        prof ('Agent run()')

        # first order of business: set the start time and state of the pilot
        self._log.info("Agent %s starting ..." % self._pilot_id)
        ts = timestamp()
        ret = self._p.update(
            {"_id": ObjectId(self._pilot_id)}, 
            {"$set": {"state"          : ACTIVE,
                      # TODO: The two fields below are currently scheduler 
                      #       specific!
                      "nodes"          : self._exec_env.lrms.node_list,
                      "cores_per_node" : self._exec_env.lrms.cores_per_node,
                      "started"        : ts,
                      "capability"     : 0},
             "$push": {"statehistory": {"state"    : ACTIVE, 
                                        "timestamp": ts}}
            })
        # TODO: Check for return value, update should be true!
        self._log.info("Database updated! %s" % ret)

        self._starttime = time.time()

        prof ('Agent start loop')

        while True:

            try:

                idle = True

                # Check the workers periodically. If they have died, we 
                # exit as well. this can happen, e.g., if the worker 
                # process has caught a ctrl+C
                if self._exec_worker.is_alive() is False:
                    msg = 'Execution worker %s died' % str(self._exec_worker)
                    pilot_FAILED(self._p, self._pilot_id, self._log, msg)
                    return

                # Exit the main loop if terminate is set. 
                if self._terminate.isSet():
                    pilot_CANCELED(self._p, self._pilot_id, self._log,
                                   "Terminated (_terminate set).")
                    return

                # Make sure that we haven't exceeded the agent runtime. if 
                # we have, terminate. 
                if time.time() >= self._starttime + (int(self._runtime) * 60):
                    self._log.info("Agent has reached runtime limit of %s seconds." % str(int(self._runtime)*60))
                    pilot_DONE(self._p, self._pilot_id)
                    return

                # Try to get new tasks from the database. for this, we check the
                # cu_queue of the pilot. if there are new entries, we get them,
                # get the actual pilot entries for them and remove them from the
                # cu_queue.
                try:

                    # Check if there's a command waiting
                    retdoc = self._p.find_and_modify(
                                query={"_id":ObjectId(self._pilot_id)},
                                update={"$set":{COMMAND_FIELD: []}}, # Wipe content of array
                                fields=[COMMAND_FIELD, 'state']
                    )

                    if retdoc:
                        commands = retdoc[COMMAND_FIELD]
                        state    = retdoc['state']
                    else:
                        commands = []
                        state    = CANCELING

                    for command in commands:

                        prof ('Agent get command', msg=[command[COMMAND_TYPE], command[COMMAND_ARG]])

                        idle = False

                        if  command[COMMAND_TYPE] == COMMAND_CANCEL_PILOT or \
                            state == CANCELING :
                            self._log.info("Received Cancel Pilot command.")
                            pilot_CANCELED(self._p, self._pilot_id, self._log, "CANCEL received. Terminating.")
                            return # terminate loop

                        elif command[COMMAND_TYPE] == COMMAND_CANCEL_COMPUTE_UNIT:
                            self._log.info("Received Cancel Compute Unit command for: %s" % command[COMMAND_ARG])
                            # Put it on the command queue of the ExecWorker
                            self._command_queue.put(command)

                        elif command[COMMAND_TYPE] == COMMAND_KEEP_ALIVE:
                            self._log.info("Received KeepAlive command.")
                        else:
                            raise Exception("Received unknown command: %s with arg: %s." %
                                            (command[COMMAND_TYPE], command[COMMAND_ARG]))

                    # Check if there are compute units waiting for execution,
                    # and log that we pulled it.
                    cu_cursor = self._cu.find_and_modify(
                        query={"pilot" : self._pilot_id,
                               "state" : PENDING_EXECUTION},
                        update={"$set" : {"state": SCHEDULING},
                                "$push": {"statehistory": {
                                    "state": SCHEDULING, 
                                    "timestamp": timestamp()}}
                               }
                    )

                    # There are new compute units in the cu_queue on the
                    # database.  Get the corresponding cu entries.
                    if cu_cursor is not None:

                        idle = False

                        if not isinstance(cu_cursor, list):
                            cu_cursor = [cu_cursor]

                        prof ('Agent get units', msg="number of units: %d" % len(cu_cursor))

                        for cu in cu_cursor:
                            
                            # Create new task objects and put them into the 
                            # task queue
                            cu_uid = str(cu["_id"])
                            prof ('Agent get unit', uid=cu_uid, tag='task arriving')
                            self._log.info("Found new tasks in pilot queue: %s" % cu_uid)

                            task_dir_name = "%s/unit-%s" % (self._workdir, str(cu["_id"]))
                            stdout = cu["description"].get ('stdout')
                            stderr = cu["description"].get ('stderr')

                            if  stdout : stdout_file = task_dir_name+'/'+stdout
                            else       : stdout_file = task_dir_name+'/STDOUT'
                            if  stderr : stderr_file = task_dir_name+'/'+stderr
                            else       : stderr_file = task_dir_name+'/STDERR'

                            prof ('Task create', uid=cu_uid)
                            task = Task(
                                uid         = cu_uid,
                                executable  = cu["description"]["executable"],
                                arguments   = cu["description"]["arguments"],
                                environment = cu["description"]["environment"],
                                numcores    = cu["description"]["cores"],
                                mpi         = cu["description"]["mpi"],
                                pre_exec    = cu["description"]["pre_exec"],
                                post_exec   = cu["description"]["post_exec"],
                                workdir     = task_dir_name,
                                stdout_file = stdout_file,
                                stderr_file = stderr_file,
                                agent_output_staging = bool(cu['Agent_Output_Directives']),
                                ftw_output_staging   = bool(cu['FTW_Output_Directives'])
                                )

                            task.state = SCHEDULING
                            prof ('Task queued', uid=cu_uid)
                            self._task_queue.put(task)

                    #
                    # Check if there are compute units waiting for input staging
                    #
                    cu_cursor = self._cu.find_and_modify(
                        query={'pilot' : self._pilot_id,
                               'Agent_Input_Status': PENDING},
                        # TODO: This might/will create double state history for 
                        #       StagingInput
                        update={'$set' : {'Agent_Input_Status': EXECUTING,
                                          'state': STAGING_INPUT},
                                '$push': {'statehistory': {
                                              'state'    : STAGING_INPUT, 
                                              'timestamp': timestamp()}}
                               }
                    )

                    if cu_cursor is not None:

                        idle = False

                        if not isinstance(cu_cursor, list):
                            cu_cursor = [cu_cursor]
                            
                        prof ('Agent input_staging', msg="number of units: %d"%len(cu_cursor))

                        for cu in cu_cursor:
                            cu_uid = str(cu['_id'])
                            for directive in cu['Agent_Input_Directives']:
                                input_staging = {
                                    'directive': directive,
                                    'sandbox': os.path.join(self._workdir,
                                                            'unit-%s' % cu_uid),
                                    'staging_area': os.path.join(self._workdir, 'staging_area'),
                                    'cu_id': cu_uid
                                }

                                prof ('Agent input_staging queue', uid=cu_uid, msg=directive)
                                # Put the input staging directives in the queue
                                self._input_staging_queue.put(input_staging)

                except Exception, ex:
                    raise

                if  idle :
                    time.sleep(1)

            except Exception, ex:
                # If we arrive here, there was an exception in the main loop.
                pilot_FAILED(self._p, self._pilot_id, self._log, 
                    "ERROR in agent main loop: %s. %s" % (str(ex), traceback.format_exc()))
                return

        # MAIN LOOP TERMINATED
        return


# ==============================================================================
#
# Spawners
#
# ==============================================================================
class Spawner (object):

    # --------------------------------------------------------------------------
    #
    def __init__(self, name, logger):

        self.name     = name
        self.log      = logger


    # --------------------------------------------------------------------------
    #
    # This class-method creates the appropriate sub-class for the Launch Method.
    #
    @classmethod
    def create(cls, name, logger):

        # Make sure that we are the base-class!
        if cls != Spawner:
            raise Exception("Spawner Factory only available to base class!")

        try:
            implementation = { SPAWNER_NAME_POPEN : SpawnerPopen,
                               SPAWNER_NAME_PTY   : SpawnerPty  }[name]

            return implementation(name, logger)

        except KeyError:
            raise Exception("Spawner '%s' unknown!" % name)


    # --------------------------------------------------------------------------
    #
    def spawn (self, launcher, task, env):
        raise NotImplementedError("spawn() not implemented for Spawner '%s'." % self.name)


# ------------------------------------------------------------------------------
#
class SpawnerPopen (Spawner):


    # --------------------------------------------------------------------------
    #
    def __init__(self, name, logger):

        Spawner.__init__(self, name, logger)


    # --------------------------------------------------------------------------
    #
    def spawn (self, launcher, task, env):
        
        prof ('Spawner spawn', uid=task.uid)
    
        launch_script = tempfile.NamedTemporaryFile(prefix='radical_pilot_cu_launch_script-',
                                                    dir=task.workdir, suffix=".sh", delete=False)
        self.log.debug('Created launch_script: %s' % launch_script.name)
        st = os.stat(launch_script.name)
        os.chmod(launch_script.name, st.st_mode | stat.S_IEXEC)
        launch_script.write('#!/bin/bash -l\n')
        launch_script.write('\n# Change to working directory for task\ncd %s\n' % task.workdir)
    
        # Before the Big Bang there was nothing
        pre_exec = task.pre_exec
        pre_exec_string = ''
        if pre_exec:
            if not isinstance(pre_exec, list):
                pre_exec = [pre_exec]
            for bb in pre_exec:
                pre_exec_string += "%s\n" % bb
    
            # Append the pre-exec commands
            launch_script.write('# Pre-exec commands\n%s' % pre_exec_string)
    
        # Create string for environment variable setting
        env_string = ''
        if task.environment is not None and len(task.environment.keys()):
            env_string += 'export'
            for key in task.environment:
                env_string += ' %s=%s' % (key, task.environment[key])
    
            # Append the environment declarations
            launch_script.write('# Environment variables\n%s\n' % env_string)
    
        # Task executable (non-optional)
        if task.executable is not None:
            task_exec_string = task.executable # TODO: Do we allow $ENV/bin/program constructs here?
        else:
            raise Exception("No executable specified!") # TODO: This should be caught earlier?
    
        # Task Arguments (if any)
        task_args_string = ''
        if task.arguments is not None:
            for arg in task.arguments:
                if not arg:
                     # ignore empty args
                     continue
    
                arg = arg.replace('"', '\\"')          # Escape all double quotes
                if arg[0] == arg[-1] == "'" :          # If a string is between outer single quotes,
                    task_args_string += '%s ' % arg    # ... pass it as is.
                else:
                    task_args_string += '"%s" ' % arg  # Otherwise return between double quotes.
    
        # The actual command line, constructed per launch-method
        # TODO: Once we start to construct the command, it means we know
        #       we will be able to run, make sure this is true!
        prof ('_Process construct command', uid=task.uid)
        retval = launcher.construct_command(task_exec_string,  task_args_string,
                                            task.numcores, launch_script.name, 
                                            task.opaque_slot)
        # Check to see what kind of return value we got
        if isinstance(retval, basestring):
            # The launcher informs us to use the scriptname as the command line
            # (default case)
            launch_command = retval
            cmdline = launch_script.name
        elif isinstance(retval, tuple):
            # The launcher informs us to override the cmdline
            # (e.g. in case of ssh)
            if len(retval) != 2:
                raise Exception("construct_command() returned a tuple with other than two members")
            launch_command, cmdline = retval
        else:
            raise Exception("construct_command() returned neither a tuple nor a string")
    
        launch_script.write('# The command to run\n%s\n' % launch_command)
    
        # After the universe dies the infrared death, there will be nothing
        post_exec = task.post_exec
        post_exec_string = ''
        if post_exec:
            if not isinstance(post_exec, list):
                post_exec = [post_exec]
            for bb in post_exec:
                post_exec_string += "%s\n" % bb
    
            # Append post-exec commands
            launch_script.write('%s\n' % post_exec_string)
    
        # We are done writing to the launch script, its ready for execution now.
        launch_script.close()
    
        self._stdout_file_h = open(task.stdout_file, "w")
        self._stderr_file_h = open(task.stderr_file, "w")
    
        self.log.info("Launching task %s via %s in %s" % (task.uid, cmdline, task.workdir))
    
        prof ('spawning pass to popen', uid=task.uid, tag='task spawning')

        proc = subprocess.Popen ( args               = cmdline,
                                  bufsize            = 0,
                                  executable         = None,
                                  stdin              = None,
                                  stdout             = self._stdout_file_h,
                                  stderr             = self._stderr_file_h,
                                  preexec_fn         = None,
                                  close_fds          = True,
                                  shell              = True,
                                  # TODO: cwd        d oesn't always make sense if it runs remotely (still true?)
                                  cwd                = task.workdir,
                                  env                = env,
                                  universal_newlines = False,
                                  startupinfo        = None,
                                  creationflags      = 0)
    
        prof ('spawning passed to popen', uid=task.uid, tag='task spawning')
        prof ('Spawner spawned', uid=task.uid)

        return proc


# ------------------------------------------------------------------------------
#
class SpawnerPty (Spawner):
    pass

# ------------------------------------------------------------------------------
#
def parse_commandline():

    parser = optparse.OptionParser()

    parser.add_option('-a', '--mongodb-auth',
                      metavar='AUTH',
                      dest='mongodb_auth',
                      help='username:password for MongoDB access.')

    parser.add_option('-c', '--cores',
                      metavar='CORES',
                      dest='cores',
                      type='int',
                      help='Specifies the number of cores to allocate.')

    parser.add_option('-d', '--debug',
                      metavar='DEBUG',
                      dest='debug_level',
                      type='int',
                      help='The DEBUG level for the agent.')

    parser.add_option('-j', '--task-launch-method',
                      metavar='METHOD',
                      dest='task_launch_method',
                      help='Specifies the task launch method.')

    parser.add_option('-k', '--mpi-launch-method',
                      metavar='METHOD',
                      dest='mpi_launch_method',
                      help='Specifies the MPI launch method.')

    parser.add_option('-l', '--lrms',
                      metavar='LRMS',
                      dest='lrms',
                      help='Specifies the LRMS type.')

    parser.add_option('-m', '--mongodb-url',
                      metavar='URL',
                      dest='mongodb_url',
                      help='Specifies the MongoDB Url.')

    parser.add_option('-n', '--database-name',
                      metavar='URL',
                      dest='database_name',
                      help='Specifies the MongoDB database name.')

    parser.add_option('-p', '--pilot-id',
                      metavar='PID',
                      dest='pilot_id',
                      help='Specifies the Pilot ID.')

    parser.add_option('-q', '--agent-scheduler',
                      metavar='SCHEDULER',
                      dest='agent_scheduler',
                      help='Specifies the scheduler of the agent.')

    parser.add_option('-s', '--session-id',
                      metavar='SID',
                      dest='session_id',
                      help='Specifies the Session ID.')

    parser.add_option('-r', '--runtime',
                      metavar='RUNTIME',
                      dest='runtime',
                      help='Specifies the agent runtime in minutes.')

    # parse the whole shebang
    (options, args) = parser.parse_args()

    if options.mongodb_url is None:
        parser.error("You must define MongoDB URL (-m/--mongodb-url). Try --help for help.")
    if options.database_name is None:
        parser.error("You must define a database name (-n/--database-name). Try --help for help.")
    if options.session_id is None:
        parser.error("You must define a session id (-s/--session-id). Try --help for help.")
    if options.pilot_id is None:
        parser.error("You must define a pilot id (-p/--pilot-id). Try --help for help.")
    if options.agent_scheduler is None:
        parser.error("You must define a scheduler for the agent (-q/--agent-scheduler). Try --help for help.")
    if options.cores is None:
        parser.error("You must define the number of cores (-c/--cores). Try --help for help.")
    if options.runtime is None:
        parser.error("You must define the agent runtime (-r/--runtime). Try --help for help.")
    if options.debug_level is None:
        parser.error("You must pass the DEBUG level (-d/--debug). Try --help for help.")
    if options.lrms is None:
        parser.error("You must pass the LRMS (-l/--lrms). Try --help for help.")

    return options


# ------------------------------------------------------------------------------
#
if __name__ == "__main__":

    # parse command line options
    options = parse_commandline()

    prof ('start', tag='bootstrapping', uid=options.pilot_id)

    # configure the agent logger
    logger = logging.getLogger('radical.pilot.agent')
    logger.setLevel(options.debug_level)
    ch = logging.FileHandler("AGENT.LOG")
    #ch.setLevel(logging.DEBUG) # TODO: redundant if you have just one file?
    formatter = logging.Formatter('%(asctime)s - %(name)s - %(levelname)s - %(message)s')
    ch.setFormatter(formatter)
    logger.addHandler(ch)

    logger.info("Using SAGA version %s" % saga.version)
    logger.info("Using RADICAL-Pilot multicore agent, version %s" % git_ident)
  # logger.info("Using RADICAL-Pilot version %s" % rp.version)


    # --------------------------------------------------------------------------
    # Some signal handling magic
    def sigint_handler(signal, frame):
        msg = 'Caught SIGINT. EXITING.'
        pilot_FAILED(mongo_p, options.pilot_id, logger, msg)
        sys.exit (2)
    signal.signal(signal.SIGINT, sigint_handler)

    # --------------------------------------------------------------------------
    #
    def sigalarm_handler(signal, frame):
        msg = 'Caught SIGALRM (Walltime limit reached?). EXITING'
        pilot_FAILED(mongo_p, options.pilot_id, logger, msg)
        sys.exit (3)
    signal.signal(signal.SIGALRM, sigalarm_handler)


    # --------------------------------------------------------------------------
    # Establish database connection
    try:
        prof ('db setup')
        host, port = options.mongodb_url.split(':', 1)
        mongo_client = pymongo.MongoClient(options.mongodb_url)
        mongo_db     = mongo_client[options.database_name]

        if  len (options.mongodb_auth) >= 3 :
            user, pwd = options.mongodb_auth.split (':', 1)
            mongo_db.authenticate (user, pwd)

        mongo_p  = mongo_db["%s.p"  % options.session_id]
        mongo_cu = mongo_db["%s.cu" % options.session_id]  # AM: never used
        mongo_um = mongo_db["%s.um" % options.session_id]  # AM: never used

    except Exception, ex:
        logger.error("Couldn't establish database connection: %s" % str(ex))
        sys.exit(1)


    #--------------------------------------------------------------------------
    # Discover environment, nodes, cores, mpi, etc.
    try:
        prof ('exec env setup')
        exec_env = ExecutionEnvironment(
            logger=logger,
            lrms_name=options.lrms,
            requested_cores=options.cores,
            task_launch_method=options.task_launch_method,
            mpi_launch_method=options.mpi_launch_method,
            scheduler_name=options.agent_scheduler
        )
        # TODO: Shouldn't this case be covered by the exception block?
        if exec_env is None:
            msg = "Couldn't set up execution environment."
            logger.error(msg)
            pilot_FAILED(mongo_p, options.pilot_id, logger, msg)
            sys.exit(4)
    except Exception as ex:
        msg = "Error setting up execution environment: %s" % str(ex)
        logger.exception(msg)
        pilot_FAILED(mongo_p, options.pilot_id, logger, msg)
        sys.exit(5)

    # --------------------------------------------------------------------------
    # Launch the agent thread
    agent = None
    try:
        prof ('Agent create')
        agent = Agent(logger=logger,
                      exec_env=exec_env,
                      runtime=options.runtime,
                      mongodb_url=options.mongodb_url,
                      mongodb_name=options.database_name,
                      mongodb_auth=options.mongodb_auth,
                      pilot_id=options.pilot_id,
                      session_id=options.session_id)

        # AM: why is this done in a thread?  This thread blocks anyway, so it
        # could just *do* the things.  That would avoid those global vars and
        # would allow for cleaner shutdown.
        agent.start()
        agent.join()

    except Exception as ex:
        msg = "Error running agent: %s" % str(ex)
        logger.exception(msg)
        pilot_FAILED(mongo_p, options.pilot_id, logger, msg)
        if agent:
            agent.stop()
        sys.exit(6)

    except SystemExit:
        logger.error("Caught keyboard interrupt. EXITING")
        if agent:
            agent.stop()

    finally :
        prof ('stop', msg='finally clause')
        sys.exit(7)

<|MERGE_RESOLUTION|>--- conflicted
+++ resolved
@@ -54,7 +54,6 @@
 
 # ------------------------------------------------------------------------------
 # CONSTANTS
-<<<<<<< HEAD
 #
 
 # tri-state for unit spawn retval
@@ -66,55 +65,14 @@
 FREE  = 'Free'
 BUSY  = 'Busy'
 
-=======
-FREE = 'Free'
-BUSY = 'Busy'
-
-LAUNCH_METHOD_SSH = 'SSH'
-LAUNCH_METHOD_APRUN = 'APRUN'
-LAUNCH_METHOD_CCMRUN = 'CCMRUN'
-LAUNCH_METHOD_MPIRUN_CCMRUN = 'MPIRUN_CCMRUN'
-LAUNCH_METHOD_FORK = 'FORK'
-LAUNCH_METHOD_MPIRUN = 'MPIRUN'
-LAUNCH_METHOD_MPIRUN_RSH = 'MPIRUN_RSH'
-LAUNCH_METHOD_MPIRUN_DPLACE = 'MPIRUN_DPLACE'
-LAUNCH_METHOD_MPIEXEC = 'MPIEXEC'
-LAUNCH_METHOD_POE = 'POE'
-LAUNCH_METHOD_IBRUN = 'IBRUN'
-LAUNCH_METHOD_DPLACE = 'DPLACE'
-LAUNCH_METHOD_RUNJOB = 'RUNJOB'
-
-# TODO: No longer required probably
-# MULTI_NODE_LAUNCH_METHODS = [
-#     LAUNCH_METHOD_IBRUN,
-#     LAUNCH_METHOD_MPIRUN,
-#     LAUNCH_METHOD_RUNJOB,
-#     LAUNCH_METHOD_MPIRUN_RSH,
-#     LAUNCH_METHOD_MPIRUN_DPLACE,
-#     LAUNCH_METHOD_POE,
-#     LAUNCH_METHOD_APRUN,
-#     LAUNCH_METHOD_MPIEXEC
-# ]
-
-LRMS_NAME_TORQUE = 'TORQUE'
-LRMS_NAME_PBSPRO = 'PBSPRO'
-LRMS_NAME_SLURM = 'SLURM'
-LRMS_NAME_SGE = 'SGE'
-LRMS_NAME_LSF = 'LSF'
-LRMS_NAME_LOADLEVELER = 'LOADL'
-LRMS_NAME_FORK = 'FORK'
-
-SCHEDULER_NAME_SCATTERED = "SCATTERED"
-SCHEDULER_NAME_CONTINUOUS = "CONTINUOUS"
-SCHEDULER_NAME_TORUS = "TORUS"
->>>>>>> 0e7d486a
-
 # 'enum' for unit launch method types
 LAUNCH_METHOD_APRUN         = 'APRUN'
+LAUNCH_METHOD_CCMRUN        = 'CCMRUN'
 LAUNCH_METHOD_DPLACE        = 'DPLACE'
 LAUNCH_METHOD_FORK          = 'FORK'
 LAUNCH_METHOD_IBRUN         = 'IBRUN'
 LAUNCH_METHOD_MPIEXEC       = 'MPIEXEC'
+LAUNCH_METHOD_MPIRUN_CCMRUN = 'MPIRUN_CCMRUN'
 LAUNCH_METHOD_MPIRUN_DPLACE = 'MPIRUN_DPLACE'
 LAUNCH_METHOD_MPIRUN        = 'MPIRUN'
 LAUNCH_METHOD_MPIRUN_RSH    = 'MPIRUN_RSH'
@@ -158,10 +116,10 @@
 
 
 # directory for staging files inside the agent sandbox
-STAGING_AREA      = 'staging_area'
+STAGING_AREA = 'staging_area'
 
 # max number of unit out/err chars to push to db
-MAX_IO_LOGLENGTH  = 64*1024
+MAX_IO_LOGLENGTH = 64*1024
 
 
 # ------------------------------------------------------------------------------
@@ -1114,33 +1072,19 @@
 
         try:
             implementation = {
-<<<<<<< HEAD
                 LAUNCH_METHOD_APRUN         : LaunchMethodAPRUN,
+                LAUNCH_METHOD_CCMRUN        : LaunchMethodCCMRUN,
                 LAUNCH_METHOD_DPLACE        : LaunchMethodDPLACE,
                 LAUNCH_METHOD_FORK          : LaunchMethodFORK,
                 LAUNCH_METHOD_IBRUN         : LaunchMethodIBRUN,
                 LAUNCH_METHOD_MPIEXEC       : LaunchMethodMPIEXEC,
+                LAUNCH_METHOD_MPIRUN_CCMRUN : LaunchMethodMPIRUNCCMRUN,
                 LAUNCH_METHOD_MPIRUN_DPLACE : LaunchMethodMPIRUNDPLACE,
                 LAUNCH_METHOD_MPIRUN        : LaunchMethodMPIRUN,
                 LAUNCH_METHOD_MPIRUN_RSH    : LaunchMethodMPIRUNRSH,
                 LAUNCH_METHOD_POE           : LaunchMethodPOE,
                 LAUNCH_METHOD_RUNJOB        : LaunchMethodRUNJOB,
                 LAUNCH_METHOD_SSH           : LaunchMethodSSH
-=======
-                LAUNCH_METHOD_APRUN: LaunchMethodAPRUN,
-                LAUNCH_METHOD_CCMRUN: LaunchMethodCCMRUN,
-                LAUNCH_METHOD_MPIRUN_CCMRUN: LaunchMethodMPIRUNCCMRUN,
-                LAUNCH_METHOD_DPLACE: LaunchMethodDPLACE,
-                LAUNCH_METHOD_IBRUN: LaunchMethodIBRUN,
-                LAUNCH_METHOD_FORK: LaunchMethodFORK,
-                LAUNCH_METHOD_MPIEXEC: LaunchMethodMPIEXEC,
-                LAUNCH_METHOD_MPIRUN: LaunchMethodMPIRUN,
-                LAUNCH_METHOD_MPIRUN_DPLACE: LaunchMethodMPIRUNDPLACE,
-                LAUNCH_METHOD_MPIRUN_RSH: LaunchMethodMPIRUNRSH,
-                LAUNCH_METHOD_POE: LaunchMethodPOE,
-                LAUNCH_METHOD_RUNJOB: LaunchMethodRUNJOB,
-                LAUNCH_METHOD_SSH: LaunchMethodSSH
->>>>>>> 0e7d486a
             }[name]
             return implementation(name, scheduler, logger)
         except KeyError:
