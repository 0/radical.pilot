--- conflicted
+++ resolved
@@ -836,13 +836,8 @@
 
     # ------------------------------------------------------------------------
     #
-<<<<<<< HEAD
-    def __init__(self, logger, task_queue, node_list, cores_per_node,
-                 launch_methods, mongodb_url, mongodb_name, mongodb_auth,
-=======
     def __init__(self, logger, task_queue, command_queue, output_staging_queue,
-                 node_list, cores_per_node, launch_methods, mongodb_url, mongodb_name,
->>>>>>> f685a077
+                 node_list, cores_per_node, launch_methods, mongodb_url, mongodb_name, mongodb_auth,
                  pilot_id, session_id, benchmark):
 
         """Le Constructeur creates a new ExecWorker instance.
@@ -858,20 +853,14 @@
 
         mongo_client = pymongo.MongoClient(mongodb_url)
         self._mongo_db = mongo_client[mongodb_name]
-<<<<<<< HEAD
 
         if  len (mongodb_auth) >= 3 :
             user, pwd = mongodb_auth.split (':', 1)
             self._mongo_db.authenticate (user, pwd)
 
-        self._p = mongo_db["%s.p"  % session_id]
-        self._w = mongo_db["%s.w"  % session_id]
+        self._p  = mongo_db["%s.p"  % session_id]
+        self._cu = mongo_db["%s.w"  % session_id]
         self._wm = mongo_db["%s.wm" % session_id]
-=======
-        self._p  = mongo_db["%s.p"  % session_id]
-        self._cu = mongo_db["%s.cu" % session_id]
-        self._wm = mongo_db["%s.um" % session_id]
->>>>>>> f685a077
 
         # Queued tasks by the Agent
         self._task_queue     = task_queue
@@ -1758,12 +1747,7 @@
 
     # ------------------------------------------------------------------------
     #
-<<<<<<< HEAD
-    def __init__(self, logger, exec_env, workdir, runtime,
-                 mongodb_url, mongodb_name, mongodb_auth, 
-=======
-    def __init__(self, logger, exec_env, runtime, mongodb_url, mongodb_name, 
->>>>>>> f685a077
+    def __init__(self, logger, exec_env, runtime, mongodb_url, mongodb_name, mongodb_auth, 
                  pilot_id, session_id, benchmark):
         """Le Constructeur creates a new Agent instance.
         """
@@ -1783,20 +1767,14 @@
 
         mongo_client = pymongo.MongoClient(mongodb_url)
         mongo_db = mongo_client[mongodb_name]
-<<<<<<< HEAD
 
         if  len (mongodb_auth) >= 3 :
             user, pwd = mongodb_auth.split (':', 1)
             mongo_db.authenticate (user, pwd)
 
-        self._p = mongo_db["%s.p"  % session_id]
-        self._w = mongo_db["%s.w"  % session_id]
+        self._p  = mongo_db["%s.p"  % session_id]
+        self._cu = mongo_db["%s.w"  % session_id]
         self._wm = mongo_db["%s.wm" % session_id]
-=======
-        self._p  = mongo_db["%s.p"  % session_id]
-        self._cu = mongo_db["%s.cu" % session_id]
-        self._wm = mongo_db["%s.um" % session_id]
->>>>>>> f685a077
 
         # the task queue holds the tasks that are pulled from the MongoDB
         # server. The ExecWorkers compete for the tasks in the queue. 
@@ -2519,18 +2497,8 @@
 
     #--------------------------------------------------------------------------
     # Launch the agent thread
-<<<<<<< HEAD
-    if True :
-  # try:
-        if options.workdir is '.':
-            workdir = os.getcwd()
-        else:
-            workdir = options.workdir
-
-=======
     agent = None
     try:
->>>>>>> f685a077
         agent = Agent(logger=logger,
                       exec_env=exec_env,
                       runtime=options.runtime,
@@ -2547,19 +2515,6 @@
         agent.start()
         agent.join()
 
-<<<<<<< HEAD
-  # except Exception, ex:
-  #     msg = "Error running agent: %s" % str(ex)
-  #     logger.error(msg)
-  #     pilot_FAILED(mongo_p, options.pilot_id, logger, msg)
-  #     agent.stop()
-  #     sys.exit(1)
-  #
-  # except SystemExit:
-  #
-  #     logger.error("Caught keyboard interrupt. EXITING")
-  #     agent.stop()
-=======
     except Exception, ex:
         msg = "Error running agent: %s" % str(ex)
         logger.error(msg)
@@ -2573,4 +2528,3 @@
         logger.error("Caught keyboard interrupt. EXITING")
         if  agent :
             agent.stop()
->>>>>>> f685a077
