#!/usr/bin/env python

"""
.. module:: radical.pilot.agent
   :platform: Unix
   :synopsis: The agent for RADICAL-Pilot.

   The agent gets CUs by means of the MongoDB.
   The execution of CUs by the Agent is (primarily) configured by the
   triplet (LRMS, LAUNCH_METHOD(s), SCHEDULER):
   - The LRMS detects and structures the information about the resources
     available to agent.
   - The Scheduler maps the execution requests of the LaunchMethods to a
     subset of the resources available to the Agent.
     It does not deal with the "presentation" of this subset.
   - The LaunchMethods configure how to execute (regular and MPI) tasks,
     and know about the specific format to specify the subset of resources.


   Structure:
   ----------
   This represents the planned architecture, which is not fully represented in
   code, yet.

     - class Agent
       - represents the whole thing
       - has a set of StageinWorkers  (threads or procs)
       - has a set of StageoutWorkers (threads or procs)
       - has a set of ExecWorkers     (threads or procs)
       - has a set of UpdateWorkers   (threads or procs)
       - has a HeartbeatMonitor       (threads or procs)
       - has a inputstaging  queue
       - has a outputstaging queue
       - has a execution queue
       - has a update queue
       - loops forever
       - in each iteration
         - pulls CU bulks from DB
         - pushes CUs into inputstaging queue or execution queue (based on
           obvious metric)

     class StageinWorker
       - competes for CU input staging requests from inputstaging queue
       - for each received CU
         - performs staging
         - pushes CU into execution queue
         - pushes stage change notification request into update queue

     class StageoutWorker
       - competes for CU output staging requests from outputstaging queue
       - for each received CU
         - performs staging
         - pushes stage change notification request into update queue

     class ExecWorker
       - manages a partition of the allocated cores
         (partition size == max cu size)
       - competes for CU execution reqeusts from execute queue
       - for each CU
         - prepares execution command
         - pushes command to ExecutionEnvironment
         - pushes stage change notification request into update queue

     class Spawner
       - executes CUs according to ExecWorker instruction
       - monitors CU execution (for completion)
       - gets CU execution reqeusts from ExecWorker
       - for each CU
         - executes CU command
         - monitors CU execution
         - on CU completion
           - pushes CU to outputstaging queue (if staging is needed)
           - pushes stage change notification request into update queue

     class UpdateWorker
       - competes for CU state update reqeusts from update queue
       - for each CU
         - pushes state update (collected into bulks if possible)
         - cleans CU workdir if CU is final and cleanup is requested

     Agent
       |
       +--------------------------------------------------------
       |           |              |              |             |
       |           |              |              |             |
       V           V              V              V             V
     ExecWorker* StageinWorker* StageoutWorker* UpdateWorker* HeartbeatMonitor
       |
       +-------------------------------------------------
       |     |               |                |         |
       |     |               |                |         |
       V     V               V                V         V
     LRMS  MPILaunchMethod TaskLaunchMethod Scheduler Spawner


    NOTE:
    -----
      - Units are progressing through the different worker threads, where, in
        general, the unit changes state when transitioning to the next thread.
        The unit ownership thus *defines* the unit state (its owned by the
        InputStagingWorker, it is in StagingInput state, etc), and the state
        update notifications to the DB are merely informational (and can thus be
        asynchron).  The updates need to be ordered though, to reflect valid and
        correct state transition history.


    TODO:
    -----

    - add option to scheduler to ignore core 0 (which hosts the agent process)
    - add LRMS.partition (n) to return a set of partitioned LRMS for partial
      ExecWorkers
    - publish pilot slot history once on shutdown?  Or once in a while when
      idle?  Or push continuously?
    - Schedulers, LRMSs, LaunchMethods, etc need to be made threadsafe, for the
      case where more than one execution worker threads are running.
    - move util functions to rp.utils or r.utils, and pull the from there
    - split the agent into logical components (classes?), and install along with
      RP.
    - add state asserts after `queue.get ()`
    - move mkdir etc from ingest thread to where its used (input staging or
      execution)
    - the structure of the base scheduler should be suitable for both, UMGR
      scheduling and Agent scheduling.  The algs will be different though,
      mostly because the pilots (as targets of the umgr scheduler) have a wait
      queue, but the cores (targets of the agent scheduler) have not.  Is it
      worthwhile to re-use the structure anyway?
    - all stop() method calls need to be replaced with commands which travel 
      through the queues.  To deliver commands timely though we either need 
      command prioritization (difficult), or need separate command queues...

"""

__copyright__ = "Copyright 2014, http://radical.rutgers.edu"
__license__   = "MIT"

import os
import copy
import math
import stat
import sys
import time
import errno
import Queue
import pprint
import signal
import shutil
import socket
import hostlist
import tempfile
import netifaces
import threading
import traceback
import subprocess
import multiprocessing

import saga                as rs
import radical.utils       as ru
import radical.pilot       as rp
import radical.pilot.utils as rpu



# ------------------------------------------------------------------------------
#
# http://stackoverflow.com/questions/9539052/python-dynamically-changing-base-classes-at-runtime-how-to
#
# Depending on agent architecture (which is specific to the resource type it
# runs on) can switch between different component types: using threaded (when
# running on the same node), multiprocessing (also for running on the same node,
# but avoiding python's threading problems, for the prices of slower queues),
# and remote processes (for running components on different nodes, using zeromq
# queues for communication).
#
# We do some trickery to keep the actual components independent from the actual
# schema:
#
#   - we wrap the different queue types into a rpu.Queue object
#   - we change the base class of the component dynamically to the respective type
#
# This requires components to adhere to the following restrictions:
#
#   - *only* communicate over queues -- no shared data with other components or
#     component instances.  Note that this also holds for example for the
#     scheduler!
#   - no shared data between the component class and it's run() method.  That
#     includes no sharing of queues.
#   - components inherit from base_component, and the constructor needs to
#     register all required component-internal and -external queues with that
#     base class -- the run() method can then transparently retrieve them from
#     there.
#

# this needs git attribute 'ident' set for this file
git_ident = "$Id$"


# ------------------------------------------------------------------------------
# CONSTANTS
#
# 'enum' for unit launch method types
LAUNCH_METHOD_APRUN         = 'APRUN'
LAUNCH_METHOD_CCMRUN        = 'CCMRUN'
LAUNCH_METHOD_DPLACE        = 'DPLACE'
LAUNCH_METHOD_FORK          = 'FORK'
LAUNCH_METHOD_IBRUN         = 'IBRUN'
LAUNCH_METHOD_MPIEXEC       = 'MPIEXEC'
LAUNCH_METHOD_MPIRUN_CCMRUN = 'MPIRUN_CCMRUN'
LAUNCH_METHOD_MPIRUN_DPLACE = 'MPIRUN_DPLACE'
LAUNCH_METHOD_MPIRUN        = 'MPIRUN'
LAUNCH_METHOD_MPIRUN_RSH    = 'MPIRUN_RSH'
LAUNCH_METHOD_ORTE          = 'ORTE'
LAUNCH_METHOD_POE           = 'POE'
LAUNCH_METHOD_RUNJOB        = 'RUNJOB'
LAUNCH_METHOD_SSH           = 'SSH'

# 'enum' for local resource manager types
LRMS_NAME_CCM               = 'CCM'
LRMS_NAME_FORK              = 'FORK'
LRMS_NAME_LOADLEVELER       = 'LOADL'
LRMS_NAME_LSF               = 'LSF'
LRMS_NAME_PBSPRO            = 'PBSPRO'
LRMS_NAME_SGE               = 'SGE'
LRMS_NAME_SLURM             = 'SLURM'
LRMS_NAME_TORQUE            = 'TORQUE'

# 'enum' for pilot's unit scheduler types
SCHEDULER_NAME_CONTINUOUS   = "CONTINUOUS"
SCHEDULER_NAME_SCATTERED    = "SCATTERED"
SCHEDULER_NAME_TORUS        = "TORUS"

# 'enum' for pilot's unit spawner types
SPAWNER_NAME_POPEN          = "POPEN"
SPAWNER_NAME_SHELL          = "SHELL"

# defines for pilot commands
COMMAND_CANCEL_PILOT        = "Cancel_Pilot"
COMMAND_CANCEL_COMPUTE_UNIT = "Cancel_Compute_Unit"
COMMAND_KEEP_ALIVE          = "Keep_Alive"
COMMAND_FIELD               = "commands"
COMMAND_TYPE                = "type"
COMMAND_ARG                 = "arg"
COMMAND_CANCEL              = "Cancel"
COMMAND_SCHEDULE            = "schedule"
COMMAND_RESCHEDULE          = "reschedule"
COMMAND_UNSCHEDULE          = "unschedule"
COMMAND_WAKEUP              = "wakeup"


# 'enum' for staging action operators
COPY     = 'Copy'     # local cp
LINK     = 'Link'     # local ln -s
MOVE     = 'Move'     # local mv
TRANSFER = 'Transfer' # saga remote transfer
                      # TODO: This might just be a special case of copy

# tri-state for unit spawn retval
OK       = 'OK'
FAIL     = 'FAIL'
RETRY    = 'RETRY'

# two-state for slot occupation.
FREE     = 'Free'
BUSY     = 'Busy'

# ----------------------------------------------------------------------------------
#
def rec_makedir(target):

    # recursive makedir which ignores errors if dir already exists

    try:
        os.makedirs(target)

    except OSError as e:
        # ignore failure on existing directory
        if e.errno == errno.EEXIST and os.path.isdir(os.path.dirname(target)):
            pass
        else:
            raise


# ------------------------------------------------------------------------------
#
def pilot_FAILED(mongo_p=None, pilot_uid=None, logger=None, msg=None):

    if logger:
        logger.error(msg)
        logger.error(ru.get_trace())

    print msg
    print ru.get_trace()

    if mongo_p and pilot_uid:

        now = rpu.timestamp()
        out = None
        err = None
        log = None

        try    : out = open('./agent.out', 'r').read()
        except : pass
        try    : err = open('./agent.err', 'r').read()
        except : pass
        try    : log = open('./agent.log', 'r').read()
        except : pass

        msg = [{"message": msg,              "timestamp": now},
               {"message": rpu.get_rusage(), "timestamp": now}]

        mongo_p.update({"_id": pilot_uid},
            {"$pushAll": {"log"         : msg},
             "$push"   : {"statehistory": {"state"     : rp.FAILED,
                                           "timestamp" : now}},
             "$set"    : {"state"       : rp.FAILED,
                          "stdout"      : rpu.tail(out),
                          "stderr"      : rpu.tail(err),
                          "logfile"     : rpu.tail(log),
                          "finished"    : now}
            })

    else:
        if logger:
            logger.error("cannot log error state in database!")

        print "cannot log error state in database!"


# ------------------------------------------------------------------------------
#
def pilot_CANCELED(mongo_p=None, pilot_uid=None, logger=None, msg=None):

    if logger:
        logger.warning(msg)

    print msg

    if mongo_p and pilot_uid:

        now = rpu.timestamp()
        out = None
        err = None
        log = None

        try    : out = open('./agent.out', 'r').read()
        except : pass
        try    : err = open('./agent.err', 'r').read()
        except : pass
        try    : log = open('./agent.log',    'r').read()
        except : pass

        msg = [{"message": msg,              "timestamp": now},
               {"message": rpu.get_rusage(), "timestamp": now}]

        mongo_p.update({"_id": pilot_uid},
            {"$pushAll": {"log"         : msg},
             "$push"   : {"statehistory": {"state"     : rp.CANCELED,
                                           "timestamp" : now}},
             "$set"    : {"state"       : rp.CANCELED,
                          "stdout"      : rpu.tail(out),
                          "stderr"      : rpu.tail(err),
                          "logfile"     : rpu.tail(log),
                          "finished"    : now}
            })

    else:
        if logger:
            logger.error("cannot log cancel state in database!")

        print "cannot log cancel state in database!"


# ------------------------------------------------------------------------------
#
def pilot_DONE(mongo_p=None, pilot_uid=None, logger=None, msg=None):

    if mongo_p and pilot_uid:

        now = rpu.timestamp()
        out = None
        err = None
        log = None

        try    : out = open('./agent.out', 'r').read()
        except : pass
        try    : err = open('./agent.err', 'r').read()
        except : pass
        try    : log = open('./agent.log',    'r').read()
        except : pass

        msg = [{"message": "pilot done",     "timestamp": now},
               {"message": rpu.get_rusage(), "timestamp": now}]

        mongo_p.update({"_id": pilot_uid},
            {"$pushAll": {"log"         : msg},
             "$push"   : {"statehistory": {"state"    : rp.DONE,
                                           "timestamp": now}},
             "$set"    : {"state"       : rp.DONE,
                          "stdout"      : rpu.tail(out),
                          "stderr"      : rpu.tail(err),
                          "logfile"     : rpu.tail(log),
                          "finished"    : now}
            })

    else:
        if logger:
            logger.error("cannot log cancel state in database!")

        print "cannot log cancel state in database!"



# ==============================================================================
#
# Schedulers
#
# ==============================================================================
#
class AgentSchedulingComponent(rpu.Component):

    # FIXME: clarify what can be overloaded by Scheduler classes

    # --------------------------------------------------------------------------
    #
    def __init__(self, cfg):

        rpu.Component.__init__(self, 'AgentSchedulingComponent', cfg)


    # --------------------------------------------------------------------------
    #
    def initialize(self):

      # self.declare_input (rp.AGENT_SCHEDULING_PENDING, rp.AGENT_SCHEDULING_QUEUE)
      # self.declare_worker(rp.AGENT_SCHEDULING_PENDING, self.work)

        self.declare_input (rp.ALLOCATING_PENDING, rp.AGENT_SCHEDULING_QUEUE)
        self.declare_worker(rp.ALLOCATING_PENDING, self.work)

        self.declare_output(rp.EXECUTING_PENDING,  rp.AGENT_EXECUTING_QUEUE)

        # we need unschedule updates to learn about units which free their
        # allocated cores.  Those updates need to be issued after execution, ie.
        # by the AgentExecutionComponent.
        self.declare_publisher ('state',      rp.AGENT_STATE_PUBSUB)
        self.declare_subscriber('unschedule', rp.AGENT_UNSCHEDULE_PUBSUB, self.unschedule_cb)

        # we create a pubsub pair for reschedule trigger
        self.declare_publisher ('reschedule', rp.AGENT_RESCHEDULE_PUBSUB)
        self.declare_subscriber('reschedule', rp.AGENT_RESCHEDULE_PUBSUB, self.reschedule_cb)

        # all components use the command channel for control messages
        self.declare_publisher ('command', rp.AGENT_COMMAND_PUBSUB)
        self.declare_subscriber('command', rp.AGENT_COMMAND_PUBSUB, self.command_cb)

        # The scheduler needs the LRMS information which have been collected
        # during agent startup.  We dig them out of the config at this point.
        self._cores = self._cfg['cores']
        self._lrms_lm_info        = self._cfg['lrms_info']['lm_info']
        self._lrms_node_list      = self._cfg['lrms_info']['node_list']
        self._lrms_cores_per_node = self._cfg['lrms_info']['cores_per_node']
        # FIXME: this information is insufficient for the torus scheduler!

        self._wait_pool = list()            # set of units which wait for the resource
        self._wait_lock = threading.RLock() # look on the above set
        self._slot_lock = threading.RLock() # look for slot allocation/deallocation

        # configure the scheduler instance
        self._configure()

        # communicate successful startup
        self.publish('command', {'cmd' : 'alive',
                                 'arg' : self.cname})


    # --------------------------------------------------------------------------
    #
    def finalize(self):

        # communicate finalization
        self.publish('command', {'cmd' : 'final',
                                 'arg' : self.cname})


    # --------------------------------------------------------------------------
    #
    # This class-method creates the appropriate sub-class for the Scheduler.
    #
    @classmethod
    def create(cls, cfg):

        # Make sure that we are the base-class!
        if cls != AgentSchedulingComponent:
            raise TypeError("Scheduler Factory only available to base class!")

        name = cfg['scheduler']

        try:
            impl = {
                SCHEDULER_NAME_CONTINUOUS : SchedulerContinuous,
                SCHEDULER_NAME_SCATTERED  : SchedulerScattered,
                SCHEDULER_NAME_TORUS      : SchedulerTorus
            }[name]

            impl = impl(cfg)
            return impl

        except KeyError:
            raise ValueError("Scheduler '%s' unknown or defunct" % name)


    # --------------------------------------------------------------------------
    #
    def command_cb(self, topic, msg):

        cmd = msg['cmd']
        arg = msg['arg']

        if cmd == 'shutdown':
            self._log.info('received shutdown command')
            self.close()


    # --------------------------------------------------------------------------
    #
    def _configure(self):
        raise NotImplementedError("_configure() not implemented for Scheduler '%s'." % self._cname)


    # --------------------------------------------------------------------------
    #
    def slot_status(self):
        raise NotImplementedError("slot_status() not implemented for Scheduler '%s'." % self._cname)


    # --------------------------------------------------------------------------
    #
    def _allocate_slot(self, cores_requested):
        raise NotImplementedError("_allocate_slot() not implemented for Scheduler '%s'." % self._cname)


    # --------------------------------------------------------------------------
    #
    def _release_slot(self, opaque_slots):
        raise NotImplementedError("_release_slot() not implemented for Scheduler '%s'." % self._cname)


    # --------------------------------------------------------------------------
    #
    def _try_allocation(self, cu):
        """
        Attempt to allocate cores for a specific CU.  If it succeeds, send the
        CU off to the ExecutionWorker.
        """

        # needs to be locked as we try to acquire slots, but slots are freed
        # in a different thread.  But we keep the lock duration short...
        with self._slot_lock :

            # schedule this unit, and receive an opaque handle that has meaning to
            # the LRMS, Scheduler and LaunchMethod.
            cu['opaque_slots'] = self._allocate_slot(cu['description']['cores'])

        if not cu['opaque_slots']:
            # signal the CU remains unhandled
            return False

        # got an allocation, go off and launch the process
        self._prof.prof('schedule', msg="allocated", uid=cu['_id'])
        self._log.info("slot status after allocated  : %s" % self.slot_status ())

        # FIXME: if allocation succeeded, then the unit will likely advance to
        #        executing soon.  Advance will do a blowup before puching -- but
        #        that will also *drop* units.  We need to unschedule those.
        #        self.unschedule(cu_dropped), and should probably do that right
        #        here?  Not sure if this is worth a dropping-hook on component
        #        level...
        return True


    # --------------------------------------------------------------------------
    #
    def reschedule_cb(self, topic, msg):
        # we ignore any passed CU.  In principle the cu info could be used to
        # determine which slots have been freed.  No need for that optimization
        # right now.  This will become interesting once reschedule becomes too
        # expensive.

        cu = msg

        self._prof.prof('reschedule')
        self._log.info("slot status before reschedule: %s" % self.slot_status())

        # cycle through wait queue, and see if we get anything running now.  We
        # cycle over a copy of the list, so that we can modify the list on the
        # fly
        for cu in self._wait_pool[:]:

            if self._try_allocation(cu):

                # allocated cu -- advance it
                self.advance(cu, rp.EXECUTING_PENDING, publish=True, push=True)

                # remove it from the wait queue
                with self._wait_lock :
                    self._wait_pool.remove(cu)
                    self._prof.prof('unqueue', msg="re-allocation done", uid=cu['_id'])

        # Note: The extra space below is for visual alignment
        self._log.info("slot status after  reschedule: %s" % self.slot_status ())
        self._prof.prof('reschedule done')


    # --------------------------------------------------------------------------
    #
    def unschedule_cb(self, topic, msg):
        """
        release (for whatever reason) all slots allocated to this CU
        """

        cu = msg
        self._prof.prof('unschedule', uid=cu['_id'])

        if not cu['opaque_slots']:
            # Nothing to do -- how come?
            self._log.warn("cannot unschedule: %s (no slots)" % cu)
            return

        self._log.info("slot status before unschedule: %s" % self.slot_status ())

        # needs to be locked as we try to release slots, but slots are acquired
        # in a different thread....
        with self._slot_lock :
            self._release_slot(cu['opaque_slots'])
            self._prof.prof('unschedule', msg='released', uid=cu['_id'])

        # notify the scheduling thread, ie. trigger a reschedule to utilize
        # the freed slots
        # FIXME: we don't have a reschedule pubsub, yet.  A local queue
        #        should in principle suffice though.
        self.publish('reschedule', cu)

        # Note: The extra space below is for visual alignment
        self._log.info("slot status after  unschedule: %s" % self.slot_status ())


    # --------------------------------------------------------------------------
    #
    def work(self, cu):

      # self.advance(cu, rp.AGENT_SCHEDULING, publish=True, push=False)
        self.advance(cu, rp.ALLOCATING      , publish=True, push=False)

        # we got a new unit to schedule.  Either we can place it
        # straight away and move it to execution, or we have to
        # put it on the wait queue.
        if self._try_allocation(cu):
            self._prof.prof('schedule', msg="allocation succeeded", uid=cu['_id'])
            self.advance(cu, rp.EXECUTING_PENDING, publish=True, push=True)

        else:
            # No resources available, put in wait queue
            self._prof.prof('schedule', msg="allocation failed", uid=cu['_id'])
            with self._wait_lock :
                self._wait_pool.append(cu)



# ==============================================================================
#
class SchedulerContinuous(AgentSchedulingComponent):

    # --------------------------------------------------------------------------
    #
    def __init__(self, cfg):

        self.slots = None

        AgentSchedulingComponent.__init__(self, cfg)


    # --------------------------------------------------------------------------
    #
    def _configure(self):
        if not self._lrms_node_list:
            raise RuntimeError("LRMS %s didn't _configure node_list." % self._lrms.name)

        if not self._lrms_cores_per_node:
            raise RuntimeError("LRMS %s didn't _configure cores_per_node." % self._lrms.name)

        # Slots represents the internal process management structure.
        # The structure is as follows:
        # [
        #    {'node': 'node1', 'cores': [p_1, p_2, p_3, ... , p_cores_per_node]},
        #    {'node': 'node2', 'cores': [p_1, p_2, p_3. ... , p_cores_per_node]
        # ]
        #
        # We put it in a list because we care about (and make use of) the order.
        #
        self.slots = []
        for node in self._lrms_node_list:
            self.slots.append({
                'node': node,
                # TODO: Maybe use the real core numbers in the case of
                # non-exclusive host reservations?
                'cores': [FREE for _ in range(0, self._lrms_cores_per_node)]
            })


    # --------------------------------------------------------------------------
    #
    def slot_status(self):
        """Returns a multi-line string corresponding to slot status.
        """

        slot_matrix = ""
        for slot in self.slots:
            slot_matrix += "|"
            for core in slot['cores']:
                if core == FREE:
                    slot_matrix += "-"
                else:
                    slot_matrix += "+"
        slot_matrix += "|"
        return {'timestamp' : rpu.timestamp(),
                'slotstate' : slot_matrix}


    # --------------------------------------------------------------------------
    #
    def _allocate_slot(self, cores_requested):

        # TODO: single_node should be enforced for e.g. non-message passing
        #       tasks, but we don't have that info here.
        if cores_requested <= self._lrms_cores_per_node:
            single_node = True
        else:
            single_node = False

        # Given that we are the continuous scheduler, this is fixed.
        # TODO: Argument can be removed altogether?
        continuous = True

        # Switch between searching for continuous or scattered slots
        # Switch between searching for single or multi-node
        if single_node:
            if continuous:
                task_slots = self._find_slots_single_cont(cores_requested)
            else:
                raise NotImplementedError('No scattered single node scheduler implemented yet.')
        else:
            if continuous:
                task_slots = self._find_slots_multi_cont(cores_requested)
            else:
                raise NotImplementedError('No scattered multi node scheduler implemented yet.')

        if not task_slots:
            # allocation failed
            return {}

        self._change_slot_states(task_slots, BUSY)
        task_offsets = self.slots2offset(task_slots)

        return {'task_slots'   : task_slots, 
                'task_offsets' : task_offsets, 
                'lm_info'      : self._lrms_lm_info}


    # --------------------------------------------------------------------------
    #
    # Convert a set of slots into an index into the global slots list
    #
    def slots2offset(self, task_slots):
        # TODO: This assumes all hosts have the same number of cores

        first_slot = task_slots[0]
        # Get the host and the core part
        [first_slot_host, first_slot_core] = first_slot.split(':')
        # Find the entry in the the all_slots list based on the host
        slot_entry = (slot for slot in self.slots if slot["node"] == first_slot_host).next()
        # Transform it into an index in to the all_slots list
        all_slots_slot_index = self.slots.index(slot_entry)

        return all_slots_slot_index * self._lrms_cores_per_node + int(first_slot_core)


    # --------------------------------------------------------------------------
    #
    def _release_slot(self, opaque_slots):

        if not 'task_slots' in opaque_slots:
            raise RuntimeError('insufficient information to release slots via %s: %s' \
                    % (self.name, opaque_slots))

        self._change_slot_states(opaque_slots['task_slots'], FREE)


    # --------------------------------------------------------------------------
    #
    # Find a needle (continuous sub-list) in a haystack (list)
    #
    def _find_sublist(self, haystack, needle):
        n = len(needle)
        # Find all matches (returns list of False and True for every position)
        hits = [(needle == haystack[i:i+n]) for i in xrange(len(haystack)-n+1)]
        try:
            # Grab the first occurrence
            index = hits.index(True)
        except ValueError:
            index = None

        return index


    # --------------------------------------------------------------------------
    #
    # Transform the number of cores into a continuous list of "status"es,
    # and use that to find a sub-list.
    #
    def _find_cores_cont(self, slot_cores, cores_requested, status):
        return self._find_sublist(slot_cores, [status for _ in range(cores_requested)])


    # --------------------------------------------------------------------------
    #
    # Find an available continuous slot within node boundaries.
    #
    def _find_slots_single_cont(self, cores_requested):

        for slot in self.slots:
            slot_node = slot['node']
            slot_cores = slot['cores']

            slot_cores_offset = self._find_cores_cont(slot_cores, cores_requested, FREE)

            if slot_cores_offset is not None:
              # self._log.info('Node %s satisfies %d cores at offset %d',
              #               slot_node, cores_requested, slot_cores_offset)
                return ['%s:%d' % (slot_node, core) for core in
                        range(slot_cores_offset, slot_cores_offset + cores_requested)]

        return None


    # --------------------------------------------------------------------------
    #
    # Find an available continuous slot across node boundaries.
    #
    def _find_slots_multi_cont(self, cores_requested):

        # Convenience aliases
        cores_per_node = self._lrms_cores_per_node
        all_slots = self.slots

        # Glue all slot core lists together
        all_slot_cores = [core for node in [node['cores'] for node in all_slots] for core in node]
        # self._log.debug("all_slot_cores: %s", all_slot_cores)

        # Find the start of the first available region
        all_slots_first_core_offset = self._find_cores_cont(all_slot_cores, cores_requested, FREE)
        self._log.debug("all_slots_first_core_offset: %s", all_slots_first_core_offset)
        if all_slots_first_core_offset is None:
            return None

        # Determine the first slot in the slot list
        first_slot_index = all_slots_first_core_offset / cores_per_node
        self._log.debug("first_slot_index: %s", first_slot_index)
        # And the core offset within that node
        first_slot_core_offset = all_slots_first_core_offset % cores_per_node
        self._log.debug("first_slot_core_offset: %s", first_slot_core_offset)

        # Note: We subtract one here, because counting starts at zero;
        #       Imagine a zero offset and a count of 1, the only core used
        #       would be core 0.
        #       TODO: Verify this claim :-)
        all_slots_last_core_offset = (first_slot_index * cores_per_node) +\
                                     first_slot_core_offset + cores_requested - 1
        self._log.debug("all_slots_last_core_offset: %s", all_slots_last_core_offset)
        last_slot_index = (all_slots_last_core_offset) / cores_per_node
        self._log.debug("last_slot_index: %s", last_slot_index)
        last_slot_core_offset = all_slots_last_core_offset % cores_per_node
        self._log.debug("last_slot_core_offset: %s", last_slot_core_offset)

        # Convenience aliases
        last_slot = self.slots[last_slot_index]
        self._log.debug("last_slot: %s", last_slot)
        last_node = last_slot['node']
        self._log.debug("last_node: %s", last_node)
        first_slot = self.slots[first_slot_index]
        self._log.debug("first_slot: %s", first_slot)
        first_node = first_slot['node']
        self._log.debug("first_node: %s", first_node)

        # Collect all node:core slots here
        task_slots = []

        # Add cores from first slot for this unit
        # As this is a multi-node search, we can safely assume that we go
        # from the offset all the way to the last core.
        task_slots.extend(['%s:%d' % (first_node, core) for core in
                           range(first_slot_core_offset, cores_per_node)])

        # Add all cores from "middle" slots
        for slot_index in range(first_slot_index+1, last_slot_index):
            slot_node = all_slots[slot_index]['node']
            task_slots.extend(['%s:%d' % (slot_node, core) for core in range(0, cores_per_node)])

        # Add the cores of the last slot
        task_slots.extend(['%s:%d' % (last_node, core) for core in range(0, last_slot_core_offset+1)])

        return task_slots


    # --------------------------------------------------------------------------
    #
    # Change the reserved state of slots (FREE or BUSY)
    #
    def _change_slot_states(self, task_slots, new_state):

        # Convenience alias
        all_slots = self.slots

        # logger.debug("change_slot_states: unit slots: %s", task_slots)

        for slot in task_slots:
            # logger.debug("change_slot_states: slot content: %s", slot)
            # Get the node and the core part
            [slot_node, slot_core] = slot.split(':')
            # Find the entry in the the all_slots list
            slot_entry = (slot for slot in all_slots if slot["node"] == slot_node).next()
            # Change the state of the slot
            slot_entry['cores'][int(slot_core)] = new_state



# ==============================================================================
#
class SchedulerScattered(AgentSchedulingComponent):
    # FIXME: implement
    pass


# ==============================================================================
#
class SchedulerTorus(AgentSchedulingComponent):

    # TODO: Ultimately all BG/Q specifics should move out of the scheduler

    # --------------------------------------------------------------------------
    #
    # Offsets into block structure
    #
    TORUS_BLOCK_INDEX  = 0
    TORUS_BLOCK_COOR   = 1
    TORUS_BLOCK_NAME   = 2
    TORUS_BLOCK_STATUS = 3


    # --------------------------------------------------------------------------
    def __init__(self, cfg):

        self.slots            = None
        self._cores_per_node  = None

        AgentSchedulingComponent.__init__(self, cfg)


    # --------------------------------------------------------------------------
    #
    def _configure(self):
        if not self._lrms_cores_per_node:
            raise RuntimeError("LRMS %s didn't _configure cores_per_node." % self._lrms.name)

        self._cores_per_node = self._lrms_cores_per_node

        # TODO: get rid of field below
        self.slots = 'bogus'


    # --------------------------------------------------------------------------
    #
    def slot_status(self):
        """Returns a multi-line string corresponding to slot status.
        """

        slot_matrix = ""
        for slot in self._lrms.torus_block:
            slot_matrix += "|"
            if slot[self.TORUS_BLOCK_STATUS] == FREE:
                slot_matrix += "-" * self._lrms_cores_per_node
            else:
                slot_matrix += "+" * self._lrms_cores_per_node
        slot_matrix += "|"
        return {'timestamp': rpu.timestamp(),
                'slotstate': slot_matrix}


    # --------------------------------------------------------------------------
    #
    # Allocate a number of cores
    #
    # Currently only implements full-node allocation, so core count must
    # be a multiple of cores_per_node.
    #
    def _allocate_slot(self, cores_requested):

        block = self._lrms.torus_block
        sub_block_shape_table = self._lrms.shape_table

        self._log.info("Trying to allocate %d core(s).", cores_requested)

        if cores_requested % self._lrms_cores_per_node:
            num_cores = int(math.ceil(cores_requested / float(self._lrms_cores_per_node))) \
                        * self._lrms_cores_per_node
            self._log.error('Core not multiple of %d, increasing to %d!',
                           self._lrms_cores_per_node, num_cores)

        num_nodes = cores_requested / self._lrms_cores_per_node

        offset = self._alloc_sub_block(block, num_nodes)

        if offset is None:
            self._log.warning('No allocation made.')
            return

        # TODO: return something else than corner location? Corner index?
        sub_block_shape     = sub_block_shape_table[num_nodes]
        sub_block_shape_str = self._lrms.shape2str(sub_block_shape)
        corner              = block[offset][self.TORUS_BLOCK_COOR]
        corner_offset       = self.corner2offset(self._lrms.torus_block, corner)
        corner_node         = self._lrms.torus_block[corner_offset][self.TORUS_BLOCK_NAME]

        end = self.get_last_node(corner, sub_block_shape)
        self._log.debug('Allocating sub-block of %d node(s) with dimensions %s'
                       ' at offset %d with corner %s and end %s.',
                        num_nodes, sub_block_shape_str, offset,
                        self._lrms.loc2str(corner), self._lrms.loc2str(end))

        return {'cores_per_node'      : self._lrms_cores_per_node, 
                'loadl_bg_block'      : self._lrms.loadl_bg_block,
                'sub_block_shape_str' : sub_block_shape_str,
                'corner_node'         : corner_node,
                'lm_info'             : self._lrms_lm_info}


    # --------------------------------------------------------------------------
    #
    # Allocate a sub-block within a block
    # Currently only works with offset that are exactly the sub-block size
    #
    def _alloc_sub_block(self, block, num_nodes):

        offset = 0
        # Iterate through all nodes with offset a multiple of the sub-block size
        while True:

            # Verify the assumption (needs to be an assert?)
            if offset % num_nodes != 0:
                msg = 'Sub-block needs to start at correct offset!'
                self._log.exception(msg)
                raise ValueError(msg)
                # TODO: If we want to workaround this, the coordinates need to overflow

            not_free = False
            # Check if all nodes from offset till offset+size are FREE
            for peek in range(num_nodes):
                try:
                    if block[offset+peek][self.TORUS_BLOCK_STATUS] == BUSY:
                        # Once we find the first BUSY node we can discard this attempt
                        not_free = True
                        break
                except IndexError:
                    self._log.exception('Block out of bound. Num_nodes: %d, offset: %d, peek: %d.',
                            num_nodes, offset, peek)

            if not_free == True:
                # No success at this offset
                self._log.info("No free nodes found at this offset: %d.", offset)

                # If we weren't the last attempt, then increase the offset and iterate again.
                if offset + num_nodes < self._block2num_nodes(block):
                    offset += num_nodes
                    continue
                else:
                    return

            else:
                # At this stage we have found a free spot!

                self._log.info("Free nodes found at this offset: %d.", offset)

                # Then mark the nodes busy
                for peek in range(num_nodes):
                    block[offset+peek][self.TORUS_BLOCK_STATUS] = BUSY

                return offset


    # --------------------------------------------------------------------------
    #
    # Return the number of nodes in a block
    #
    def _block2num_nodes(self, block):
        return len(block)


    # --------------------------------------------------------------------------
    #
    def _release_slot(self, (corner, shape)):
        self._free_cores(self._lrms.torus_block, corner, shape)


    # --------------------------------------------------------------------------
    #
    # Free up an allocation
    #
    def _free_cores(self, block, corner, shape):

        # Number of nodes to free
        num_nodes = self._shape2num_nodes(shape)

        # Location of where to start freeing
        offset = self.corner2offset(block, corner)

        self._log.info("Freeing %d nodes starting at %d.", num_nodes, offset)

        for peek in range(num_nodes):
            assert block[offset+peek][self.TORUS_BLOCK_STATUS] == BUSY, \
                'Block %d not Free!' % block[offset+peek]
            block[offset+peek][self.TORUS_BLOCK_STATUS] = FREE


    # --------------------------------------------------------------------------
    #
    # Follow coordinates to get the last node
    #
    def get_last_node(self, origin, shape):
        ret = {}
        for dim in self._lrms.torus_dimension_labels:
            ret[dim] = origin[dim] + shape[dim] -1
        return ret


    # --------------------------------------------------------------------------
    #
    # Return the number of nodes for the given block shape
    #
    def _shape2num_nodes(self, shape):

        nodes = 1
        for dim in self._lrms.torus_dimension_labels:
            nodes *= shape[dim]

        return nodes


    # --------------------------------------------------------------------------
    #
    # Return the offset into the node list from a corner
    #
    # TODO: Can this be determined instead of searched?
    #
    def corner2offset(self, block, corner):
        offset = 0

        for e in block:
            if corner == e[self.TORUS_BLOCK_COOR]:
                return offset
            offset += 1

        return offset



# ==============================================================================
#
# Launch Methods
#
# ==============================================================================
#
class LaunchMethod(object):

    # List of environment variables that designated Launch Methods should export
    EXPORT_ENV_VARIABLES = [
        'LD_LIBRARY_PATH',
        'PATH',
        'PYTHONPATH',
        'PYTHON_DIR',
    ]

    # --------------------------------------------------------------------------
    #
    def __init__(self, cfg, logger):

        self.name = type(self).__name__
        self._cfg = cfg
        self._log = logger

        # A per-launch_method list of environment to remove from the CU environment
        self.env_removables = []

        self.launch_command = None
        self._configure()
        # TODO: This doesn't make too much sense for LM's that use multiple
        #       commands, perhaps this needs to move to per LM __init__.
        if self.launch_command is None:
            raise RuntimeError("Launch command not found for LaunchMethod '%s'" % self.name)

        logger.info("Discovered launch command: '%s'.", self.launch_command)


    # --------------------------------------------------------------------------
    #
    # This class-method creates the appropriate sub-class for the Launch Method.
    #
    @classmethod
    def create(cls, name, cfg, logger):

        # Make sure that we are the base-class!
        if cls != LaunchMethod:
            raise TypeError("LaunchMethod factory only available to base class!")

        try:
            impl = {
                LAUNCH_METHOD_APRUN         : LaunchMethodAPRUN,
                LAUNCH_METHOD_CCMRUN        : LaunchMethodCCMRUN,
                LAUNCH_METHOD_DPLACE        : LaunchMethodDPLACE,
                LAUNCH_METHOD_FORK          : LaunchMethodFORK,
                LAUNCH_METHOD_IBRUN         : LaunchMethodIBRUN,
                LAUNCH_METHOD_MPIEXEC       : LaunchMethodMPIEXEC,
                LAUNCH_METHOD_MPIRUN_CCMRUN : LaunchMethodMPIRUNCCMRUN,
                LAUNCH_METHOD_MPIRUN_DPLACE : LaunchMethodMPIRUNDPLACE,
                LAUNCH_METHOD_MPIRUN        : LaunchMethodMPIRUN,
                LAUNCH_METHOD_MPIRUN_RSH    : LaunchMethodMPIRUNRSH,
                LAUNCH_METHOD_ORTE          : LaunchMethodORTE,
                LAUNCH_METHOD_POE           : LaunchMethodPOE,
                LAUNCH_METHOD_RUNJOB        : LaunchMethodRUNJOB,
                LAUNCH_METHOD_SSH           : LaunchMethodSSH
            }[name]
            return impl(cfg, logger)

        except KeyError:
            logger.exception("LaunchMethod '%s' unknown or defunct" % name)

        except Exception as e:
            logger.exception("LaunchMethod cannot be used: %s!" % e)


    # --------------------------------------------------------------------------
    #
    @classmethod
    def lrms_config_hook(cls, name, cfg, lrms, logger):
        """
        This hook will allow the LRMS to perform launch methods specific
        configuration steps.  The LRMS layer MUST ensure that this hook is
        called exactly once (globally).  This will be a NOOP for LMs which do
        not overload this method.  Exceptions fall through to the LRMS.
        """

        # Make sure that we are the base-class!
        if cls != LaunchMethod:
            raise TypeError("LaunchMethod config hook only available to base class!")

        impl = {
          # LAUNCH_METHOD_APRUN         : LaunchMethodAPRUN,
          # LAUNCH_METHOD_CCMRUN        : LaunchMethodCCMRUN,
          # LAUNCH_METHOD_DPLACE        : LaunchMethodDPLACE,
          # LAUNCH_METHOD_FORK          : LaunchMethodFORK,
          # LAUNCH_METHOD_IBRUN         : LaunchMethodIBRUN,
          # LAUNCH_METHOD_MPIEXEC       : LaunchMethodMPIEXEC,
          # LAUNCH_METHOD_MPIRUN_CCMRUN : LaunchMethodMPIRUNCCMRUN,
          # LAUNCH_METHOD_MPIRUN_DPLACE : LaunchMethodMPIRUNDPLACE,
          # LAUNCH_METHOD_MPIRUN        : LaunchMethodMPIRUN,
          # LAUNCH_METHOD_MPIRUN_RSH    : LaunchMethodMPIRUNRSH,
            LAUNCH_METHOD_ORTE          : LaunchMethodORTE,
          # LAUNCH_METHOD_POE           : LaunchMethodPOE,
          # LAUNCH_METHOD_RUNJOB        : LaunchMethodRUNJOB,
          # LAUNCH_METHOD_SSH           : LaunchMethodSSH
        }.get(name)

        if not impl:
            logger.info('no LRMS config hook defined for LaunchMethod %s' % name)
            return None

        logger.info('call LRMS config hook for LaunchMethod %s: %s' % (name, impl))
        return impl.lrms_config_hook(name, cfg, lrms, logger)




    # --------------------------------------------------------------------------
    #
    def _configure(self):
        raise NotImplementedError("_configure() not implemented for LaunchMethod: %s." % self.name)

    # --------------------------------------------------------------------------
    #
    def construct_command(self, task_exec, task_args, task_numcores,
                          launch_script_hop, opaque_slots):
        raise NotImplementedError("construct_command() not implemented for LaunchMethod: %s." % self.name)


    # --------------------------------------------------------------------------
    #
    @classmethod
    def _find_executable(cls, names):
        """Takes a (list of) name(s) and looks for an executable in the path.
        """

        if not isinstance(names, list):
            names = [names]

        for name in names:
            ret = cls._which(name)
            if ret is not None:
                return ret

        return None


    # --------------------------------------------------------------------------
    #
    @classmethod
    def _which(cls, program):
        """Finds the location of an executable.
        Taken from:
        http://stackoverflow.com/questions/377017/test-if-executable-exists-in-python
        """
        # ----------------------------------------------------------------------
        #
        def is_exe(fpath):
            return os.path.isfile(fpath) and os.access(fpath, os.X_OK)

        fpath, _ = os.path.split(program)
        if fpath:
            if is_exe(program):
                return program
        else:
            for path in os.environ["PATH"].split(os.pathsep):
                exe_file = os.path.join(path, program)
                if is_exe(exe_file):
                    return exe_file
        return None


# ==============================================================================
#
class LaunchMethodFORK(LaunchMethod):

    # --------------------------------------------------------------------------
    #
    def __init__(self, cfg, logger):

        LaunchMethod.__init__(self, cfg, logger)


    # --------------------------------------------------------------------------
    #
    def _configure(self):
        # "Regular" tasks
        self.launch_command = ''


    # --------------------------------------------------------------------------
    #
    def construct_command(self, task_exec, task_args, task_numcores,
                          launch_script_hop, opaque_slots):

        if task_args:
            command = " ".join([task_exec, task_args])
        else:
            command = task_exec

        return command, None



# ==============================================================================
#
class LaunchMethodMPIRUN(LaunchMethod):

    # --------------------------------------------------------------------------
    #
    def __init__(self, cfg, logger):

        LaunchMethod.__init__(self, cfg, logger)


    # --------------------------------------------------------------------------
    #
    def _configure(self):
        self.launch_command = self._find_executable([
            'mpirun',            # General case
            'mpirun_rsh',        # Gordon @ SDSC
            'mpirun-mpich-mp',   # Mac OSX MacPorts
            'mpirun-openmpi-mp'  # Mac OSX MacPorts
        ])


    # --------------------------------------------------------------------------
    #
    def construct_command(self, task_exec, task_args, task_numcores,
                          launch_script_hop, opaque_slots):

        if not 'task_slots' in opaque_slots:
            raise RuntimeError('insufficient information to launch via %s: %s' \
                    % (self.name, opaque_slots))

        task_slots = opaque_slots['task_slots']

        if task_args:
            task_command = " ".join([task_exec, task_args])
        else:
            task_command = task_exec

        # Construct the hosts_string
        hosts_string = ",".join([slot.split(':')[0] for slot in task_slots])

        export_vars = ' '.join(['-x ' + var for var in self.EXPORT_ENV_VARIABLES if var in os.environ])

        mpirun_command = "%s %s -np %s -host %s %s" % (
            self.launch_command, export_vars, task_numcores, hosts_string, task_command)

        return mpirun_command, None


# ==============================================================================
#
class LaunchMethodSSH(LaunchMethod):

    # --------------------------------------------------------------------------
    #
    def __init__(self, cfg, logger):

        LaunchMethod.__init__(self, cfg, logger)


    # --------------------------------------------------------------------------
    #
    def _configure(self):
        # Find ssh command
        command = self._which('ssh')

        if command is not None:

            # Some MPI environments (e.g. SGE) put a link to rsh as "ssh" into
            # the path.  We try to detect that and then use different arguments.
            if os.path.islink(command):

                target = os.path.realpath(command)

                if os.path.basename(target) == 'rsh':
                    self._log.info('Detected that "ssh" is a link to "rsh".')
                    return target

            command = '%s -o StrictHostKeyChecking=no' % command

        self.launch_command = command


    # --------------------------------------------------------------------------
    #
    def construct_command(self, task_exec, task_args, task_numcores,
                          launch_script_hop, opaque_slots):

        if not 'task_slots' in opaque_slots:
            raise RuntimeError('insufficient information to launch via %s: %s' \
                    % (self.name, opaque_slots))

        task_slots = opaque_slots['task_slots']

        if not launch_script_hop :
            raise ValueError ("LaunchMethodSSH.construct_command needs launch_script_hop!")

        # Get the host of the first entry in the acquired slot
        host = task_slots[0].split(':')[0]

        if task_args:
            task_command = " ".join([task_exec, task_args])
        else:
            task_command = task_exec

        # Command line to execute launch script via ssh on host
        ssh_hop_cmd = "%s %s %s" % (self.launch_command, host, launch_script_hop)

        # Special case, return a tuple that overrides the default command line.
        return task_command, ssh_hop_cmd



# ==============================================================================
#
class LaunchMethodMPIEXEC(LaunchMethod):

    # --------------------------------------------------------------------------
    #
    def __init__(self, cfg, logger):

        LaunchMethod.__init__(self, cfg, logger)


    # --------------------------------------------------------------------------
    #
    def _configure(self):
        # mpiexec (e.g. on SuperMUC)
        self.launch_command = self._find_executable([
            'mpiexec',            # General case
            'mpiexec-mpich-mp',   # Mac OSX MacPorts
            'mpiexec-openmpi-mp'  # Mac OSX MacPorts
        ])

    # --------------------------------------------------------------------------
    #
    def construct_command(self, task_exec, task_args, task_numcores,
                          launch_script_hop, opaque_slots):

        if not 'task_slots' in opaque_slots:
            raise RuntimeError('insufficient information to launch via %s: %s' \
                    % (self.name, opaque_slots))

        task_slots = opaque_slots['task_slots']

        # Construct the hosts_string
        hosts_string = ",".join([slot.split(':')[0] for slot in task_slots])

        # Construct the executable and arguments
        if task_args:
            task_command = " ".join([task_exec, task_args])
        else:
            task_command = task_exec

        mpiexec_command = "%s -n %s -host %s %s" % (
            self.launch_command, task_numcores, hosts_string, task_command)

        return mpiexec_command, None


# ==============================================================================
#
class LaunchMethodAPRUN(LaunchMethod):

    # --------------------------------------------------------------------------
    #
    def __init__(self, cfg, logger):

        LaunchMethod.__init__(self, cfg, logger)


    # --------------------------------------------------------------------------
    #
    def _configure(self):
        # aprun: job launcher for Cray systems
        self.launch_command= self._which('aprun')

        # TODO: ensure that only one concurrent aprun per node is executed!


    # --------------------------------------------------------------------------
    #
    def construct_command(self, task_exec, task_args, task_numcores,
                          launch_script_hop, opaque_slots):

        if task_args:
            task_command = " ".join([task_exec, task_args])
        else:
            task_command = task_exec

        aprun_command = "%s -n %d %s" % (self.launch_command, task_numcores, task_command)

        return aprun_command, None



# ==============================================================================
#
class LaunchMethodCCMRUN(LaunchMethod):

    # --------------------------------------------------------------------------
    #
    def __init__(self, cfg, logger):

        LaunchMethod.__init__(self, cfg, logger)


    # --------------------------------------------------------------------------
    #
    def _configure(self):
        # ccmrun: Cluster Compatibility Mode (CCM) job launcher for Cray systems
        self.launch_command= self._which('ccmrun')


    # --------------------------------------------------------------------------
    #
    def construct_command(self, task_exec, task_args, task_numcores,
                          launch_script_hop, opaque_slots):

        if task_args:
            task_command = " ".join([task_exec, task_args])
        else:
            task_command = task_exec

        ccmrun_command = "%s -n %d %s" % (self.launch_command, task_numcores, task_command)

        return ccmrun_command, None



# ==============================================================================
#
class LaunchMethodMPIRUNCCMRUN(LaunchMethod):
    # TODO: This needs both mpirun and ccmrun

    # --------------------------------------------------------------------------
    #
    def __init__(self, cfg, logger):

        LaunchMethod.__init__(self, cfg, logger)


    # --------------------------------------------------------------------------
    #
    def _configure(self):
        # ccmrun: Cluster Compatibility Mode job launcher for Cray systems
        self.launch_command= self._which('ccmrun')

        self.mpirun_command = self._which('mpirun')
        if not self.mpirun_command:
            raise RuntimeError("mpirun not found!")


    # --------------------------------------------------------------------------
    #
    def construct_command(self, task_exec, task_args, task_numcores,
                          launch_script_hop, opaque_slots):

        if not 'task_slots' in opaque_slots:
            raise RuntimeError('insufficient information to launch via %s: %s' \
                    % (self.name, opaque_slots))

        task_slots = opaque_slots['task_slots']

        if task_args:
            task_command = " ".join([task_exec, task_args])
        else:
            task_command = task_exec

        # Construct the hosts_string
        # TODO: is there any use in using $HOME/.crayccm/ccm_nodelist.$JOBID?
        hosts_string = ",".join([slot.split(':')[0] for slot in task_slots])

        export_vars = ' '.join(['-x ' + var for var in self.EXPORT_ENV_VARIABLES if var in os.environ])

        mpirun_ccmrun_command = "%s %s %s -np %d -host %s %s" % (
            self.launch_command, self.mpirun_command, export_vars,
            task_numcores, hosts_string, task_command)

        return mpirun_ccmrun_command, None



# ==============================================================================
#
class LaunchMethodRUNJOB(LaunchMethod):

    # --------------------------------------------------------------------------
    #
    def __init__(self, cfg, logger):

        LaunchMethod.__init__(self, cfg, logger)


    # --------------------------------------------------------------------------
    #
    def _configure(self):
        # runjob: job launcher for IBM BG/Q systems, e.g. Joule
        self.launch_command= self._which('runjob')

        raise NotImplementedError('RUNJOB LM needs to be decoupled from the scheduler/LRMS')


    # --------------------------------------------------------------------------
    #
    def construct_command(self, task_exec, task_args, task_numcores,
                          launch_script_hop, opaque_slots):

        if  'cores_per_node'      not in opaque_slots or\
            'loadl_bg_block'      not in opaque_slots or\
            'sub_block_shape_str' not in opaque_slots or\
            'corner_node'         not in opaque_slots :
            raise RuntimeError('insufficient information to launch via %s: %s' \
                    % (self.name, opaque_slots))

        cores_per_node      = opaque_slots['cores_per_node']
        loadl_bg_block      = opaque_slots['loadl_bg_block']
        sub_block_shape_str = opaque_slots['sub_block_shape_str']
        corner_node         = opaque_slots['corner_node']

        if task_numcores % cores_per_node:
            msg = "Num cores (%d) is not a multiple of %d!" % (task_numcores, cores_per_node)
            self._log.exception(msg)
            raise ValueError(msg)

        # Runjob it is!
        runjob_command = self.launch_command

        # Set the number of tasks/ranks per node
        # TODO: Currently hardcoded, this should be configurable,
        #       but I don't see how, this would be a leaky abstraction.
        runjob_command += ' --ranks-per-node %d' % min(cores_per_node, task_numcores)

        # Run this subjob in the block communicated by LoadLeveler
        runjob_command += ' --block %s'  % loadl_bg_block
        runjob_command += ' --corner %s' % corner_node

        # convert the shape
        runjob_command += ' --shape %s' % sub_block_shape_str

        # runjob needs the full path to the executable
        if os.path.basename(task_exec) == task_exec:
            # Use `which` with back-ticks as the executable,
            # will be expanded in the shell script.
            task_exec = '`which %s`' % task_exec
            # Note: We can't use the expansion from here,
            #       as the pre-execs of the CU aren't run yet!!

        # And finally add the executable and the arguments
        # usage: runjob <runjob flags> : /bin/hostname -f
        runjob_command += ' : %s' % task_exec
        if task_args:
            runjob_command += ' %s' % task_args

        return runjob_command, None


# ==============================================================================
#
class LaunchMethodDPLACE(LaunchMethod):

    # --------------------------------------------------------------------------
    #
    def __init__(self, cfg, logger):

        LaunchMethod.__init__(self, cfg, logger)


    # --------------------------------------------------------------------------
    #
    def _configure(self):
        # dplace: job launcher for SGI systems (e.g. on Blacklight)
        self.launch_command = self._which('dplace')


    # --------------------------------------------------------------------------
    #
    def construct_command(self, task_exec, task_args, task_numcores,
                          launch_script_hop, opaque_slots):

        if 'task_offsets' not in opaque_slots :
            raise RuntimeError('insufficient information to launch via %s: %s' \
                    % (self.name, opaque_slots))

        task_offsets = opaque_slots['task_offsets']

        if task_args:
            task_command = " ".join([task_exec, task_args])
        else:
            task_command = task_exec

        dplace_offset = task_offsets

        dplace_command = "%s -c %d-%d %s" % (
            self.launch_command, dplace_offset,
            dplace_offset+task_numcores-1, task_command)

        return dplace_command, None


# ==============================================================================
#
class LaunchMethodMPIRUNRSH(LaunchMethod):

    # --------------------------------------------------------------------------
    #
    def __init__(self, cfg, logger):

        LaunchMethod.__init__(self, cfg, logger)

    # --------------------------------------------------------------------------
    #
    def _configure(self):

        # mpirun_rsh (e.g. on Gordon@SDSC, Stampede@TACC)
        if not self._which('mpirun_rsh'):
            raise Exception("mpirun_rsh could not be found")

        # We don't use the full pathname as the user might load a different
        # compiler / MPI library suite from his CU pre_exec that requires
        # the launcher from that version, as experienced on stampede in #572.
        self.launch_command = 'mpirun_rsh'

    # --------------------------------------------------------------------------
    #
    def construct_command(self, task_exec, task_args, task_numcores,
                          launch_script_hop, opaque_slots):

        if not 'task_slots' in opaque_slots:
            raise RuntimeError('insufficient information to launch via %s: %s' \
                    % (self.name, opaque_slots))

        task_slots = opaque_slots['task_slots']

        if task_args:
            task_command = " ".join([task_exec, task_args])
        else:
            task_command = task_exec

        # Construct the hosts_string ('h1 h2 .. hN')
        hosts_string = " ".join([slot.split(':')[0] for slot in task_slots])

        export_vars = ' '.join([var+"=$"+var for var in self.EXPORT_ENV_VARIABLES if var in os.environ])

        mpirun_rsh_command = "%s -np %s %s %s %s" % (
            self.launch_command, task_numcores, hosts_string, export_vars, task_command)

        return mpirun_rsh_command, None


# ==============================================================================
#
class LaunchMethodMPIRUNDPLACE(LaunchMethod):
    # TODO: This needs both mpirun and dplace

    # --------------------------------------------------------------------------
    #
    def __init__(self, cfg, logger):

        LaunchMethod.__init__(self, cfg, logger)


    # --------------------------------------------------------------------------
    #
    def _configure(self):
        # dplace: job launcher for SGI systems (e.g. on Blacklight)
        self.launch_command = self._which('dplace')
        self.mpirun_command = self._which('mpirun')


    # --------------------------------------------------------------------------
    #
    def construct_command(self, task_exec, task_args, task_numcores,
                          launch_script_hop, opaque_slots):

        if not 'task_offsets' in opaque_slots:
            raise RuntimeError('insufficient information to launch via %s: %s' \
                    % (self.name, opaque_slots))

        task_offsets = opaque_slots['task_offsets']

        if task_args:
            task_command = " ".join([task_exec, task_args])
        else:
            task_command = task_exec

        dplace_offset = task_offsets

        mpirun_dplace_command = "%s -np %d %s -c %d-%d %s" % \
            (self.mpirun_command, task_numcores, self.launch_command,
             dplace_offset, dplace_offset+task_numcores-1, task_command)

        return mpirun_dplace_command, None



# ==============================================================================
#
class LaunchMethodIBRUN(LaunchMethod):
    # NOTE: Don't think that with IBRUN it is possible to have
    # processes != cores ...

    # --------------------------------------------------------------------------
    #
    def __init__(self, cfg, logger):

        LaunchMethod.__init__(self, cfg, logger)


    # --------------------------------------------------------------------------
    #
    def _configure(self):
        # ibrun: wrapper for mpirun at TACC
        self.launch_command = self._which('ibrun')


    # --------------------------------------------------------------------------
    #
    def construct_command(self, task_exec, task_args, task_numcores,
                          launch_script_hop, opaque_slots):

        if not 'task_offsets' in opaque_slots:
            raise RuntimeError('insufficient information to launch via %s: %s' \
                    % (self.name, opaque_slots))

        task_offsets = opaque_slots['task_offsets']

        if task_args:
            task_command = " ".join([task_exec, task_args])
        else:
            task_command = task_exec

        ibrun_offset = task_offsets

        ibrun_command = "%s -n %s -o %d %s" % \
                        (self.launch_command, task_numcores,
                         ibrun_offset, task_command)

        return ibrun_command, None



# ==============================================================================
#
# NOTE: This requires a development version of Open MPI available.
#
class LaunchMethodORTE(LaunchMethod):

    # --------------------------------------------------------------------------
    #
    def __init__(self, cfg, logger):

        LaunchMethod.__init__(self, cfg, logger)

        # We remove all ORTE related environment variables from the launcher
        # environment, so that we can use ORTE for both launch of the
        # (sub-)agent and CU execution.
        self.env_removables.extend(["OMPI_", "OPAL_", "PMIX_"])

    # --------------------------------------------------------------------------
    #
    @classmethod
    def lrms_config_hook(cls, name, cfg, lrms, logger):
        """
        FIXME: this config hook will manipulate the LRMS nodelist.  Not a nice
               thing to do, but hey... :P
               What really should be happening is that the LRMS digs information
               on node reservation out of the config and configures the node
               list accordingly.  This config hook should be limited to starting
               the DVM.
        """

        dvm_command = cls._which('orte-dvm')
        if not dvm_command:
            raise Exception("Couldn't find orte-dvm")

        # Use (g)stdbuf to disable buffering.
        # We need this to get the "DVM ready",
        # without waiting for orte-dvm to complete.
        # The command seems to be generally available on our Cray's,
        # if not, we can code some home-coooked pty stuff.
        stdbuf_cmd =  cls._find_executable(['stdbuf', 'gstdbuf'])
        if not stdbuf_cmd:
            raise Exception("Couldn't find (g)stdbuf")
        stdbuf_arg = "-oL"

        vm_size = len(lrms.node_list)

        logger.info("Starting ORTE DVM on %d nodes ..." % vm_size)

        dvm_process = subprocess.Popen(
            [stdbuf_cmd, stdbuf_arg, dvm_command, '--debug-devel'],
            stdout=subprocess.PIPE, stderr=subprocess.STDOUT
        )

        while True:

            line = dvm_process.stdout.readline().strip()

            if line.startswith('VMURI:'):

                if len(line.split(' ')) != 2:
                    raise Exception("Unknown VMURI format: %s" % line)

                label, dvm_uri = line.split(' ', 1)

                if label != 'VMURI:':
                    raise Exception("Unknown VMURI format: %s" % line)

                logger.info("ORTE DVM URI: %s" % dvm_uri)

            elif line == 'DVM ready':

                if not dvm_uri:
                    raise Exception("VMURI not found!")

                logger.info("ORTE DVM startup successful!")
                break

            else:

                # Check if the process is still around,
                # and log output in debug mode.
                if None == dvm_process.poll():
                    logger.debug("ORTE: %s" % line)
                else:
                    # Process is gone: fatal!
                    raise Exception("ORTE DVM process disappeared")

        # ----------------------------------------------------------------------
        def _watch_dvm(dvm_process):

            logger.info('starting DVM watcher')

            while dvm_process.poll() is None:
                line = dvm_process.stdout.readline().strip()
                if line:
                    logger.debug('dvm output: %s' % line)
                else:
                    time.sleep(1.0)

            logger.info('DVM stopped (%d)' % dvm_process.returncode)
            # TODO: Tear down everything?
        # ----------------------------------------------------------------------

        dvm_watcher = threading.Thread(target=_watch_dvm, args=(dvm_process,), name="DVMWatcher")
        dvm_watcher.start()

        lm_info = {'dvm_uri': dvm_uri}

        # we need to inform the actual LM instance about the DVM URI.  So we
        # pass it back to the LRMS which will keep it in an 'lm_info', which
        # will then be passed as part of the opaque_slots via the scheduler
        return lm_info

    # TODO: Create teardown() function for LaunchMethod's (in this case to terminate the dvm)
    #subprocess.Popen([self.launch_command, "--hnp", orte_vm_uri_filename, "--terminate"])


    # --------------------------------------------------------------------------
    #
    def _configure(self):

        self.launch_command = self._which('orte-submit')


    # --------------------------------------------------------------------------
    #
    def construct_command(self, task_exec, task_args, task_numcores,
                          launch_script_hop, opaque_slots):

        if 'task_slots' not in opaque_slots:
            raise RuntimeError('No task_slots to launch via %s: %s' \
                               % (self.name, opaque_slots))

        if 'lm_info' not in opaque_slots:
            raise RuntimeError('No lm_info to launch via %s: %s' \
                    % (self.name, opaque_slots))

        if not opaque_slots['lm_info']:
            raise RuntimeError('lm_info missing for %s: %s' \
                               % (self.name, opaque_slots))

        if 'dvm_uri' not in opaque_slots['lm_info']:
            raise RuntimeError('dvm_uri not in lm_info for %s: %s' \
                    % (self.name, opaque_slots))

        task_slots = opaque_slots['task_slots']
        dvm_uri    = opaque_slots['lm_info']['dvm_uri']

        if task_args:
            task_command = " ".join([task_exec, task_args])
        else:
            task_command = task_exec

        # Construct the hosts_string, env vars
        # On some Crays, like on ARCHER, the hostname is "archer_N".
        # In that case we strip off the part upto and including the underscore.
        hosts_string = ",".join([slot.split(':')[0].rsplit('_', 1)[-1] for slot in task_slots])
        export_vars  = ' '.join(['-x ' + var for var in self.EXPORT_ENV_VARIABLES if var in os.environ])

        orte_command = '%s --debug-devel --hnp "%s" %s -np %s -host %s %s' % (
            self.launch_command, dvm_uri, export_vars, task_numcores, hosts_string, task_command)

        return orte_command, None


# ==============================================================================
#
class LaunchMethodPOE(LaunchMethod):

    # --------------------------------------------------------------------------
    #
    def __init__(self, cfg, logger):

        LaunchMethod.__init__(self, cfg, logger)


    # --------------------------------------------------------------------------
    #
    def _configure(self):
        # poe: LSF specific wrapper for MPI (e.g. yellowstone)
        self.launch_command = self._which('poe')


    # --------------------------------------------------------------------------
    #
    def construct_command(self, task_exec, task_args, task_numcores,
                          launch_script_hop, opaque_slots):

        if not 'task_slots' in opaque_slots:
            raise RuntimeError('insufficient information to launch via %s: %s' \
                    % (self.name, opaque_slots))

        task_slots = opaque_slots['task_slots']

        # Count slots per host in provided slots description.
        hosts = {}
        for slot in task_slots:
            host = slot.split(':')[0]
            if host not in hosts:
                hosts[host] = 1
            else:
                hosts[host] += 1

        # Create string with format: "hostX N host
        hosts_string = ''
        for host in hosts:
            hosts_string += '%s %d ' % (host, hosts[host])

        if task_args:
            task_command = " ".join([task_exec, task_args])
        else:
            task_command = task_exec

        # Override the LSB_MCPU_HOSTS env variable as this is set by
        # default to the size of the whole pilot.
        poe_command = 'LSB_MCPU_HOSTS="%s" %s %s' % (
            hosts_string, self.launch_command, task_command)

        return poe_command, None



# ==============================================================================
#
# Base class for LRMS implementations.
#
# ==============================================================================
#
class LRMS(object):
    """
    The Local Resource Manager (LRMS -- where does the 's' come from, actually?)
    provide three fundamental information:

      LRMS.node_list      : a list of node names
      LRMS.agent_node_list: the list of nodes reserved for agent execution
      LRMS.cores_per_node : the number of cores each node has available

    Schedulers can rely on these information to be available.  Specific LRMS
    incarnation may have additional information available -- but schedulers
    relying on those are invariably bound to the specific LRMS.  An example is
    the Torus Scheduler which relies on detailed torus layout information from
    the LoadLevelerLRMS (which describes the BG/Q).

    The LRMS will reserve nodes for the agent execution, by deriving the
    respectively required node count from the config's agent_layout section.
    Those nodes will be listed in LRMS.agent_node_list. Schedulers MUST NOT use
    the agent_node_list to place compute units -- CUs are limited to the nodes
    in LRMS.node_list.

    Additionally, the LRMS can inform the agent about the current hostname
    (LRMS.hostname()) and ip (LRMS.hostip()).  Once we start to spread the agent
    over some compute nodes, we may want to block the respective nodes on LRMS
    level, so that is only reports the remaining nodes to the scheduler.
    """

    # TODO: Core counts dont have to be the same number for all hosts.

    # TODO: We might not have reserved the whole node.

    # TODO: Given that the Agent can determine the real core count, in
    #       principle we could just ignore the config and use as many as we
    #       have to our availability (taken into account that we might not
    #       have the full node reserved of course)
    #       Answer: at least on Yellowstone this doesnt work for MPI,
    #               as you can't spawn more tasks then the number of slots.


    # --------------------------------------------------------------------------
    #
    def __init__(self, cfg, logger):

        self.name            = type(self).__name__
        self._cfg            = cfg
        self._log            = logger
        self.requested_cores = self._cfg['cores']

        self._log.info("Configuring LRMS %s.", self.name)

        self.lm_info         = dict()
        self.slot_list       = list()
        self.node_list       = list()
        self.agent_nodes     = {}
        self.cores_per_node  = None

        # The LRMS will possibly need to reserve nodes for the agent, according to the
        # agent layout.  We dig out the respective requirements from the config
        # right here.
        self._agent_reqs = []
        layout = self._cfg['agent_layout']
        # FIXME: this loop iterates over all agents *defined* in the layout, not
        #        over all agents which are to be actually executed, thus
        #        potentially reserving too many nodes.
        for worker in layout:
            target = layout[worker].get('target')
            # make sure that the target either 'local', which we will ignore,
            # or 'node'.
            if target == 'local':
                pass # ignore that one
            elif target == 'node':
                self._agent_reqs.append(worker)
            else :
                raise ValueError("ill-formatted agent target '%s'" % target)

        # We are good to get rolling, and to detect the runtime environment of
        # the local LRMS.
        self._configure()
        logger.info("Discovered execution environment: %s", self.node_list)

        # Make sure we got a valid nodelist and a valid setting for
        # cores_per_node
        if not self.node_list or self.cores_per_node < 1:
            raise RuntimeError('LRMS configuration invalid (%s)(%s)' % \
                    (self.node_list, self.cores_per_node))

        # Check if the LRMS implementation reserved agent nodes.  If not, pick
        # the first couple of nodes from the nodelist as a fallback.
        if self._agent_reqs and not self.agent_nodes:
            self._log.info('Determine list of agent nodes generically.')
            for worker in self._agent_reqs:
                # Get a node from the end of the node list
                self.agent_nodes[worker] = self.node_list.pop()
                # If all nodes are taken by workers now, we can safely stop,
                # and let the raise below do its thing.
                if not self.node_list:
                    break

        if self.agent_nodes:
            self._log.info('Reserved agent nodes: %s' % self.agent_nodes.values())
            self._log.info('Agent running on nodes: %s' % self.agent_nodes.keys())
            self._log.info('Remaining work nodes: %s' % self.node_list)

        # Check if we can do any work
        if not self.node_list:
            raise RuntimeError('LRMS has no nodes left to run units')

        # After LRMS configuration, we call any existing config hooks on the
        # launch methods.  Those hooks may need to adjust the LRMS settings
        # (hello ORTE).  We only call LM hooks *once*
        launch_methods = set() # set keeps entries unique
        launch_methods.add(self._cfg['mpi_launch_method'])
        launch_methods.add(self._cfg['task_launch_method'])
        launch_methods.add(self._cfg['agent_launch_method'])

        for lm in launch_methods:
            if lm:
                try:
                    ru.dict_merge(self.lm_info,
                            LaunchMethod.lrms_config_hook(lm, self._cfg, self, self._log))
                except Exception as e:
                    self._log.exception("lrms config hook failed")
                    raise

                self._log.info("lrms config hook succeeded (%s)" % lm)

        # For now assume that all nodes have equal amount of cores
        cores_avail = len(self.node_list) * self.cores_per_node
        # TODO: This needs to be changed to deal with situations where we
        # allocate nodes for sub-agents
        if 'RADICAL_PILOT_PROFILE' not in os.environ:
            if cores_avail < int(self.requested_cores):
                raise ValueError("Not enough cores available (%s) to satisfy allocation request (%s)." \
                                % (str(cores_avail), str(self.requested_cores)))


    # --------------------------------------------------------------------------
    #
    # This class-method creates the appropriate sub-class for the LRMS.
    #
    @classmethod
    def create(cls, name, cfg, logger):

        # Make sure that we are the base-class!
        if cls != LRMS:
            raise TypeError("LRMS Factory only available to base class!")

        try:
            impl = {
                LRMS_NAME_CCM         : CCMLRMS,
                LRMS_NAME_FORK        : ForkLRMS,
                LRMS_NAME_LOADLEVELER : LoadLevelerLRMS,
                LRMS_NAME_LSF         : LSFLRMS,
                LRMS_NAME_PBSPRO      : PBSProLRMS,
                LRMS_NAME_SGE         : SGELRMS,
                LRMS_NAME_SLURM       : SLURMLRMS,
                LRMS_NAME_TORQUE      : TORQUELRMS
            }[name]
            return impl(cfg, logger)

        except KeyError:
            logger.exception('lrms construction error')
            raise RuntimeError("LRMS type '%s' unknown or defunct" % name)


    # --------------------------------------------------------------------------
    #
    def _configure(self):
        raise NotImplementedError("_Configure not implemented for LRMS type: %s." % self.name)



    # --------------------------------------------------------------------------
    #
    @staticmethod
    def hostip(req=None, logger=None):
        """
        Look up the ip number for a given requested interface name.
        If interface is not given, do some magic.
        """

        # List of interfaces that we probably dont want to bind to
        black_list = ['lo', 'sit0']

        # Known intefaces in preferred order
        sorted_preferred = ['ipogif0', 'eth0']
        
        # Get a list of all network interfaces
        all = netifaces.interfaces()

        pref = None
        # If we got a request, see if it is in the list that we detected
        if req and req in all:
            # Requested is available, set it
            pref = req
        else:
            # No requested or request not found, create preference list
            potentials = [iface for iface in all if iface not in black_list]

        # If we didn't select an interface already
        if not pref:
            # Go through the sorted list and see if it is available
            for iface in sorted_preferred:
                if iface in all:
                    # Found something, get out of here
                    pref = iface
                    break
       
        # If we still didn't find something, grab the first one from the
        # potentials if it has entries
        if not pref and potentials:
            pref = potentials[0]

        # If there were no potentials, see if we can find one in the blacklist
        if not pref:
            for iface in blacklist:
                if iface in all:
                    pref = iface

        # Use IPv4, because, we can ...
        af = netifaces.AF_INET    
        ip = netifaces.ifaddresses(pref)[af][0]['addr']

        return ip



# ==============================================================================
#
class CCMLRMS(LRMS):
    # --------------------------------------------------------------------------
    #
    def __init__(self, cfg, logger):

        LRMS.__init__(self, cfg, logger)


    # --------------------------------------------------------------------------
    #
    def _configure(self):

        self._log.info("Configured to run on system with %s.", self.name)

        CCM_NODEFILE_DIR = os.path.expanduser('~/.crayccm')

        ccm_nodefile_list = filter(lambda x: x.startswith('ccm_nodelist'),
                                   os.listdir(CCM_NODEFILE_DIR))
        if not ccm_nodefile_list:
            raise Exception("No CCM nodefiles found in: %s." % CCM_NODEFILE_DIR)

        ccm_nodefile_name = max(ccm_nodefile_list, key=lambda x:
                              os.stat(os.path.join(CCM_NODEFILE_DIR, x)).st_mtime)
        ccm_nodefile = os.path.join(CCM_NODEFILE_DIR, ccm_nodefile_name)

        hostname = os.uname()[1]
        if not hostname in open(ccm_nodefile).read():
            raise RuntimeError("Using the most recent CCM nodefile (%s),"
                               " but I (%s) am not in it!" % (ccm_nodefile, hostname))

        # Parse the CCM nodefile
        ccm_nodes = [line.strip() for line in open(ccm_nodefile)]
        self._log.info("Found CCM nodefile: %s.", ccm_nodefile)

        # Get the number of raw entries
        ccm_nodes_length = len(ccm_nodes)

        # Unique nodes
        ccm_node_list = list(set(ccm_nodes))
        ccm_node_list_length = len(ccm_node_list)

        # Some simple arithmetic
        self.cores_per_node = ccm_nodes_length / ccm_node_list_length

        self.node_list = ccm_node_list


# ==============================================================================
#
class TORQUELRMS(LRMS):

    # --------------------------------------------------------------------------
    #
    def __init__(self, cfg, logger):

        LRMS.__init__(self, cfg, logger)


    # --------------------------------------------------------------------------
    #
    def _configure(self):

        self._log.info("Configured to run on system with %s.", self.name)

        torque_nodefile = os.environ.get('PBS_NODEFILE')
        if torque_nodefile is None:
            msg = "$PBS_NODEFILE not set!"
            self._log.error(msg)
            raise RuntimeError(msg)

        # Parse PBS the nodefile
        torque_nodes = [line.strip() for line in open(torque_nodefile)]
        self._log.info("Found Torque PBS_NODEFILE %s: %s", torque_nodefile, torque_nodes)

        # Number of cpus involved in allocation
        val = os.environ.get('PBS_NCPUS')
        if val:
            torque_num_cpus = int(val)
        else:
            msg = "$PBS_NCPUS not set! (new Torque version?)"
            torque_num_cpus = None
            self._log.warning(msg)

        # Number of nodes involved in allocation
        val = os.environ.get('PBS_NUM_NODES')
        if val:
            torque_num_nodes = int(val)
        else:
            msg = "$PBS_NUM_NODES not set! (old Torque version?)"
            torque_num_nodes = None
            self._log.warning(msg)

        # Number of cores (processors) per node
        val = os.environ.get('PBS_NUM_PPN')
        if val:
            torque_cores_per_node = int(val)
        else:
            msg = "$PBS_NUM_PPN is not set!"
            torque_cores_per_node = None
            self._log.warning(msg)

        if torque_cores_per_node in [None, 1]:
            # lets see if SAGA has been forthcoming with some information
            self._log.warning("fall back to $SAGA_PPN : %s", os.environ.get ('SAGA_PPN', None))
            torque_cores_per_node = int(os.environ.get('SAGA_PPN', torque_cores_per_node))

        # Number of entries in nodefile should be PBS_NUM_NODES * PBS_NUM_PPN
        torque_nodes_length = len(torque_nodes)
        torque_node_list = []
        [torque_node_list.append(i) for i in torque_nodes if not torque_node_list.count(i)]

      # if torque_num_nodes and torque_cores_per_node and \
      #     torque_nodes_length < torque_num_nodes * torque_cores_per_node:
      #     msg = "Number of entries in $PBS_NODEFILE (%s) does not match with $PBS_NUM_NODES*$PBS_NUM_PPN (%s*%s)" % \
      #           (torque_nodes_length, torque_num_nodes,  torque_cores_per_node)
      #     raise RuntimeError(msg)

        # only unique node names
        torque_node_list_length = len(torque_node_list)
        self._log.debug("Node list: %s(%d)", torque_node_list, torque_node_list_length)

        if torque_num_nodes and torque_cores_per_node:
            # Modern style Torque
            self.cores_per_node = torque_cores_per_node
        elif torque_num_cpus:
            # Blacklight style (TORQUE-2.3.13)
            self.cores_per_node = torque_num_cpus
        else:
            # Old style Torque (Should we just use this for all versions?)
            self.cores_per_node = torque_nodes_length / torque_node_list_length
        self.node_list = torque_node_list


# ==============================================================================
#
class PBSProLRMS(LRMS):

    # --------------------------------------------------------------------------
    #
    def __init__(self, cfg, logger):

        LRMS.__init__(self, cfg, logger)


    # --------------------------------------------------------------------------
    #
    def _configure(self):
        # TODO: $NCPUS?!?! = 1 on archer

        pbspro_nodefile = os.environ.get('PBS_NODEFILE')

        if pbspro_nodefile is None:
            msg = "$PBS_NODEFILE not set!"
            self._log.error(msg)
            raise RuntimeError(msg)

        self._log.info("Found PBSPro $PBS_NODEFILE %s." % pbspro_nodefile)

        # Dont need to parse the content of nodefile for PBSPRO, only the length
        # is interesting, as there are only duplicate entries in it.
        pbspro_nodes_length = len([line.strip() for line in open(pbspro_nodefile)])

        # Number of Processors per Node
        val = os.environ.get('NUM_PPN')
        if val:
            pbspro_num_ppn = int(val)
        else:
            msg = "$NUM_PPN not set!"
            self._log.error(msg)
            raise RuntimeError(msg)

        # Number of Nodes allocated
        val = os.environ.get('NODE_COUNT')
        if val:
            pbspro_node_count = int(val)
        else:
            msg = "$NODE_COUNT not set!"
            self._log.error(msg)
            raise RuntimeError(msg)

        # Number of Parallel Environments
        val = os.environ.get('NUM_PES')
        if val:
            pbspro_num_pes = int(val)
        else:
            msg = "$NUM_PES not set!"
            self._log.error(msg)
            raise RuntimeError(msg)

        pbspro_vnodes = self._parse_pbspro_vnodes()

        # Verify that $NUM_PES == $NODE_COUNT * $NUM_PPN == len($PBS_NODEFILE)
        if not (pbspro_node_count * pbspro_num_ppn == pbspro_num_pes == pbspro_nodes_length):
            self._log.warning("NUM_PES != NODE_COUNT * NUM_PPN != len($PBS_NODEFILE)")

        self.cores_per_node = pbspro_num_ppn
        self.node_list = pbspro_vnodes


    # --------------------------------------------------------------------------
    #
    def _parse_pbspro_vnodes(self):

        # PBS Job ID
        val = os.environ.get('PBS_JOBID')
        if val:
            pbspro_jobid = val
        else:
            msg = "$PBS_JOBID not set!"
            self._log.error(msg)
            raise RuntimeError(msg)

        # Get the output of qstat -f for this job
        output = subprocess.check_output(["qstat", "-f", pbspro_jobid])

        # Get the (multiline) 'exec_vnode' entry
        vnodes_str = ''
        for line in output.splitlines():
            # Detect start of entry
            if 'exec_vnode = ' in line:
                vnodes_str += line.strip()
            elif vnodes_str:
                # Find continuing lines
                if " = " not in line:
                    vnodes_str += line.strip()
                else:
                    break

        # Get the RHS of the entry
        rhs = vnodes_str.split('=',1)[1].strip()
        self._log.debug("input: %s", rhs)

        nodes_list = []
        # Break up the individual node partitions into vnode slices
        while True:
            idx = rhs.find(')+(')

            node_str = rhs[1:idx]
            nodes_list.append(node_str)
            rhs = rhs[idx+2:]

            if idx < 0:
                break

        vnodes_list = []
        cpus_list = []
        # Split out the slices into vnode name and cpu count
        for node_str in nodes_list:
            slices = node_str.split('+')
            for _slice in slices:
                vnode, cpus = _slice.split(':')
                cpus = int(cpus.split('=')[1])
                self._log.debug("vnode: %s cpus: %s", vnode, cpus)
                vnodes_list.append(vnode)
                cpus_list.append(cpus)

        self._log.debug("vnodes: %s", vnodes_list)
        self._log.debug("cpus: %s", cpus_list)

        cpus_list = list(set(cpus_list))
        min_cpus = int(min(cpus_list))

        if len(cpus_list) > 1:
            self._log.debug("Detected vnodes of different sizes: %s, the minimal is: %d.", cpus_list, min_cpus)

        node_list = []
        for vnode in vnodes_list:
            # strip the last _0 of the vnodes to get the node name
            node_list.append(vnode.rsplit('_', 1)[0])

        # only unique node names
        node_list = list(set(node_list))
        self._log.debug("Node list: %s", node_list)

        # Return the list of node names
        return node_list



# ==============================================================================
#
class SLURMLRMS(LRMS):

    # --------------------------------------------------------------------------
    #
    def __init__(self, cfg, logger):

        LRMS.__init__(self, cfg, logger)


    # --------------------------------------------------------------------------
    #
    def _configure(self):

        slurm_nodelist = os.environ.get('SLURM_NODELIST')
        if slurm_nodelist is None:
            msg = "$SLURM_NODELIST not set!"
            self._log.error(msg)
            raise RuntimeError(msg)

        # Parse SLURM nodefile environment variable
        slurm_nodes = hostlist.expand_hostlist(slurm_nodelist)
        self._log.info("Found SLURM_NODELIST %s. Expanded to: %s", slurm_nodelist, slurm_nodes)

        # $SLURM_NPROCS = Total number of cores allocated for the current job
        slurm_nprocs_str = os.environ.get('SLURM_NPROCS')
        if slurm_nprocs_str is None:
            msg = "$SLURM_NPROCS not set!"
            self._log.error(msg)
            raise RuntimeError(msg)
        else:
            slurm_nprocs = int(slurm_nprocs_str)

        # $SLURM_NNODES = Total number of (partial) nodes in the job's resource allocation
        slurm_nnodes_str = os.environ.get('SLURM_NNODES')
        if slurm_nnodes_str is None:
            msg = "$SLURM_NNODES not set!"
            self._log.error(msg)
            raise RuntimeError(msg)
        else:
            slurm_nnodes = int(slurm_nnodes_str)

        # $SLURM_CPUS_ON_NODE = Number of cores per node (physically)
        slurm_cpus_on_node_str = os.environ.get('SLURM_CPUS_ON_NODE')
        if slurm_cpus_on_node_str is None:
            msg = "$SLURM_CPUS_ON_NODE not set!"
            self._log.error(msg)
            raise RuntimeError(msg)
        else:
            slurm_cpus_on_node = int(slurm_cpus_on_node_str)

        # Verify that $SLURM_NPROCS <= $SLURM_NNODES * $SLURM_CPUS_ON_NODE
        if not slurm_nprocs <= slurm_nnodes * slurm_cpus_on_node:
            self._log.warning("$SLURM_NPROCS(%d) <= $SLURM_NNODES(%d) * $SLURM_CPUS_ON_NODE(%d)",
                            slurm_nprocs, slurm_nnodes, slurm_cpus_on_node)

        # Verify that $SLURM_NNODES == len($SLURM_NODELIST)
        if slurm_nnodes != len(slurm_nodes):
            self._log.error("$SLURM_NNODES(%d) != len($SLURM_NODELIST)(%d)",
                           slurm_nnodes, len(slurm_nodes))

        # Report the physical number of cores or the total number of cores
        # in case of a single partial node allocation.
        self.cores_per_node = min(slurm_cpus_on_node, slurm_nprocs)

        self.node_list = slurm_nodes



# ==============================================================================
#
class SGELRMS(LRMS):

    # --------------------------------------------------------------------------
    #
    def __init__(self, cfg, logger):

        LRMS.__init__(self, cfg, logger)


    # --------------------------------------------------------------------------
    #
    def _configure(self):

        sge_hostfile = os.environ.get('PE_HOSTFILE')
        if sge_hostfile is None:
            msg = "$PE_HOSTFILE not set!"
            self._log.error(msg)
            raise RuntimeError(msg)

        # SGE core configuration might be different than what multiprocessing
        # announces
        # Alternative: "qconf -sq all.q|awk '/^slots *[0-9]+$/{print $2}'"

        # Parse SGE hostfile for nodes
        sge_node_list = [line.split()[0] for line in open(sge_hostfile)]
        # Keep only unique nodes
        sge_nodes = list(set(sge_node_list))
        self._log.info("Found PE_HOSTFILE %s. Expanded to: %s", sge_hostfile, sge_nodes)

        # Parse SGE hostfile for cores
        sge_cores_count_list = [int(line.split()[1]) for line in open(sge_hostfile)]
        sge_core_counts = list(set(sge_cores_count_list))
        sge_cores_per_node = min(sge_core_counts)
        self._log.info("Found unique core counts: %s Using: %d", sge_core_counts, sge_cores_per_node)

        self.node_list = sge_nodes
        self.cores_per_node = sge_cores_per_node



# ==============================================================================
#
class LSFLRMS(LRMS):

    # --------------------------------------------------------------------------
    #
    def __init__(self, cfg, logger):

        LRMS.__init__(self, cfg, logger)


    # --------------------------------------------------------------------------
    #
    def _configure(self):

        lsf_hostfile = os.environ.get('LSB_DJOB_HOSTFILE')
        if lsf_hostfile is None:
            msg = "$LSB_DJOB_HOSTFILE not set!"
            self._log.error(msg)
            raise RuntimeError(msg)

        lsb_mcpu_hosts = os.environ.get('LSB_MCPU_HOSTS')
        if lsb_mcpu_hosts is None:
            msg = "$LSB_MCPU_HOSTS not set!"
            self._log.error(msg)
            raise RuntimeError(msg)

        # parse LSF hostfile
        # format:
        # <hostnameX>
        # <hostnameX>
        # <hostnameY>
        # <hostnameY>
        #
        # There are in total "-n" entries (number of tasks)
        # and "-R" entries per host (tasks per host).
        # (That results in "-n" / "-R" unique hosts)
        #
        lsf_nodes = [line.strip() for line in open(lsf_hostfile)]
        self._log.info("Found LSB_DJOB_HOSTFILE %s. Expanded to: %s",
                      lsf_hostfile, lsf_nodes)
        lsf_node_list = list(set(lsf_nodes))

        # Grab the core (slot) count from the environment
        # Format: hostX N hostY N hostZ N
        lsf_cores_count_list = map(int, lsb_mcpu_hosts.split()[1::2])
        lsf_core_counts = list(set(lsf_cores_count_list))
        lsf_cores_per_node = min(lsf_core_counts)
        self._log.info("Found unique core counts: %s Using: %d",
                      lsf_core_counts, lsf_cores_per_node)

        self.node_list = lsf_node_list
        self.cores_per_node = lsf_cores_per_node



# ==============================================================================
#
class LoadLevelerLRMS(LRMS):

    # --------------------------------------------------------------------------
    #
    # BG/Q Topology of Nodes within a Board
    #
    BGQ_BOARD_TOPO = {
        0: {'A': 29, 'B':  3, 'C':  1, 'D': 12, 'E':  7},
        1: {'A': 28, 'B':  2, 'C':  0, 'D': 13, 'E':  6},
        2: {'A': 31, 'B':  1, 'C':  3, 'D': 14, 'E':  5},
        3: {'A': 30, 'B':  0, 'C':  2, 'D': 15, 'E':  4},
        4: {'A': 25, 'B':  7, 'C':  5, 'D':  8, 'E':  3},
        5: {'A': 24, 'B':  6, 'C':  4, 'D':  9, 'E':  2},
        6: {'A': 27, 'B':  5, 'C':  7, 'D': 10, 'E':  1},
        7: {'A': 26, 'B':  4, 'C':  6, 'D': 11, 'E':  0},
        8: {'A': 21, 'B': 11, 'C':  9, 'D':  4, 'E': 15},
        9: {'A': 20, 'B': 10, 'C':  8, 'D':  5, 'E': 14},
        10: {'A': 23, 'B':  9, 'C': 11, 'D':  6, 'E': 13},
        11: {'A': 22, 'B':  8, 'C': 10, 'D':  7, 'E': 12},
        12: {'A': 17, 'B': 15, 'C': 13, 'D':  0, 'E': 11},
        13: {'A': 16, 'B': 14, 'C': 12, 'D':  1, 'E': 10},
        14: {'A': 19, 'B': 13, 'C': 15, 'D':  2, 'E':  9},
        15: {'A': 18, 'B': 12, 'C': 14, 'D':  3, 'E':  8},
        16: {'A': 13, 'B': 19, 'C': 17, 'D': 28, 'E': 23},
        17: {'A': 12, 'B': 18, 'C': 16, 'D': 29, 'E': 22},
        18: {'A': 15, 'B': 17, 'C': 19, 'D': 30, 'E': 21},
        19: {'A': 14, 'B': 16, 'C': 18, 'D': 31, 'E': 20},
        20: {'A':  9, 'B': 23, 'C': 21, 'D': 24, 'E': 19},
        21: {'A':  8, 'B': 22, 'C': 20, 'D': 25, 'E': 18},
        22: {'A': 11, 'B': 21, 'C': 23, 'D': 26, 'E': 17},
        23: {'A': 10, 'B': 20, 'C': 22, 'D': 27, 'E': 16},
        24: {'A':  5, 'B': 27, 'C': 25, 'D': 20, 'E': 31},
        25: {'A':  4, 'B': 26, 'C': 24, 'D': 21, 'E': 30},
        26: {'A':  7, 'B': 25, 'C': 27, 'D': 22, 'E': 29},
        27: {'A':  6, 'B': 24, 'C': 26, 'D': 23, 'E': 28},
        28: {'A':  1, 'B': 31, 'C': 29, 'D': 16, 'E': 27},
        29: {'A':  0, 'B': 30, 'C': 28, 'D': 17, 'E': 26},
        30: {'A':  3, 'B': 29, 'C': 31, 'D': 18, 'E': 25},
        31: {'A':  2, 'B': 28, 'C': 30, 'D': 19, 'E': 24},
        }

    # --------------------------------------------------------------------------
    #
    # BG/Q Config
    #
    BGQ_CORES_PER_NODE      = 16
    BGQ_NODES_PER_BOARD     = 32 # NODE == Compute Card == Chip module
    BGQ_BOARDS_PER_MIDPLANE = 16 # NODE BOARD == NODE CARD
    BGQ_MIDPLANES_PER_RACK  = 2


    # --------------------------------------------------------------------------
    #
    # Default mapping = "ABCDE(T)"
    #
    # http://www.redbooks.ibm.com/redbooks/SG247948/wwhelp/wwhimpl/js/html/wwhelp.htm
    #
    BGQ_MAPPING = "ABCDE"


    # --------------------------------------------------------------------------
    #
    # Board labels (Rack, Midplane, Node)
    #
    BGQ_BOARD_LABELS = ['R', 'M', 'N']


    # --------------------------------------------------------------------------
    #
    # Dimensions of a (sub-)block
    #
    BGQ_DIMENSION_LABELS = ['A', 'B', 'C', 'D', 'E']


    # --------------------------------------------------------------------------
    #
    # Supported sub-block sizes (number of nodes).
    # This influences the effectiveness of mixed-size allocations
    # (and might even be a hard requirement from a topology standpoint).
    #
    # TODO: Do we actually need to restrict our sub-block sizes to this set?
    #
    BGQ_SUPPORTED_SUB_BLOCK_SIZES = [1, 2, 4, 8, 16, 32, 64, 128, 256, 512]


    # --------------------------------------------------------------------------
    #
    # Mapping of starting corners.
    #
    # "board" -> "node"
    #
    # Ordering: ['E', 'D', 'DE', etc.]
    #
    # TODO: Is this independent of the mapping?
    #
    BGQ_BLOCK_STARTING_CORNERS = {
        0:  0,
        4: 29,
        8:  4,
        12: 25
    }


    # --------------------------------------------------------------------------
    #
    # BG/Q Topology of Boards within a Midplane
    #
    BGQ_MIDPLANE_TOPO = {
        0: {'A':  4, 'B':  8, 'C':  1, 'D':  2},
        1: {'A':  5, 'B':  9, 'C':  0, 'D':  3},
        2: {'A':  6, 'B': 10, 'C':  3, 'D':  0},
        3: {'A':  7, 'B': 11, 'C':  2, 'D':  1},
        4: {'A':  0, 'B': 12, 'C':  5, 'D':  6},
        5: {'A':  1, 'B': 13, 'C':  4, 'D':  7},
        6: {'A':  2, 'B': 14, 'C':  7, 'D':  4},
        7: {'A':  3, 'B': 15, 'C':  6, 'D':  5},
        8: {'A': 12, 'B':  0, 'C':  9, 'D': 10},
        9: {'A': 13, 'B':  1, 'C':  8, 'D': 11},
        10: {'A': 14, 'B':  2, 'C': 11, 'D':  8},
        11: {'A': 15, 'B':  3, 'C': 10, 'D':  9},
        12: {'A':  8, 'B':  4, 'C': 13, 'D': 14},
        13: {'A':  9, 'B':  5, 'C': 12, 'D': 15},
        14: {'A': 10, 'B':  6, 'C': 15, 'D': 12},
        15: {'A': 11, 'B':  7, 'C': 14, 'D': 13},
        }

    # --------------------------------------------------------------------------
    #
    # Shape of whole BG/Q Midplane
    #
    BGQ_MIDPLANE_SHAPE = {'A': 4, 'B': 4, 'C': 4, 'D': 4, 'E': 2} # '4x4x4x4x2'


    # --------------------------------------------------------------------------
    #
    def __init__(self, cfg, logger):

        self.torus_block            = None
        self.loadl_bg_block         = None
        self.shape_table            = None
        self.torus_dimension_labels = None

        LRMS.__init__(self, cfg, logger)

    # --------------------------------------------------------------------------
    #
    def _configure(self):

        loadl_node_list = None
        loadl_cpus_per_node = None

        # Determine method for determining hosts,
        # either through hostfile or BG/Q environment.
        loadl_hostfile = os.environ.get('LOADL_HOSTFILE')
        self.loadl_bg_block = os.environ.get('LOADL_BG_BLOCK')
        if loadl_hostfile is None and self.loadl_bg_block is None:
            msg = "Neither $LOADL_HOSTFILE or $LOADL_BG_BLOCK set!"
            self._log.error(msg)
            raise RuntimeError(msg)

        # Determine the size of the pilot allocation
        if loadl_hostfile is not None:
            # Non Blue Gene Load Leveler installation.

            loadl_total_tasks_str = os.environ.get('LOADL_TOTAL_TASKS')
            if loadl_total_tasks_str is None:
                msg = "$LOADL_TOTAL_TASKS not set!"
                self._log.error(msg)
                raise RuntimeError(msg)
            else:
                loadl_total_tasks = int(loadl_total_tasks_str)

            # Construct the host list
            loadl_nodes = [line.strip() for line in open(loadl_hostfile)]
            self._log.info("Found LOADL_HOSTFILE %s. Expanded to: %s",
                          loadl_hostfile, loadl_nodes)
            loadl_node_list = list(set(loadl_nodes))

            # Verify that $LLOAD_TOTAL_TASKS == len($LOADL_HOSTFILE)
            if loadl_total_tasks != len(loadl_nodes):
                self._log.error("$LLOAD_TOTAL_TASKS(%d) != len($LOADL_HOSTFILE)(%d)",
                               loadl_total_tasks, len(loadl_nodes))

            # Determine the number of cpus per node.  Assume:
            # cores_per_node = lenght(nodefile) / len(unique_nodes_in_nodefile)
            loadl_cpus_per_node = len(loadl_nodes) / len(loadl_node_list)

        elif self.loadl_bg_block is not None:
            # Blue Gene specific.
            loadl_bg_midplane_list_str = None
            loadl_bg_block_size_str = None

            loadl_job_name = os.environ.get('LOADL_JOB_NAME')
            if loadl_job_name is None:
                msg = "$LOADL_JOB_NAME not set!"
                self._log.error(msg)
                raise RuntimeError(msg)

            # Get the board list and block shape from 'llq -l' output
            output = subprocess.check_output(["llq", "-l", loadl_job_name])
            loadl_bg_board_list_str = None
            loadl_bg_block_shape_str = None
            for line in output.splitlines():
                # Detect BG board list
                if "BG Node Board List: " in line:
                    loadl_bg_board_list_str = line.split(':')[1].strip()
                elif "BG Midplane List: " in line:
                    loadl_bg_midplane_list_str = line.split(':')[1].strip()
                elif "BG Shape Allocated: " in line:
                    loadl_bg_block_shape_str = line.split(':')[1].strip()
                elif "BG Size Allocated: " in line:
                    loadl_bg_block_size_str = line.split(':')[1].strip()
            if not loadl_bg_board_list_str:
                msg = "No board list found in llq output!"
                self._log.error(msg)
                raise RuntimeError(msg)
            self._log.debug("BG Node Board List: %s" % loadl_bg_board_list_str)
            if not loadl_bg_midplane_list_str:
                msg = "No midplane list found in llq output!"
                self._log.error(msg)
                raise RuntimeError(msg)
            self._log.debug("BG Midplane List: %s" % loadl_bg_midplane_list_str)
            if not loadl_bg_block_shape_str:
                msg = "No board shape found in llq output!"
                self._log.error(msg)
                raise RuntimeError(msg)
            self._log.debug("BG Shape Allocated: %s" % loadl_bg_block_shape_str)
            if not loadl_bg_block_size_str:
                msg = "No board size found in llq output!"
                self._log.error(msg)
                raise RuntimeError(msg)
            loadl_bg_block_size = int(loadl_bg_block_size_str)
            self._log.debug("BG Size Allocated: %d" % loadl_bg_block_size)

            # Build nodes data structure to be handled by Torus Scheduler
            try:
                self.torus_block = self._bgq_construct_block(
                    loadl_bg_block_shape_str, loadl_bg_board_list_str,
                    loadl_bg_block_size, loadl_bg_midplane_list_str)
            except Exception as e:
                msg = "Couldn't construct block: %s" % e.message
                self._log.error(msg)
                raise RuntimeError(msg)
            self._log.debug("Torus block constructed:")
            for e in self.torus_block:
                self._log.debug("%s %s %s %s" %
                                (e[0], [e[1][key] for key in sorted(e[1])], e[2], e[3]))

            try:
                loadl_node_list = [entry[SchedulerTorus.TORUS_BLOCK_NAME] for entry in self.torus_block]
            except Exception as e:
                msg = "Couldn't construct node list."
                self._log.error(msg)
                raise RuntimeError(msg)
            #self._log.debug("Node list constructed: %s" % loadl_node_list)

            # Construct sub-block table
            try:
                self.shape_table = self._bgq_create_sub_block_shape_table(loadl_bg_block_shape_str)
            except Exception as e:
                msg = "Couldn't construct shape table: %s" % e.message
                self._log.error(msg)
                raise RuntimeError(msg)
            self._log.debug("Shape table constructed: ")
            for (size, dim) in [(key, self.shape_table[key]) for key in sorted(self.shape_table)]:
                self._log.debug("%s %s" % (size, [dim[key] for key in sorted(dim)]))

            # Determine the number of cpus per node
            loadl_cpus_per_node = self.BGQ_CORES_PER_NODE

            # BGQ Specific Torus labels
            self.torus_dimension_labels = self.BGQ_DIMENSION_LABELS

        self.node_list = loadl_node_list
        self.cores_per_node = loadl_cpus_per_node

        self._log.debug("Sleeping for #473 ...")
        time.sleep(5)
        self._log.debug("Configure done")


    # --------------------------------------------------------------------------
    #
    # Walk the block and return the node name for the given location
    #
    def _bgq_nodename_by_loc(self, midplanes, board, location):

        self._log.debug("Starting nodebyname - midplanes:%s, board:%d" % (midplanes, board))

        node = self.BGQ_BLOCK_STARTING_CORNERS[board]

        # TODO: Does the order of walking matter?
        #       It might because of the starting blocks ...
        for dim in self.BGQ_DIMENSION_LABELS: # [::-1]:
            max_length = location[dim]
            self._log.debug("Within dim loop dim:%s, max_length: %d" % (dim, max_length))

            cur_length = 0
            # Loop while we are not at the final depth
            while cur_length < max_length:
                self._log.debug("beginning of while loop, cur_length: %d" % cur_length)

                if cur_length % 2 == 0:
                    # Stay within the board
                    node = self.BGQ_BOARD_TOPO[node][dim]

                else:
                    # We jump to another board.
                    self._log.debug("jumping to new board from board: %d, dim: %s)" % (board, dim))
                    board = self.BGQ_MIDPLANE_TOPO[board][dim]
                    self._log.debug("board is now: %d" % board)

                    # If we switch boards in the B dimension,
                    # we seem to "land" at the opposite E dimension.
                    if dim  == 'B':
                        node = self.BGQ_BOARD_TOPO[node]['E']

                self._log.debug("node is now: %d" % node)

                # Increase the length for the next iteration
                cur_length += 1

            self._log.debug("Wrapping inside dim loop dim:%s" % (dim))

        # TODO: This will work for midplane expansion in one dimension only
        midplane_idx = max(location.values()) / 4
        rack = midplanes[midplane_idx]['R']
        midplane = midplanes[midplane_idx]['M']

        nodename = 'R%.2d-M%.1d-N%.2d-J%.2d' % (rack, midplane, board, node)
        self._log.debug("from location %s constructed node name: %s, left at board: %d" % (self.loc2str(location), nodename, board))

        return nodename


    # --------------------------------------------------------------------------
    #
    # Convert the board string as given by llq into a board structure
    #
    # E.g. 'R00-M1-N08,R00-M1-N09,R00-M1-N10,R00-M0-N11' =>
    # [{'R': 0, 'M': 1, 'N': 8}, {'R': 0, 'M': 1, 'N': 9},
    #  {'R': 0, 'M': 1, 'N': 10}, {'R': 0, 'M': 0, 'N': 11}]
    #
    def _bgq_str2boards(self, boards_str):

        boards = boards_str.split(',')

        board_dict_list = []

        for board in boards:
            elements = board.split('-')

            board_dict = {}
            for l, e in zip(self.BGQ_BOARD_LABELS, elements):
                board_dict[l] = int(e.split(l)[1])

            board_dict_list.append(board_dict)

        return board_dict_list


    # --------------------------------------------------------------------------
    #
    # Convert the midplane string as given by llq into a midplane structure
    #
    # E.g. 'R04-M0,R04-M1' =>
    # [{'R': 4, 'M': 0}, {'R': 4, 'M': 1}]
    #
    #
    def _bgq_str2midplanes(self, midplane_str):

        midplanes = midplane_str.split(',')

        midplane_dict_list = []
        for midplane in midplanes:
            elements = midplane.split('-')

            midplane_dict = {}
            # Take the first two labels
            for l, e in zip(self.BGQ_BOARD_LABELS[:2], elements):
                midplane_dict[l] = int(e.split(l)[1])

            midplane_dict_list.append(midplane_dict)

        return midplane_dict_list


    # --------------------------------------------------------------------------
    #
    # Convert the string as given by llq into a block shape structure:
    #
    # E.g. '1x2x3x4x5' => {'A': 1, 'B': 2, 'C': 3, 'D': 4, 'E': 5}
    #
    def _bgq_str2shape(self, shape_str):

        # Get the lengths of the shape
        shape_lengths = shape_str.split('x', 4)

        shape_dict = {}
        for dim, length in zip(self.BGQ_DIMENSION_LABELS, shape_lengths):
            shape_dict[dim] = int(length)

        return shape_dict


    # --------------------------------------------------------------------------
    #
    # Multiply two shapes
    #
    def _multiply_shapes(self, shape1, shape2):

        result = {}

        for dim in self.BGQ_DIMENSION_LABELS:
            try:
                val1 = shape1[dim]
            except KeyError:
                val1 = 1

            try:
                val2 = shape2[dim]
            except KeyError:
                val2 = 1

            result[dim] = val1 * val2

        return result


    # --------------------------------------------------------------------------
    #
    # Convert location dict into a tuple string
    # E.g. {'A': 1, 'C': 4, 'B': 1, 'E': 2, 'D': 4} => '(1,4,1,2,4)'
    #
    def loc2str(self, loc):
        return str(tuple(loc[dim] for dim in self.BGQ_DIMENSION_LABELS))


    # --------------------------------------------------------------------------
    #
    # Convert a shape dict into string format
    #
    # E.g. {'A': 1, 'C': 4, 'B': 1, 'E': 2, 'D': 4} => '1x4x1x2x4'
    #
    def shape2str(self, shape):

        shape_str = ''
        for l in self.BGQ_DIMENSION_LABELS:

            # Get the corresponding count
            shape_str += str(shape[l])

            # Add an 'x' behind all but the last label
            if l in self.BGQ_DIMENSION_LABELS[:-1]:
                shape_str += 'x'

        return shape_str


    # --------------------------------------------------------------------------
    #
    # Return list of nodes that make up the block
    #
    # Format: [(index, location, nodename, status), (i, c, n, s), ...]
    #
    # TODO: This function and _bgq_nodename_by_loc should be changed so that we
    #       only walk the torus once?
    #
    def _bgq_get_block(self, midplanes, board, shape):

        self._log.debug("Shape: %s", shape)

        nodes = []
        index = 0

        for a in range(shape['A']):
            for b in range(shape['B']):
                for c in range(shape['C']):
                    for d in range(shape['D']):
                        for e in range(shape['E']):
                            location = {'A': a, 'B': b, 'C': c, 'D': d, 'E': e}
                            nodename = self._bgq_nodename_by_loc(midplanes, board, location)
                            nodes.append([index, location, nodename, FREE])
                            index += 1

        return nodes


    # --------------------------------------------------------------------------
    #
    # Use block shape and board list to construct block structure
    #
    # The 5 dimensions are denoted by the letters A, B, C, D, and E, T for the core (0-15).
    # The latest dimension E is always 2, and is contained entirely within a midplane.
    # For any compute block, compute nodes (as well midplanes for large blocks) are combined in 4 dimensions,
    # only 4 dimensions need to be considered.
    #
    #  128 nodes: BG Shape Allocated: 2x2x4x4x2
    #  256 nodes: BG Shape Allocated: 4x2x4x4x2
    #  512 nodes: BG Shape Allocated: 1x1x1x1
    #  1024 nodes: BG Shape Allocated: 1x1x1x2
    #
    def _bgq_construct_block(self, block_shape_str, boards_str,
                            block_size, midplane_list_str):

        llq_shape = self._bgq_str2shape(block_shape_str)

        # TODO: Could check this, but currently _shape2num is part of the other class
        #if self._shape2num_nodes(llq_shape) != block_size:
        #    self._log.error("Block Size doesn't match Block Shape")

        # If the block is equal to or greater than a Midplane,
        # then there is no board list provided.
        # But because at that size, we have only full midplanes,
        # we can construct it.

        if block_size >= 1024:
            #raise NotImplementedError("Currently multiple midplanes are not yet supported.")

            # BG Size: 1024, BG Shape: 1x1x1x2, BG Midplane List: R04-M0,R04-M1
            midplanes = self._bgq_str2midplanes(midplane_list_str)

            # Start of at the "lowest" available rack/midplane/board
            # TODO: No other explanation than that this seems to be the convention?
            # TODO: Can we safely assume that they are sorted?
            #rack = midplane_dict_list[0]['R']
            #midplane = midplane_dict_list[0]['M']
            board = 0

            # block_shape = llq_shape * BGQ_MIDPLANE_SHAPE
            block_shape = self._multiply_shapes(self.BGQ_MIDPLANE_SHAPE, llq_shape)
            self._log.debug("Resulting shape after multiply: %s" % block_shape)

        elif block_size == 512:
            # Full midplane

            # BG Size: 1024, BG Shape: 1x1x1x2, BG Midplane List: R04-M0,R04-M1
            midplanes = self._bgq_str2midplanes(midplane_list_str)

            # Start of at the "lowest" available rack/midplane/board
            # TODO: No other explanation than that this seems to be the convention?
            #rack = midplane_dict_list[0]['R'] # Assume they are all equal
            #midplane = min([entry['M'] for entry in midplane_dict_list])
            board = 0

            block_shape = self.BGQ_MIDPLANE_SHAPE

        else:
            # Within single midplane, < 512 nodes

            board_dict_list = self._bgq_str2boards(boards_str)
            self._log.debug("Board dict list:\n%s", '\n'.join([str(x) for x in board_dict_list]))

            midplanes = [{'R': board_dict_list[0]['R'],
                          'M': board_dict_list[0]['M']}]

            # Start of at the "lowest" available board.
            # TODO: No other explanation than that this seems to be the convention?
            board = min([entry['N'] for entry in board_dict_list])

            block_shape = llq_shape

        # From here its all equal (assuming our walker does the walk and not just the talk!)
        block = self._bgq_get_block(midplanes, board, block_shape)

        # TODO: Check returned block:
        #       - Length
        #       - No duplicates

        return block


    # --------------------------------------------------------------------------
    #
    # Construction of sub-block shapes based on overall block allocation.
    #
    # Depending on the size of the total allocated block, the maximum size
    # of a subblock can be 512 nodes.
    #
    #
    def _bgq_create_sub_block_shape_table(self, shape_str):

        # Convert the shape string into dict structure
        #
        # For < 512 nodes: the dimensions within a midplane (AxBxCxDxE)
        # For >= 512 nodes: the dimensions between the midplanes (AxBxCxD)
        #
        if len(shape_str.split('x')) == 5:
            block_shape = self._bgq_str2shape(shape_str)
        elif len(shape_str.split('x')) == 4:
            block_shape = self.BGQ_MIDPLANE_SHAPE
        else:
            raise ValueError('Invalid shape string: %s' % shape_str)

        # Dict to store the results
        table = {}

        # Create a sub-block dict with shape 1x1x1x1x1
        sub_block_shape = {}
        for l in self.BGQ_DIMENSION_LABELS:
            sub_block_shape[l] = 1

        # Look over all the dimensions starting at the most right
        for dim in self.BGQ_MAPPING[::-1]:
            while True:

                # Calculate the number of nodes for the current shape
                from operator import mul
                num_nodes = reduce(mul, filter(lambda length: length != 0, sub_block_shape.values()))

                if num_nodes in self.BGQ_SUPPORTED_SUB_BLOCK_SIZES:
                    table[num_nodes] = copy.copy(sub_block_shape)
                else:
                    self._log.warning("Non supported sub-block size: %d.", num_nodes)

                # Done with iterating this dimension
                if sub_block_shape[dim] >= block_shape[dim]:
                    break

                # Increase the length in this dimension for the next iteration.
                if sub_block_shape[dim] == 1:
                    sub_block_shape[dim] = 2
                elif sub_block_shape[dim] == 2:
                    sub_block_shape[dim] = 4

        return table



# ==============================================================================
#
class ForkLRMS(LRMS):

    # --------------------------------------------------------------------------
    #
    def __init__(self, cfg, logger):

        LRMS.__init__(self, cfg, logger)


    # --------------------------------------------------------------------------
    #
    def _configure(self):

        self._log.info("Using fork on localhost.")

        selected_cpus = self.requested_cores

        # when we profile the agent, we fake any number of cores, so don't
        # perform any sanity checks.  Otherwise we use at most all available
        # cores (and informa about unused ones)
        if 'RADICAL_PILOT_PROFILE' not in os.environ:

            detected_cpus = multiprocessing.cpu_count()

            if detected_cpus < selected_cpus:
                self._log.warn("insufficient cores: using available %d instead of requested %d.",
                        detected_cpus, selected_cpus)
                selected_cpus = detected_cpus

            elif detected_cpus > selected_cpus:
                self._log.warn("more cores available: using requested %d instead of available %d.",
                        selected_cpus, detected_cpus)

        # if cores_per_node is set in the agent config, we slice the number of
        # cores into that many virtual nodes.  cpn defaults to selected_cpus,
        # to preserve the previous behavior.
        self.cores_per_node = self._cfg.get('cores_per_node')
        if not self.cores_per_node:
            self.cores_per_node = selected_cpus

        requested_nodes = int(math.ceil(float(selected_cpus) / float(self.cores_per_node)))
        self.node_list  = list()
        for i in range(requested_nodes):
            self.node_list.append("localhost")

        self._log.debug('configure localhost to behave as %s nodes with %s cores each.',
                len(self.node_list), self.cores_per_node)



# ==============================================================================
#
# Worker Classes
#
# ==============================================================================
#
class AgentExecutingComponent(rpu.Component):
    """
    Manage the creation of CU processes, and watch them until they are completed
    (one way or the other).  The spawner thus moves the unit from
    PendingExecution to Executing, and then to a final state (or PendingStageOut
    of course).
    """

    # --------------------------------------------------------------------------
    #
    def __init__(self, cfg):

        rpu.Component.__init__(self, 'AgentExecutingComponent', cfg)


    # --------------------------------------------------------------------------
    #
    # This class-method creates the appropriate sub-class for the Spawner
    #
    @classmethod
    def create(cls, cfg):

        # Make sure that we are the base-class!
        if cls != AgentExecutingComponent:
            raise TypeError("Factory only available to base class!")

        name   = cfg['spawner']

        try:
            impl = {
                SPAWNER_NAME_POPEN : AgentExecutingComponent_POPEN,
                SPAWNER_NAME_SHELL : AgentExecutingComponent_SHELL
            }[name]

            impl = impl(cfg)
            return impl

        except KeyError:
            raise ValueError("AgentExecutingComponent '%s' unknown or defunct" % name)



# ==============================================================================
#
class AgentExecutingComponent_POPEN (AgentExecutingComponent) :

    # --------------------------------------------------------------------------
    #
    def __init__(self, cfg):

        AgentExecutingComponent.__init__ (self, cfg)


    # --------------------------------------------------------------------------
    #
    def initialize(self):

      # self.declare_input (rp.AGENT_EXECUTING_PENDING, rp.AGENT_EXECUTING_QUEUE)
      # self.declare_worker(rp.AGENT_EXECUTING_PENDING, self.work)

        self.declare_input (rp.EXECUTING_PENDING, rp.AGENT_EXECUTING_QUEUE)
        self.declare_worker(rp.EXECUTING_PENDING, self.work)

        self.declare_output(rp.AGENT_STAGING_OUTPUT_PENDING, rp.AGENT_STAGING_OUTPUT_QUEUE)

        self.declare_publisher ('unschedule', rp.AGENT_UNSCHEDULE_PUBSUB)
        self.declare_publisher ('state',      rp.AGENT_STATE_PUBSUB)

        # all components use the command channel for control messages
        self.declare_publisher ('command', rp.AGENT_COMMAND_PUBSUB)
        self.declare_subscriber('command', rp.AGENT_COMMAND_PUBSUB, self.command_cb)

        self._cancel_lock    = threading.RLock()
        self._cus_to_cancel  = list()
        self._cus_to_watch   = list()
        self._watch_queue    = Queue.Queue ()

        # run watcher thread
        self._terminate = threading.Event()
        self._watcher   = threading.Thread(target=self._watch, name="Watcher")
        self._watcher.start ()

        # The AgentExecutingComponent needs the LaunchMethods to construct
        # commands.
        self._task_launcher = LaunchMethod.create(
                name   = self._cfg['task_launch_method'],
                cfg    = self._cfg,
                logger = self._log)

        self._mpi_launcher = LaunchMethod.create(
                name   = self._cfg['mpi_launch_method'],
                cfg    = self._cfg,
                logger = self._log)

        # communicate successful startup
        self.publish('command', {'cmd' : 'alive',
                                 'arg' : self.cname})

        self._cu_environment = self._populate_cu_environment()

        self.tmpdir = tempfile.gettempdir()


    # --------------------------------------------------------------------------
    #
    def finalize(self):

        # terminate watcher thread
        self._terminate.set()
        self._watcher.join()

        # communicate finalization
        self.publish('command', {'cmd' : 'final',
                                 'arg' : self.cname})


    # --------------------------------------------------------------------------
    #
    def command_cb(self, topic, msg):

        cmd = msg['cmd']
        arg = msg['arg']

        if cmd == 'cancel_unit':

            self._log.info("cancel unit command (%s)" % arg)
            with self._cancel_lock:
                self._cus_to_cancel.append(arg)

        elif cmd == 'shutdown':
            self._log.info('received shutdown command')
            self.close()


    # --------------------------------------------------------------------------
    #
    def _populate_cu_environment(self):
        """Derive the environment for the cu's from our own environment."""

        # Get the environment of the agent
        new_env = copy.deepcopy(os.environ)

        #
        # Mimic what virtualenv's "deactivate" would do
        #
        old_path = new_env.pop('_OLD_VIRTUAL_PATH', None)
        if old_path:
            new_env['PATH'] = old_path

        old_home = new_env.pop('_OLD_VIRTUAL_PYTHONHOME', None)
        if old_home:
            new_env['PYTHON_HOME'] = old_home

        old_ps = new_env.pop('_OLD_VIRTUAL_PS1', None)
        if old_ps:
            new_env['PS1'] = old_ps

        new_env.pop('VIRTUAL_ENV', None)

        # Remove the configured set of environment variables from the
        # environment that we pass to Popen.
        for e in new_env.keys():
            for r in self._mpi_launcher.env_removables + self._task_launcher.env_removables:
                if e.startswith(r):
                    new_env.pop(e, None)

        return new_env


    # --------------------------------------------------------------------------
    #
    def work(self, cu):

      # self.advance(cu, rp.AGENT_EXECUTING, publish=True, push=False)
        self.advance(cu, rp.EXECUTING, publish=True, push=False)

        try: 
            if cu['description']['mpi']:
                launcher = self._mpi_launcher
            else :
                launcher = self._task_launcher

            if not launcher:
                raise RuntimeError("no launcher (mpi=%s)" % cu['description']['mpi'])

            self._log.debug("Launching unit with %s (%s).", launcher.name, launcher.launch_command)

            assert(cu['opaque_slots']) # FIXME: no assert, but check
            self._prof.prof('exec', msg='unit launch', uid=cu['_id'])

            # Start a new subprocess to launch the unit
            self.spawn(launcher=launcher, cu=cu)

        except Exception as e:
            # append the startup error to the units stderr.  This is
            # not completely correct (as this text is not produced
            # by the unit), but it seems the most intuitive way to
            # communicate that error to the application/user.
            self._log.exception("error running CU")
            cu['stderr'] += "\nPilot cannot start compute unit:\n%s\n%s" \
                            % (str(e), traceback.format_exc())

            # Free the Slots, Flee the Flots, Ree the Frots!
            if cu['opaque_slots']:
                self.publish('unschedule', cu)

            self.advance(cu, rp.FAILED, publish=True, push=False)


    # --------------------------------------------------------------------------
    #
    def spawn(self, launcher, cu):

        self._prof.prof('spawn', msg='unit spawn', uid=cu['_id'])

        if False:
            cu_tmpdir = '%s/%s' % (self.tmpdir, cu['_id'])
        else:
            cu_tmpdir = cu['workdir']

        rec_makedir(cu_tmpdir)
        launch_script_name = '%s/radical_pilot_cu_launch_script.sh' % cu_tmpdir
        self._log.debug("Created launch_script: %s", launch_script_name)

        with open(launch_script_name, "w") as launch_script:
            launch_script.write('#!/bin/bash -l\n\n')

            launch_script.write("echo script start_script `%s` >> %s/PROF\n" % (cu['gtod'], cu_tmpdir))
            launch_script.write('\n# Change to working directory for unit\ncd %s\n' % cu_tmpdir)
            launch_script.write("echo script after_cd `%s` >> %s/PROF\n" % (cu['gtod'], cu_tmpdir))

            # Before the Big Bang there was nothing
            if cu['description']['pre_exec']:
                pre_exec_string = ''
                if isinstance(cu['description']['pre_exec'], list):
                    for elem in cu['description']['pre_exec']:
                        pre_exec_string += "%s\n" % elem
                else:
                    pre_exec_string += "%s\n" % cu['description']['pre_exec']
                # Note: extra spaces below are for visual alignment
                launch_script.write("# Pre-exec commands\n")
                launch_script.write("echo pre  start `%s` >> %s/PROF\n" % (cu['gtod'], cu_tmpdir))
                launch_script.write(pre_exec_string)
                launch_script.write("echo pre  stop `%s` >> %s/PROF\n" % (cu['gtod'], cu_tmpdir))

            # Create string for environment variable setting
            if cu['description']['environment'] and    \
                cu['description']['environment'].keys():
                env_string = 'export'
                for key,val in cu['description']['environment'].iteritems():
                    env_string += ' %s=%s' % (key, val)
                launch_script.write('# Environment variables\n%s\n' % env_string)

            # unit Arguments (if any)
            task_args_string = ''
            if cu['description']['arguments']:
                for arg in cu['description']['arguments']:
                    if not arg:
                        # ignore empty args
                        continue

                    arg = arg.replace('"', '\\"')          # Escape all double quotes
                    if arg[0] == arg[-1] == "'" :          # If a string is between outer single quotes,
                        task_args_string += '%s ' % arg    # ... pass it as is.
                    else:
                        task_args_string += '"%s" ' % arg  # Otherwise return between double quotes.

            launch_script_hop = "/usr/bin/env RP_SPAWNER_HOP=TRUE %s" % launch_script_name

            # The actual command line, constructed per launch-method
            try:
                launch_command, hop_cmd = \
                    launcher.construct_command(cu['description']['executable'],
                                               task_args_string,
                                               cu['description']['cores'],
                                               launch_script_hop,
                                               cu['opaque_slots'])
                if hop_cmd : cmdline = hop_cmd
                else       : cmdline = launch_script_name

            except Exception as e:
                msg = "Error in spawner (%s)" % e
                self._log.exception(msg)
                raise RuntimeError(msg)

            launch_script.write("# The command to run\n")
            launch_script.write("%s\n" % launch_command)
            launch_script.write("RETVAL=$?\n")
            launch_script.write("echo script after_exec `%s` >> %s/PROF\n" % (cu['gtod'], cu_tmpdir))

            # After the universe dies the infrared death, there will be nothing
            if cu['description']['post_exec']:
                post_exec_string = ''
                if isinstance(cu['description']['post_exec'], list):
                    for elem in cu['description']['post_exec']:
                        post_exec_string += "%s\n" % elem
                else:
                    post_exec_string += "%s\n" % cu['description']['post_exec']
                launch_script.write("# Post-exec commands\n")
                launch_script.write("echo post start `%s` >> %s/PROF\n" % (cu['gtod'], cu_tmpdir))
                launch_script.write('%s\n' % post_exec_string)
                launch_script.write("echo post stop  `%s` >> %s/PROF\n" % (cu['gtod'], cu_tmpdir))

            launch_script.write("# Exit the script with the return code from the command\n")
            launch_script.write("exit $RETVAL\n")

        # done writing to launch script, get it ready for execution.
        st = os.stat(launch_script_name)
        os.chmod(launch_script_name, st.st_mode | stat.S_IEXEC)
        self._prof.prof('command', msg='launch script constructed', uid=cu['_id'])

        _stdout_file_h = open(cu['stdout_file'], "w")
        _stderr_file_h = open(cu['stderr_file'], "w")
        self._prof.prof('command', msg='stdout and stderr files created', uid=cu['_id'])

        self._log.info("Launching unit %s via %s in %s", cu['_id'], cmdline, cu_tmpdir)

        proc = subprocess.Popen(args               = cmdline,
                                bufsize            = 0,
                                executable         = None,
                                stdin              = None,
                                stdout             = _stdout_file_h,
                                stderr             = _stderr_file_h,
                                preexec_fn         = None,
                                close_fds          = True,
                                shell              = True,
                                cwd                = cu_tmpdir,
                                env                = self._cu_environment,
                                universal_newlines = False,
                                startupinfo        = None,
                                creationflags      = 0)

        self._prof.prof('spawn', msg='spawning passed to popen', uid=cu['_id'])

        cu['started'] = rpu.timestamp()
        cu['proc']    = proc

        self._watch_queue.put(cu)


    # --------------------------------------------------------------------------
    #
    def _watch(self):

        cname = self.name.replace('Component', 'Watcher')
        self._prof = rpu.Profiler(cname)
        self._prof.prof('run')
        try:
            self._log = ru.get_logger(cname, target="%s.log" % cname,
                                      level='DEBUG') # FIXME?

            while not self._terminate.is_set():

                cus = list()

                try:

                    # we don't want to only wait for one CU -- then we would
                    # pull CU state too frequently.  OTOH, we also don't want to
                    # learn about CUs until all slots are filled, because then
                    # we may not be able to catch finishing CUs in time -- so
                    # there is a fine balance here.  Balance means 100 (FIXME).
                  # self._prof.prof('ExecWorker popen watcher pull cu from queue')
                    MAX_QUEUE_BULKSIZE = 100
                    while len(cus) < MAX_QUEUE_BULKSIZE :
                        cus.append (self._watch_queue.get_nowait())

                except Queue.Empty:

                    # nothing found -- no problem, see if any CUs finished
                    pass

                # add all cus we found to the watchlist
                for cu in cus :

                    self._prof.prof('passed', msg="ExecWatcher picked up unit", uid=cu['_id'])
                    self._cus_to_watch.append (cu)

                # check on the known cus.
                action = self._check_running()

                if not action and not cus :
                    # nothing happened at all!  Zzz for a bit.
                    time.sleep(self._cfg['db_poll_sleeptime'])

        except Exception as e:
            self._log.exception("Error in ExecWorker watch loop (%s)" % e)
            # FIXME: this should signal the ExecWorker for shutdown...

        self._prof.prof ('stop')


    # --------------------------------------------------------------------------
    # Iterate over all running tasks, check their status, and decide on the
    # next step.  Also check for a requested cancellation for the tasks.
    def _check_running(self):

        action = 0

        for cu in self._cus_to_watch:

            # poll subprocess object
            exit_code = cu['proc'].poll()
            now       = rpu.timestamp()

            if exit_code is None:
                # Process is still running

                if cu['_id'] in self._cus_to_cancel:

                    # FIXME: there is a race condition between the state poll
                    # above and the kill command below.  We probably should pull
                    # state after kill again?

                    # We got a request to cancel this cu
                    action += 1
                    cu['proc'].kill()
                    cu['proc'].wait() # make sure proc is collected

                    with self._cancel_lock:
                        self._cus_to_cancel.remove(cu['_id'])

                    self._prof.prof('final', msg="execution canceled", uid=cu['_id'])

                    del(cu['proc'])  # proc is not json serializable
                    self.publish('unschedule', cu)
                    self.advance(cu, rp.CANCELED, publish=True, push=False)

            else:
                self._prof.prof('exec', msg='execution complete', uid=cu['_id'])

                # make sure proc is collected
                cu['proc'].wait()

                # we have a valid return code -- unit is final
                action += 1
                self._log.info("Unit %s has return code %s.", cu['_id'], exit_code)

                cu['exit_code'] = exit_code
                cu['finished']  = now

                # Free the Slots, Flee the Flots, Ree the Frots!
                self._cus_to_watch.remove(cu)
                del(cu['proc'])  # proc is not json serializable
                self.publish('unschedule', cu)

                if exit_code != 0:
                    # The unit failed - fail after staging output
                    self._prof.prof('final', msg="execution failed", uid=cu['_id'])
                    cu['target_state'] = rp.FAILED

                else:
                    # The unit finished cleanly, see if we need to deal with
                    # output data.  We always move to stageout, even if there are no
                    # directives -- at the very least, we'll upload stdout/stderr
                    self._prof.prof('final', msg="execution succeeded", uid=cu['_id'])
                    cu['target_state'] = rp.DONE

                self.advance(cu, rp.AGENT_STAGING_OUTPUT_PENDING, publish=True, push=True)

        return action


# ==============================================================================
#
class AgentExecutingComponent_SHELL(AgentExecutingComponent):


    # --------------------------------------------------------------------------
    #
    def __init__(self, cfg):

        AgentExecutingComponent.__init__ (self, cfg)


    # --------------------------------------------------------------------------
    #
    def initialize(self):

        self.declare_input (rp.EXECUTING_PENDING, rp.AGENT_EXECUTING_QUEUE)
        self.declare_worker(rp.EXECUTING_PENDING, self.work)

        self.declare_output(rp.AGENT_STAGING_OUTPUT_PENDING, rp.AGENT_STAGING_OUTPUT_QUEUE)

        self.declare_publisher ('unschedule', rp.AGENT_UNSCHEDULE_PUBSUB)
        self.declare_publisher ('state',      rp.AGENT_STATE_PUBSUB)

        # all components use the command channel for control messages
        self.declare_publisher ('command', rp.AGENT_COMMAND_PUBSUB)
        self.declare_subscriber('command', rp.AGENT_COMMAND_PUBSUB, self.command_cb)

        # Mimic what virtualenv's "deactivate" would do
        self._deactivate = "# deactivate pilot virtualenv\n"

        old_path = os.environ.get('_OLD_VIRTUAL_PATH',       None)
        old_home = os.environ.get('_OLD_VIRTUAL_PYTHONHOME', None)
        old_ps1  = os.environ.get('_OLD_VIRTUAL_PS1',        None)

        if old_path: self._deactivate += 'export PATH="%s"\n'        % old_path
        if old_home: self._deactivate += 'export PYTHON_HOME="%s"\n' % old_home
        if old_ps1:  self._deactivate += 'export PS1="%s"\n'         % old_ps1

        self._deactivate += 'unset VIRTUAL_ENV\n\n'

        # FIXME: we should not alter the environment of the running agent, but
        #        only make sure that the CU finds a pristine env.  That also
        #        holds for the unsetting below -- AM
        if old_path: os.environ['PATH']        = old_path
        if old_home: os.environ['PYTHON_HOME'] = old_home
        if old_ps1:  os.environ['PS1']         = old_ps1

        if 'VIRTUAL_ENV' in os.environ :
            del(os.environ['VIRTUAL_ENV'])

        # simplify shell startup / prompt detection
        os.environ['PS1'] = '$ '

        # FIXME:
        #
        # The AgentExecutingComponent needs the LaunchMethods to construct
        # commands.  Those need the scheduler for some lookups and helper
        # methods, and the scheduler needs the LRMS.  The LRMS can in general
        # only initialized in the original agent environment -- which ultimately
        # limits our ability to place the CU execution on other nodes.
        #
        # As a temporary workaround we pass a None-Scheduler -- this will only
        # work for some launch methods, and specifically not for ORTE, DPLACE
        # and RUNJOB.
        #
        # The clean solution seems to be to make sure that, on 'allocating', the
        # scheduler derives all information needed to use the allocation and
        # attaches them to the CU, so that the launch methods don't need to look
        # them up again.  This will make the 'opaque_slots' more opaque -- but
        # that is the reason of their existence (and opaqueness) in the first
        # place...

        self._task_launcher = LaunchMethod.create(
                name   = self._cfg['task_launch_method'],
                cfg    = self._cfg,
                logger = self._log)

        self._mpi_launcher = LaunchMethod.create(
                name   = self._cfg['mpi_launch_method'],
                cfg    = self._cfg,
                logger = self._log)

        # TODO: test that this actually works
        # Remove the configured set of environment variables from the
        # environment that we pass to Popen.
        for e in os.environ.keys():
            for r in self._mpi_launcher.env_removables + self._task_launcher.env_removables:
                if e.startswith(r):
                    os.environ.pop(e, None)

        # the registry keeps track of units to watch, indexed by their shell
        # spawner process ID.  As the registry is shared between the spawner and
        # watcher thread, we use a lock while accessing it.
        self._registry      = dict()
        self._registry_lock = threading.RLock()

        self._cus_to_cancel  = list()
        self._cancel_lock    = threading.RLock()

        self._cached_events = list() # keep monitoring events for pid's which
                                     # are not yet known

        # get some threads going -- those will do all the work.
        import saga.utils.pty_shell as sups
        self.launcher_shell = sups.PTYShell("fork://localhost/")
        self.monitor_shell  = sups.PTYShell("fork://localhost/")

        # run the spawner on the shells
        # tmp = tempfile.gettempdir()
        # Moving back to shared file system again, until it reaches maturity,
        # as this breaks launch methods with a hop, e.g. ssh.
        tmp = os.getcwd() # FIXME: see #658
        pilot_id = self._cfg['pilot_id']
        ret, out, _  = self.launcher_shell.run_sync \
                           ("/bin/sh %s/agent/radical-pilot-spawner.sh /%s/%s-%s" \
                           % (os.path.dirname (rp.__file__), tmp, pilot_id, self._cname))
        if  ret != 0 :
            raise RuntimeError ("failed to bootstrap launcher: (%s)(%s)", ret, out)

        ret, out, _  = self.monitor_shell.run_sync \
                           ("/bin/sh %s/agent/radical-pilot-spawner.sh /%s/%s-%s" \
                           % (os.path.dirname (rp.__file__), tmp, pilot_id, self._cname))
        if  ret != 0 :
            raise RuntimeError ("failed to bootstrap monitor: (%s)(%s)", ret, out)

        # run watcher thread
        self._terminate = threading.Event()
        self._watcher   = threading.Thread(target=self._watch, name="Watcher")
        self._watcher.start ()

        self._prof.prof('run setup done')

        # communicate successful startup
        self.publish('command', {'cmd' : 'alive',
                                 'arg' : self.cname})


    # --------------------------------------------------------------------------
    #
    def finalize(self):

        # communicate finalization
        self.publish('command', {'cmd' : 'final',
                                 'arg' : self.cname})


    # --------------------------------------------------------------------------
    #
    def command_cb(self, topic, msg):

        cmd = msg['cmd']
        arg = msg['arg']

        if cmd == 'cancel_unit':

            self._log.info("cancel unit command (%s)" % arg)
            with self._cancel_lock:
                self._cus_to_cancel.append(arg)

        elif cmd == 'shutdown':
            self._log.info('received shutdown command')
            self.close()


    # --------------------------------------------------------------------------
    #
    def work(self, cu):

        # check that we don't start any units which need cancelling
        if cu['_id'] in self._cus_to_cancel:

            with self._cancel_lock:
                self._cus_to_cancel.remove(cu['_id'])

            self.publish('unschedule', cu)
            self.advance(cu, rp.CANCELED, publish=True, push=False)
            return True

        # otherwise, check if we have any active units to cancel
        # FIXME: this should probably go into a separate idle callback
        if self._cus_to_cancel:

            # NOTE: cu cancellation is costly: we keep a potentially long list
            # of cancel candidates, perform one inversion and n lookups on the
            # registry, and lock the registry for that complete time span...

            with self._registry_lock :
                # inverse registry for quick lookups:
                inv_registry = {v: k for k, v in self._registry.items()}

                for cu_uid in self._cus_to_cancel:
                    pid = inv_registry.get(cu_uid)
                    if pid:
                        # we own that cu, cancel it!
                        ret, out, _ = self.launcher_shell.run_sync ('CANCEL %s\n' % pid)
                        if  ret != 0 :
                            self._log.error ("failed to cancel unit '%s': (%s)(%s)" \
                                            , (cu_uid, ret, out))
                        # successful or not, we only try once
                        del(self._registry[pid])

                        with self._cancel_lock:
                            self._cus_to_cancel.remove(cu_uid)

            # The state advance will be managed by the watcher, which will pick
            # up the cancel notification.  
            # FIXME: We could optimize a little by publishing the unschedule
            #        right here...


      # self.advance(cu, rp.AGENT_EXECUTING, publish=True, push=False)
        self.advance(cu, rp.EXECUTING, publish=True, push=False)

        try:
            if cu['description']['mpi']:
                launcher = self._mpi_launcher
            else :
                launcher = self._task_launcher

            if not launcher:
                raise RuntimeError("no launcher (mpi=%s)" % cu['description']['mpi'])

            self._log.debug("Launching unit with %s (%s).", launcher.name, launcher.launch_command)

            assert(cu['opaque_slots']) # FIXME: no assert, but check
            self._prof.prof('exec', msg='unit launch', uid=cu['_id'])

            # Start a new subprocess to launch the unit
            self.spawn(launcher=launcher, cu=cu)

        except Exception as e:
            # append the startup error to the units stderr.  This is
            # not completely correct (as this text is not produced
            # by the unit), but it seems the most intuitive way to
            # communicate that error to the application/user.
            self._log.exception("error running CU")
            cu['stderr'] += "\nPilot cannot start compute unit:\n%s\n%s" \
                            % (str(e), traceback.format_exc())

            # Free the Slots, Flee the Flots, Ree the Frots!
            if cu['opaque_slots']:
                self.publish('unschedule', cu)

            self.advance(cu, rp.FAILED, publish=True, push=False)


    # --------------------------------------------------------------------------
    #
    def _cu_to_cmd (self, cu, launcher) :

        # ----------------------------------------------------------------------
        def quote_args (args) :

            ret = list()
            for arg in args :

                if not arg:
                    continue

                # if string is between outer single quotes,
                #    pass it as is.
                # if string is between outer double quotes,
                #    pass it as is.
                # otherwise (if string is not quoted)
                #    escape all double quotes

                if  arg[0] == arg[-1]  == "'" :
                    ret.append (arg)
                elif arg[0] == arg[-1] == '"' :
                    ret.append (arg)
                else :
                    arg = arg.replace ('"', '\\"')
                    ret.append ('"%s"' % arg)

            return  ret

        # ----------------------------------------------------------------------

        args  = ""
        env   = self._deactivate
        cwd   = ""
        pre   = ""
        post  = ""
        io    = ""
        cmd   = ""
        descr = cu['description']

        if  cu['workdir'] :
            cwd  += "# CU workdir\n"
            cwd  += "mkdir -p %s\n" % cu['workdir']
            # TODO: how do we align this timing with the mkdir with POPEN? (do we at all?)
            cwd  += "cd       %s\n" % cu['workdir']
            cwd  += "echo script after_cd `%s` >> %s/PROF\n" % (cu['gtod'], cu['workdir'])
            cwd  += "\n"

        if  descr['environment'] :
            env  += "# CU environment\n"
            for e in descr['environment'] :
                env += "export %s=%s\n"  %  (e, descr['environment'][e])
            env  += "\n"

        if  descr['pre_exec'] :
            pre  += "# CU pre-exec\n"
            pre  += "echo pre  start `%s` >> %s/PROF\n" % (cu['gtod'], cu['workdir'])
            pre  += '\n'.join(descr['pre_exec' ])
            pre  += "\n"
            pre  += "echo pre  stop  `%s` >> %s/PROF\n" % (cu['gtod'], cu['workdir'])
            pre  += "\n"

        if  descr['post_exec'] :
            post += "# CU post-exec\n"
            post += "echo post start `%s` >> %s/PROF\n" % (cu['gtod'], cu['workdir'])
            post += '\n'.join(descr['post_exec' ])
            post += "\n"
            post += "echo post stop  `%s` >> %s/PROF\n" % (cu['gtod'], cu['workdir'])
            post += "\n"

        if  descr['arguments']  :
            args  = ' ' .join (quote_args (descr['arguments']))

      # if  descr['stdin']  : io  += "<%s "  % descr['stdin']
      # else                : io  += "<%s "  % '/dev/null'
        if  descr['stdout'] : io  += "1>%s " % descr['stdout']
        else                : io  += "1>%s " %       'STDOUT'
        if  descr['stderr'] : io  += "2>%s " % descr['stderr']
        else                : io  += "2>%s " %       'STDERR'

        cmd, hop_cmd  = launcher.construct_command(descr['executable'], args,
                                                   descr['cores'],
                                                   '/usr/bin/env RP_SPAWNER_HOP=TRUE "$0"',
                                                   cu['opaque_slots'])

        script = "echo script start_script `%s` >> %s/PROF\n" % (cu['gtod'], cu['workdir'])

        if hop_cmd :
            # the script will itself contain a remote callout which calls again
            # the script for the invokation of the real workload (cmd) -- we
            # thus introduce a guard for the first execution.  The hop_cmd MUST
            # set RP_SPAWNER_HOP to some value for the startup to work

            script += "# ------------------------------------------------------\n"
            script += '# perform one hop for the actual command launch\n'
            script += 'if test -z "$RP_SPAWNER_HOP"\n'
            script += 'then\n'
            script += '    %s\n' % hop_cmd
            script += '    exit\n'
            script += 'fi\n\n'

        script += "# ------------------------------------------------------\n"
        script += "%s"        %  cwd
        script += "%s"        %  env
        script += "%s"        %  pre
        script += "# CU execution\n"
        script += "%s %s\n\n" % (cmd, io)
        script += "RETVAL=$?\n"
        script += "echo script after_exec `%s` >> %s/PROF\n" % (cu['gtod'], cu['workdir'])
        script += "%s"        %  post
        script += "exit $RETVAL\n"
        script += "# ------------------------------------------------------\n\n"

      # self._log.debug ("execution script:\n%s\n" % script)

        return script


    # --------------------------------------------------------------------------
    #
    def spawn(self, launcher, cu):

        uid = cu['_id']

        self._prof.prof('spawn', msg='unit spawn', uid=uid)

        # we got an allocation: go off and launch the process.  we get
        # a multiline command, so use the wrapper's BULK/LRUN mode.
        cmd       = self._cu_to_cmd (cu, launcher)
        run_cmd   = "BULK\nLRUN\n%s\nLRUN_EOT\nBULK_RUN\n" % cmd

        self._prof.prof('command', msg='launch script constructed', uid=cu['_id'])

      # TODO: Remove this commented out block?
      # if  self.lrms.target_is_macos :
      #     run_cmd = run_cmd.replace ("\\", "\\\\\\\\") # hello MacOS

        ret, out, _ = self.launcher_shell.run_sync (run_cmd)

        if  ret != 0 :
            self._log.error ("failed to run unit '%s': (%s)(%s)" \
                            , (run_cmd, ret, out))
            return FAIL

        lines = filter (None, out.split ("\n"))

        self._log.debug (lines)

        if  len (lines) < 2 :
            raise RuntimeError ("Failed to run unit (%s)", lines)

        if  lines[-2] != "OK" :
            raise RuntimeError ("Failed to run unit (%s)" % lines)

        # FIXME: verify format of returned pid (\d+)!
        pid           = lines[-1].strip ()
        cu['pid']     = pid
        cu['started'] = rpu.timestamp()

        # before we return, we need to clean the
        # 'BULK COMPLETED message from lrun
        ret, out = self.launcher_shell.find_prompt ()
        if  ret != 0 :
            raise RuntimeError ("failed to run unit '%s': (%s)(%s)" \
                             % (run_cmd, ret, out))

        self._prof.prof('spawn', msg='spawning passed to pty', uid=uid)

        # FIXME: this is too late, there is already a race with the monitoring
        # thread for this CU execution.  We need to communicate the PIDs/CUs via
        # a queue again!
        self._prof.prof('pass', msg="to watcher (%s)" % cu['state'], uid=cu['_id'])
        with self._registry_lock :
            self._registry[pid] = cu


    # --------------------------------------------------------------------------
    #
    def _watch (self) :

        cname = self.name.replace('Component', 'Watcher')
        self._prof = rpu.Profiler(cname)

        MONITOR_READ_TIMEOUT = 1.0   # check for stop signal now and then
        static_cnt           = 0

        self._prof.prof('run')
        try:
            self._log = ru.get_logger(cname, target="%s.log" % cname,
                                      level='DEBUG') # FIXME?
            self.monitor_shell.run_async ("MONITOR")

            while not self._terminate.is_set () :

                _, out = self.monitor_shell.find (['\n'], timeout=MONITOR_READ_TIMEOUT)

                line = out.strip ()
              # self._log.debug ('monitor line: %s' % line)

                if  not line :

                    # just a read timeout, i.e. an opportunity to check for
                    # termination signals...
                    if  self._terminate.is_set() :
                        self._log.debug ("stop monitoring")
                        return

                    # ... and for health issues ...
                    if not self.monitor_shell.alive () :
                        self._log.warn ("monitoring channel died")
                        return

                    # ... and to handle cached events.
                    if not self._cached_events :
                        static_cnt += 1

                    else :
                        self._log.info ("monitoring channel checks cache (%d)", len(self._cached_events))
                        static_cnt += 1

                        if static_cnt == 10 :
                            # 10 times cache to check, dump it for debugging
                            static_cnt = 0

                        cache_copy          = self._cached_events[:]
                        self._cached_events = list()
                        events_to_handle    = list()

                        with self._registry_lock :

                            for pid, state, data in cache_copy :
                                cu = self._registry.get (pid, None)

                                if cu : events_to_handle.append ([cu, pid, state, data])
                                else  : self._cached_events.append ([pid, state, data])

                        # FIXME: measure if using many locks in the loop below
                        # is really better than doing all ops in the locked loop
                        # above
                        for cu, pid, state, data in events_to_handle :
                            self._handle_event (cu, pid, state, data)

                    # all is well...
                  # self._log.info ("monitoring channel finish idle loop")
                    continue


                elif line == 'EXIT' or line == "Killed" :
                    self._log.error ("monitoring channel failed (%s)", line)
                    self._terminate.set()
                    return

                elif not ':' in line :
                    self._log.warn ("monitoring channel noise: %s", line)

                else :
                    elems = line.split (':', 2)
                    if len(elems) != 3:
                        raise ValueError("parse error for (%s)", line)
                    pid, state, data = elems

                    # we are not interested in non-final state information, at
                    # the moment
                    if state in ['RUNNING'] :
                        continue

                    self._log.info ("monitoring channel event: %s", line)
                    cu = None

                    with self._registry_lock :
                        cu = self._registry.get (pid, None)

                    if cu:
                        self._prof.prof('passed', msg="ExecWatcher picked up unit",
                                state=cu['state'], uid=cu['_id'])
                        self._handle_event (cu, pid, state, data)
                    else:
                        self._cached_events.append ([pid, state, data])

        except Exception as e:

            self._log.exception("Exception in job monitoring thread: %s", e)
            self._terminate.set()

        self._prof.prof ('stop')


    # --------------------------------------------------------------------------
    #
    def _handle_event (self, cu, pid, state, data) :

        # got an explicit event to handle
        self._log.info ("monitoring handles event for %s: %s:%s:%s", cu['_id'], pid, state, data)

        rp_state = {'DONE'     : rp.DONE,
                    'FAILED'   : rp.FAILED,
                    'CANCELED' : rp.CANCELED}.get (state, rp.UNKNOWN)

        if rp_state not in [rp.DONE, rp.FAILED, rp.CANCELED] :
            # non-final state
            self._log.debug ("ignore shell level state transition (%s:%s:%s)",
                             pid, state, data)
            return

        self._prof.prof('exec', msg='execution complete', uid=cu['_id'])

        # for final states, we can free the slots.
        self.publish('unschedule', cu)

        # record timestamp, exit code on final states
        cu['finished'] = rpu.timestamp()

        if data : cu['exit_code'] = int(data)
        else    : cu['exit_code'] = None

        if rp_state in [rp.FAILED, rp.CANCELED] :
            # The unit failed - fail after staging output
            self._prof.prof('final', msg="execution failed", uid=cu['_id'])
            cu['target_state'] = rp.FAILED

        else:
            # The unit finished cleanly, see if we need to deal with
            # output data.  We always move to stageout, even if there are no
            # directives -- at the very least, we'll upload stdout/stderr
            self._prof.prof('final', msg="execution succeeded", uid=cu['_id'])
            cu['target_state'] = rp.DONE

        self.advance(cu, rp.AGENT_STAGING_OUTPUT_PENDING, publish=True, push=True)

        # we don't need the cu in the registry anymore
        with self._registry_lock :
            if pid in self._registry :  # why wouldn't it be in there though?
                del(self._registry[pid])


# ==============================================================================
#
class AgentUpdateWorker(rpu.Worker):
    """
    An UpdateWorker pushes CU and Pilot state updates to mongodb.  Its instances
    compete for update requests on the update_queue.  Those requests will be
    triplets of collection name, query dict, and update dict.  Update requests
    will be collected into bulks over some time (BULK_COLLECTION_TIME), to
    reduce number of roundtrips.
    """

    # --------------------------------------------------------------------------
    #
    def __init__(self, cfg):

        rpu.Worker.__init__(self, 'AgentUpdateWorker', cfg)


    # --------------------------------------------------------------------------
    #
    @classmethod
    def create(cls, cfg):

        return cls(cfg)


    # --------------------------------------------------------------------------
    #
    def initialize(self):

        self._session_id    = self._cfg['session_id']
        self._mongodb_url   = self._cfg['mongodb_url']

        _, db, _, _, _      = ru.mongodb_connect(self._mongodb_url)
        self._mongo_db      = db
        self._cinfo         = dict()            # collection cache
        self._lock          = threading.RLock() # protect _cinfo

        self.declare_subscriber('state', 'agent_state_pubsub', self.state_cb)
        self.declare_idle_cb(self.idle_cb, self._cfg.get('bulk_collection_time'))

        # all components use the command channel for control messages
        self.declare_publisher ('command', rp.AGENT_COMMAND_PUBSUB)
        self.declare_subscriber('command', rp.AGENT_COMMAND_PUBSUB, self.command_cb)

        # communicate successful startup
        self.publish('command', {'cmd' : 'alive',
                                 'arg' : self.cname})


    # --------------------------------------------------------------------------
    #
    def finalize(self):

        # communicate finalization
        self.publish('command', {'cmd' : 'final',
                                 'arg' : self.cname})


    # --------------------------------------------------------------------------
    #
    def command_cb(self, topic, msg):

        cmd = msg['cmd']
        arg = msg['arg']

        if cmd == 'shutdown':
            self._log.info('received shutdown command')
            self.close()


    # ------------------------------------------------------------------
    #
    def _timed_bulk_execute(self, cinfo):

        # is there any bulk to look at?
        if not cinfo['bulk']:
            return False

        now = time.time()
        age = now - cinfo['last']

        # only push if collection time has been exceeded
        if not age > self._cfg['bulk_collection_time']:
            return False

        res = cinfo['bulk'].execute()
        self._log.debug("bulk update result: %s", res)

        self._prof.prof('unit update bulk pushed (%d)' % len(cinfo['uids']))
        for entry in cinfo['uids']:
            uid   = entry[0]
            state = entry[1]
            if state:
                self._prof.prof('update', msg='unit update pushed (%s)' % state, uid=uid)
            else:
                self._prof.prof('update', msg='unit update pushed', uid=uid)

        cinfo['last'] = now
        cinfo['bulk'] = None
        cinfo['uids'] = list()

        return True


    # --------------------------------------------------------------------------
    #
    def idle_cb(self):

        action = 0
        with self._lock:
            for cname in self._cinfo:
                action += self._timed_bulk_execute(self._cinfo[cname])

        return bool(action)


    # --------------------------------------------------------------------------
    #
    def state_cb(self, topic, msg):

        cu = msg

        # we don't have a good fallback on error, as the 'advance to fail' would
        # create an infinite loop.  We can thus *never* fail!  So we try/catch
        # and just log any errors.
        #
        # FIXME: should we send shutdown signals on errors?
        #
        # FIXME: at the moment, the update worker only operates on units.
        #        Should it accept other updates, eg. for pilot states?
        #
        try:
            # got a new request.  Add to bulk (create as needed),
            # and push bulk if time is up.
            uid   = cu['_id']
            state = cu.get('state')

            self._prof.prof('get', msg="update unit state to %s" % state, uid=uid)

            cbase       = cu.get('cbase',  '.cu')
            query_dict  = cu.get('query')
            update_dict = cu.get('update')

            if not query_dict:
                query_dict  = {'_id'  : uid} # make sure unit is not final?
            if not update_dict:
                update_dict = {'$set' : {'state': state},
                               '$push': {'statehistory': {
                                             'state': state,
                                             'timestamp': rpu.timestamp()}}}

            # when the unit is about to leave the agent, we also update stdout,
            # stderr exit code etc
            # FIXME: this probably should be a parameter ('FULL') on 'msg'
            if state in [rp.DONE, rp.FAILED, rp.CANCELED, rp.PENDING_OUTPUT_STAGING]:
                update_dict['$set']['stdout'   ] = cu.get('stdout')
                update_dict['$set']['stderr'   ] = cu.get('stderr')
                update_dict['$set']['exit_code'] = cu.get('exit_code')

            # check if we handled the collection before.  If not, initialize
            cname = self._session_id + cbase

            with self._lock:
                if not cname in self._cinfo:
                    self._cinfo[cname] = {
                            'coll' : self._mongo_db[cname],
                            'bulk' : None,
                            'last' : time.time(),  # time of last push
                            'uids' : list()
                            }


                # check if we have an active bulk for the collection.  If not,
                # create one.
                cinfo = self._cinfo[cname]

                if not cinfo['bulk']:
                    cinfo['bulk'] = cinfo['coll'].initialize_ordered_bulk_op()


                # push the update request onto the bulk
                cinfo['uids'].append([uid, state])
                cinfo['bulk'].find  (query_dict) \
                             .update(update_dict)
                self._prof.prof('bulk', msg='bulked (%s)' % state, uid=uid)

                # attempt a timed update
                self._timed_bulk_execute(cinfo)

        except Exception as e:
            self._log.exception("unit update failed (%s)", e)
            # FIXME: should we fail the pilot at this point?
            # FIXME: Are the strategies to recover?



# ==============================================================================
#
class AgentStagingInputComponent(rpu.Component):
    """
    This component performs all agent side input staging directives for compute
    units.  It gets units from the agent_staging_input_queue, in
    AGENT_STAGING_INPUT_PENDING state, will advance them to AGENT_STAGING_INPUT
    state while performing the staging, and then moves then to the
    AGENT_SCHEDULING_PENDING state, into the agent_scheduling_queue.
    """

    # --------------------------------------------------------------------------
    #
    def __init__(self, cfg):

        rpu.Component.__init__(self, 'AgentStagingInputComponent', cfg)


    # --------------------------------------------------------------------------
    #
    @classmethod
    def create(cls, cfg):

        return cls(cfg)


    # --------------------------------------------------------------------------
    #
    def initialize(self):

        self.declare_input (rp.AGENT_STAGING_INPUT_PENDING, rp.AGENT_STAGING_INPUT_QUEUE)
        self.declare_worker(rp.AGENT_STAGING_INPUT_PENDING, self.work)

        self.declare_output(rp.ALLOCATING_PENDING, rp.AGENT_SCHEDULING_QUEUE)

        self.declare_publisher('state', rp.AGENT_STATE_PUBSUB)

        # all components use the command channel for control messages
        self.declare_publisher ('command', rp.AGENT_COMMAND_PUBSUB)
        self.declare_subscriber('command', rp.AGENT_COMMAND_PUBSUB, self.command_cb)

        # communicate successful startup
        self.publish('command', {'cmd' : 'alive',
                                 'arg' : self.cname})


    # --------------------------------------------------------------------------
    #
    def finalize(self):

        # communicate finalization
        self.publish('command', {'cmd' : 'final',
                                 'arg' : self.cname})


    # --------------------------------------------------------------------------
    #
    def command_cb(self, topic, msg):

        cmd = msg['cmd']
        arg = msg['arg']

        if cmd == 'shutdown':
            self._log.info('received shutdown command')
            self.close()


    # --------------------------------------------------------------------------
    #
    def work(self, cu):

        self.advance(cu, rp.AGENT_STAGING_INPUT, publish=True, push=False)
        self._log.info('handle %s' % cu['_id'])

        workdir      = os.path.join(self._cfg['workdir'], '%s' % cu['_id'])
        staging_area = os.path.join(self._cfg['workdir'], self._cfg['staging_area'])
        gtod = os.path.join(self._cfg['workdir'], 'gtod')

        cu['workdir']     = workdir
        cu['stdout']      = ''
        cu['stderr']      = ''
        cu['opaque_clot'] = None
        # TODO: See if there is a more central place to put this
        cu['gtod']        = gtod

        stdout_file       = cu['description'].get('stdout')
        stdout_file       = stdout_file if stdout_file else 'STDOUT'
        stderr_file       = cu['description'].get('stderr')
        stderr_file       = stderr_file if stderr_file else 'STDERR'

        cu['stdout_file'] = os.path.join(workdir, stdout_file)
        cu['stderr_file'] = os.path.join(workdir, stderr_file)

        # create unit workdir
        rec_makedir(workdir)
        self._prof.prof('unit mkdir', uid=cu['_id'])

        for directive in cu['Agent_Input_Directives']:

            self._prof.prof('Agent input_staging queue', uid=cu['_id'],
                     msg="%s -> %s" % (str(directive['source']), str(directive['target'])))

            # Perform input staging
            self._log.info("unit input staging directives %s for cu: %s to %s",
                           directive, cu['_id'], workdir)

            # Convert the source_url into a SAGA Url object
            source_url = rs.Url(directive['source'])

            # Handle special 'staging' scheme
            if source_url.scheme == self._cfg['staging_scheme']:
                self._log.info('Operating from staging')
                # Remove the leading slash to get a relative path from the staging area
                rel2staging = source_url.path.split('/',1)[1]
                source = os.path.join(staging_area, rel2staging)
            else:
                self._log.info('Operating from absolute path')
                source = source_url.path

            # Get the target from the directive and convert it to the location
            # in the workdir
            target = directive['target']
            abs_target = os.path.join(workdir, target)

            # Create output directory in case it doesn't exist yet
            rec_makedir(os.path.dirname(abs_target))

            self._log.info("Going to '%s' %s to %s", directive['action'], source, abs_target)

            if   directive['action'] == LINK: os.symlink     (source, abs_target)
            elif directive['action'] == COPY: shutil.copyfile(source, abs_target)
            elif directive['action'] == MOVE: shutil.move    (source, abs_target)
            else:
                # FIXME: implement TRANSFER mode
                raise NotImplementedError('Action %s not supported' % directive['action'])

            log_message = "%s'ed %s to %s - success" % (directive['action'], source, abs_target)
            self._log.info(log_message)


        self._prof.prof('log', msg="toward agent scheduling", uid=cu['_id'])

      # self.advance(cu, rp.AGENT_SCHEDULING_PENDING, publish=True, push=True)
        self.advance(cu, rp.ALLOCATING_PENDING, publish=True, push=True)


# ==============================================================================
#
class AgentStagingOutputComponent(rpu.Component):
    """
    This component performs all agent side output staging directives for compute
    units.  It gets units from the agent_staging_output_queue, in
    AGENT_STAGING_OUTPUT_PENDING state, will advance them to
    AGENT_STAGING_OUTPUT state while performing the staging, and then moves then
    to the UMGR_STAGING_OUTPUT_PENDING state, which at the moment requires the
    state change to be published to MongoDB (no push into a queue).

    Note that this component also collects stdout/stderr of the units (which
    can also be considered staging, really).
    """

    # --------------------------------------------------------------------------
    #
    def __init__(self, cfg):

        rpu.Component.__init__(self, 'AgentStagingOutputComponent', cfg)


    # --------------------------------------------------------------------------
    #
    @classmethod
    def create(cls, cfg):

        return cls(cfg)


    # --------------------------------------------------------------------------
    #
    def initialize(self):

        self.declare_input (rp.AGENT_STAGING_OUTPUT_PENDING, rp.AGENT_STAGING_OUTPUT_QUEUE)
        self.declare_worker(rp.AGENT_STAGING_OUTPUT_PENDING, self.work)

        # we don't need an output queue -- units are picked up via mongodb
        self.declare_output(rp.PENDING_OUTPUT_STAGING, None) # drop units

        self.declare_publisher('state', rp.AGENT_STATE_PUBSUB)

        # all components use the command channel for control messages
        self.declare_publisher ('command', rp.AGENT_COMMAND_PUBSUB)
        self.declare_subscriber('command', rp.AGENT_COMMAND_PUBSUB, self.command_cb)

        # communicate successful startup
        self.publish('command', {'cmd' : 'alive',
                                 'arg' : self.cname})


    # --------------------------------------------------------------------------
    #
    def finalize(self):

        # communicate finalization
        self.publish('command', {'cmd' : 'final',
                                 'arg' : self.cname})


    # --------------------------------------------------------------------------
    #
    def command_cb(self, topic, msg):

        cmd = msg['cmd']
        arg = msg['arg']

        if cmd == 'shutdown':
            self._log.info('received shutdown command')
            self.close()


    # --------------------------------------------------------------------------
    #
    def work(self, cu):

        self.advance(cu, rp.AGENT_STAGING_OUTPUT, publish=True, push=False)

        staging_area = os.path.join(self._cfg['workdir'], self._cfg['staging_area'])

        workdir = cu['workdir']

        ## parked from unit state checker: unit postprocessing
        if os.path.isfile(cu['stdout_file']):
            with open(cu['stdout_file'], 'r') as stdout_f:
                try:
                    txt = unicode(stdout_f.read(), "utf-8")
                except UnicodeDecodeError:
                    txt = "unit stdout contains binary data -- use file staging directives"

                cu['stdout'] += rpu.tail(txt)

        if os.path.isfile(cu['stderr_file']):
            with open(cu['stderr_file'], 'r') as stderr_f:
                try:
                    txt = unicode(stderr_f.read(), "utf-8")
                except UnicodeDecodeError:
                    txt = "unit stderr contains binary data -- use file staging directives"

                cu['stderr'] += rpu.tail(txt)

        if os.path.isfile("%s/PROF" % cu['workdir']):
            try:
                with open("%s/PROF" % cu['workdir'], 'r') as prof_f:
                    txt = prof_f.read()
                    for line in txt.split("\n"):
                        if line:
                            x1, x2, x3 = line.split()
                            self._prof.prof(x1, msg=x2, timestamp=float(x3), uid=cu['_id'])
            except Exception as e:
                self._log.error("Pre/Post profiling file read failed: `%s`" % e)

        # NOTE: all units get here after execution, even those which did not
        #       finish successfully.  We do that so that we can make 
        #       stdout/stderr available for failed units.  But at this point we
        #       don't need to advance those units anymore, but can make them
        #       final.  
        if cu['target_state'] != rp.DONE:
            self.advance(cu, cu['target_state'], publish=True, push=False)
            return

        # all other units get their (expectedly valid) output files staged
        for directive in cu['Agent_Output_Directives']:

            self._prof.prof('Agent output_staging', uid=cu['_id'],
                     msg="%s -> %s" % (str(directive['source']), str(directive['target'])))

            # Perform output staging
            self._log.info("unit output staging directives %s for cu: %s to %s",
                    directive, cu['_id'], workdir)

            # Convert the target_url into a SAGA Url object
            target_url = rs.Url(directive['target'])

            # Handle special 'staging' scheme
            if target_url.scheme == self._cfg['staging_scheme']:
                self._log.info('Operating from staging')
                # Remove the leading slash to get a relative path from
                # the staging area
                rel2staging = target_url.path.split('/',1)[1]
                target = os.path.join(staging_area, rel2staging)
            else:
                self._log.info('Operating from absolute path')
                # FIXME: will this work for TRANSFER mode?
                target = target_url.path

            # Get the source from the directive and convert it to the location
            # in the workdir
            source = str(directive['source'])
            abs_source = os.path.join(workdir, source)

            # Create output directory in case it doesn't exist yet
            # FIXME: will this work for TRANSFER mode?
            rec_makedir(os.path.dirname(target))

            self._log.info("Going to '%s' %s to %s", directive['action'], abs_source, target)

            if directive['action'] == LINK:
                # This is probably not a brilliant idea, so at least give a warning
                os.symlink(abs_source, target)
            elif directive['action'] == COPY:
                shutil.copyfile(abs_source, target)
            elif directive['action'] == MOVE:
                shutil.move(abs_source, target)
            else:
                # FIXME: implement TRANSFER mode
                raise NotImplementedError('Action %s not supported' % directive['action'])

            log_message = "%s'ed %s to %s - success" %(directive['action'], abs_source, target)
            self._log.info(log_message)

        # Agent output staging is done.
        self.advance(cu, rp.PENDING_OUTPUT_STAGING, publish=True, push=False)



# ==============================================================================
#
class AgentHeartbeatWorker(rpu.Worker):
    """
    The HeartbeatMonitor watches the command queue for heartbeat updates (and
    other commands).
    """

    # --------------------------------------------------------------------------
    #
    def __init__(self, cfg):

        rpu.Worker.__init__(self, 'AgentHeartbeatWorker', cfg)


    # --------------------------------------------------------------------------
    #
    @classmethod
    def create(cls, cfg):

        return cls(cfg)


    # --------------------------------------------------------------------------
    #
    def initialize(self):

        self._session_id    = self._cfg['session_id']
        self._mongodb_url   = self._cfg['mongodb_url']

        self.declare_idle_cb(self.idle_cb, self._cfg.get('heartbeat_interval'))

        # all components use the command channel for control messages
        self.declare_publisher ('command', rp.AGENT_COMMAND_PUBSUB)
        self.declare_subscriber('command', rp.AGENT_COMMAND_PUBSUB, self.command_cb)

        self._pilot_id      = self._cfg['pilot_id']
        self._session_id    = self._cfg['session_id']
        self._runtime       = self._cfg['runtime']
        self._starttime     = time.time()

        # set up db connection
        _, mongo_db, _, _, _  = ru.mongodb_connect(self._cfg['mongodb_url'])

        self._p  = mongo_db["%s.p"  % self._session_id]
        self._cu = mongo_db["%s.cu" % self._session_id]

        # communicate successful startup
        self.publish('command', {'cmd' : 'alive',
                                 'arg' : self.cname})


    # --------------------------------------------------------------------------
    #
    def finalize(self):

        # communicate finalization
        self.publish('command', {'cmd' : 'final',
                                 'arg' : self.cname})


    # --------------------------------------------------------------------------
    #
    def command_cb(self, topic, msg):

        cmd = msg['cmd']
        arg = msg['arg']

        if cmd == 'shutdown':
            self._log.info('received shutdown command')
            self.close()


    # --------------------------------------------------------------------------
    #
    def idle_cb(self):

        try:
            self._prof.prof('heartbeat', msg='Listen! Listen! Listen to the heartbeat!')
            self._check_commands()
            self._check_state   ()
            return True

        except Exception as e:
            self._log.exception('heartbeat died - cancel')
            self.publish('command', {'cmd' : 'shutdown', 
                                     'arg' : 'exception'})

    # --------------------------------------------------------------------------
    #
    def _check_commands(self):

        # Check if there's a command waiting
        retdoc = self._p.find_and_modify(
                    query  = {"_id"  : self._pilot_id},
                    update = {"$set" : {COMMAND_FIELD: []}}, # Wipe content of array
                    fields = [COMMAND_FIELD]
                    )

        if not retdoc:
            return

        for command in retdoc[COMMAND_FIELD]:

            cmd = command[COMMAND_TYPE]
            arg = command[COMMAND_ARG]

            self._prof.prof('ingest_cmd', msg="mongodb to HeartbeatMonitor (%s : %s)" % (cmd, arg))

            if cmd == COMMAND_CANCEL_PILOT:
                self._log.info('cancel pilot cmd')
                self.publish('command', {'cmd' : 'shutdown', 
                                         'arg' : 'cancel'})

            elif cmd == COMMAND_CANCEL_COMPUTE_UNIT:
                self._log.info('cancel unit cmd')
                self.publish('command', {'cmd' : 'cancel_unit', 
                                         'arg' : command})

            elif cmd == COMMAND_KEEP_ALIVE:
                self._log.info('keepalive pilot cmd')
                self.publish('command', {'cmd' : 'heartbeat', 
                                         'arg' : 'keepalive'})


    # --------------------------------------------------------------------------
    #
    def _check_state(self):

        # Make sure that we haven't exceeded the agent runtime. if
        # we have, terminate.
        if time.time() >= self._starttime + (int(self._runtime) * 60):
            self._log.info("Agent has reached runtime limit of %s seconds.", self._runtime*60)
            self.publish('command', {'cmd' : 'shutdown', 
                                     'arg' : 'timeout'})



# ==============================================================================
#
class AgentWorker(rpu.Worker):

    # --------------------------------------------------------------------------
    #
    def __init__(self, cfg):

        self.agent_name = cfg['agent_name']
        rpu.Worker.__init__(self, 'AgentWorker', cfg)

        self._log.debug('starting AgentWorker for %s' % self.agent_name)

        # everything which comes after the worker init is limited in scope to
        # the current process, and will not be available in the worker process.
        self._pilot_id   = self._cfg['pilot_id']
        self._session_id = self._cfg['session_id']

        # set up db connection for the command cb (the worker process gets its
        # own db handle)
        if self.agent_name == 'agent.0':
            self._log.debug('connecting to mongodb at %s' % self._cfg['mongodb_url'])
            _, mongo_db, _, _, _  = ru.mongodb_connect(self._cfg['mongodb_url'])
            self._p  = mongo_db["%s.p"  % self._session_id]
            self._log.debug('connected to mongodb')

        # all components use the command channel for control messages
        self.declare_subscriber('command', rp.AGENT_COMMAND_PUBSUB, self.command_cb)


    # --------------------------------------------------------------------------
    #
    def command_cb(self, topic, msg):

        # This callback is invoked in the process context of the main agent
        # class.
        #
        # NOTE: That means it is *not* joined in the finalization of the main
        # loop, and the subscriber thread needs to be joined specifically in the
        # current process context.  At the moment that requires a call to
        # self._finalize() in the main process.

        cmd = msg['cmd']
        arg = msg['arg']

        self._log.info('agent command: %s %s' % (cmd, arg))

        if cmd == 'shutdown':

            self._log.info("shutdown command (%s)" % arg)
            self._log.info("terminate")
            self.terminate()

            if self.agent_name == 'agent.0':
                if arg == 'timeout':
                    pilot_DONE(self._p, self._pilot_id, self._log, "TIMEOUT received. Terminating.")
                if arg == 'cancel':
                    pilot_CANCELED(self._p, self._pilot_id, self._log, "CANCEL received. Terminating.")
                else:
                    pilot_FAILED(self._p, self._pilot_id, self._log, "TERMINATE (%s) received" % arg)


    # --------------------------------------------------------------------------
    #
    def barrier_cb(self, topic, msg):

        # This callback is invoked in the process context of the run loop, and
        # will be cleaned up automatically.

        cmd = msg['cmd']
        arg = msg['arg']

        if cmd == 'alive':

            name = arg
            self._log.debug('waiting alive: \n%s\n%s\n%s'
                    % (self._components.keys(), self._workers.keys(),
                        self._sub_agents.keys()))

            # we only look at ALIVE messages which come from *this* agent, and
            # simply ignore all others (this is a shared medium after all)
            if name.startswith (self.agent_name):

                if name in self._components:
                    self._log.debug("component ALIVE (%s)" % name)
                    self._components[name]['alive'] = True

                elif name in self._workers:
                    self._log.debug("worker    ALIVE (%s)" % name)
                    self._workers[name]['alive'] = True

                else:
                    self._log.error("unknown   ALIVE (%s)" % name)

            elif name in self._sub_agents:
                self._log.debug("sub-agent ALIVE (%s)" % name)
                self._sub_agents[name]['alive'] = True


        elif cmd == 'final':
            # finalization needs to happen in the main thread/process, thus we
            # catch it in the command cb which is registered at __init__

            if arg.startswith("%s." % self.agent_name):

                # one of our components got finalized.  If we are not already
                # shutting down, we do so now
                if not self._terminated:
                    self._log.info('terminate: component %s got finalized' % arg)
                    self.close()

            elif arg in self._sub_agents:

                # one of our agents got finalized.  we now shut down, too.
                self._log.info('terminate: sub-agent %s got finalized' % arg)
                self.close()


    # --------------------------------------------------------------------------
    #
    def initialize(self):
        """
        Read the configuration file, setup logging and mongodb connection.
        This prepares the stage for the component setup (self._setup()).
        """

        self._cfg['workdir'] = os.getcwd() # this better be on a shared FS!

        # sanity check on config settings
        if not 'cores'               in self._cfg: raise ValueError("Missing number of cores")
        if not 'debug'               in self._cfg: raise ValueError("Missing DEBUG level")
        if not 'lrms'                in self._cfg: raise ValueError("Missing LRMS")
        if not 'mongodb_url'         in self._cfg: raise ValueError("Missing MongoDB URL")
        if not 'pilot_id'            in self._cfg: raise ValueError("Missing pilot id")
        if not 'runtime'             in self._cfg: raise ValueError("Missing or zero agent runtime")
        if not 'scheduler'           in self._cfg: raise ValueError("Missing agent scheduler")
        if not 'session_id'          in self._cfg: raise ValueError("Missing session id")
        if not 'spawner'             in self._cfg: raise ValueError("Missing agent spawner")
        if not 'mpi_launch_method'   in self._cfg: raise ValueError("Missing mpi launch method")
        if not 'task_launch_method'  in self._cfg: raise ValueError("Missing unit launch method")
        if not 'agent_layout'        in self._cfg: raise ValueError("Missing agent layout")

        self._pilot_id   = self._cfg['pilot_id']
        self._session_id = self._cfg['session_id']
        self._runtime    = self._cfg['runtime']
        self._sub_cfg    = self._cfg['agent_layout'][self.agent_name]
        self._pull_units = self._sub_cfg.get('pull_units', False)

        # another sanity check
        if self.agent_name == 'agent.0':
            if self._sub_cfg.get('target', 'local') != 'local':
                raise ValueError("agent.0 must run on target 'local'")

        # keep track of objects we need to close in the finally clause
        self._sub_agents = dict()
        self._bridges    = dict()
        self._components = dict()
        self._workers    = dict()

        # configure the agent logger
        self._log.setLevel(self._cfg['debug'])
        self._log.info('git ident: %s' % git_ident)

        # set up db connection -- only for the master agent and for the agent
        # which pulls units (which might be the same)
        if self.agent_name == 'agent.0' or self._pull_units:
            self._log.debug('connecting to mongodb at %s for unit pull')
            _, mongo_db, _, _, _  = ru.mongodb_connect(self._cfg['mongodb_url'])

            self._p  = mongo_db["%s.p"  % self._session_id]
            self._cu = mongo_db["%s.cu" % self._session_id]
            self._log.debug('connected to mongodb')

        # first order of business: set the start time and state of the pilot
        # Only the master agent performs this action
        if self.agent_name == 'agent.0':
            now = rpu.timestamp()
            ret = self._p.update(
                {"_id": self._pilot_id},
                {"$set" : {"state"        : rp.ACTIVE,
                           "started"      : now},
                 "$push": {"statehistory" : {"state"    : rp.ACTIVE,
                                             "timestamp": now}}
                })
            # TODO: Check for return value, update should be true!
            self._log.info("Database updated: %s", ret)

        # make sure we collect commands, specifically to implement the startup
        # barrier on bootstrap_4
        self.declare_publisher ('command', rp.AGENT_COMMAND_PUBSUB)
        self.declare_subscriber('command', rp.AGENT_COMMAND_PUBSUB, self.barrier_cb)

        # bootstrap sub-agents, agent components, bridges etc.
        self.bootstrap_4()

        # once bootstrap_4 is done, we signal success to the parent agent 
        # -- if we have any parent...
        if self.agent_name != 'agent.0':
            self.publish('command', {'cmd' : 'alive',
                                     'arg' : self.agent_name})

        # the pulling agent registers the staging_input_queue as this is what we want to push to
        # FIXME: do a sanity check on the config that only one agent pulls, as
        #        this is a non-atomic operation at this point
        self._log.debug('agent will pull units: %s' % bool(self._pull_units))
        if self._pull_units:

            self.declare_output(rp.AGENT_STAGING_INPUT_PENDING, rp.AGENT_STAGING_INPUT_QUEUE)
            self.declare_publisher('state', rp.AGENT_STATE_PUBSUB)

            # register idle callback, to pull for units -- which is the only action
            # we have to perform, really
            self.declare_idle_cb(self.idle_cb, self._cfg['db_poll_sleeptime'])


    # --------------------------------------------------------------------------
    #
    def finalize(self):

        self._log.info("Agent finalizes")
        self._prof.prof('stop')

        # FIXME: let logfiles settle before killing the components
        time.sleep(1)

        # burn the bridges, burn EVERYTHING
        for name,sa in self._sub_agents.items():
            try:
                self._log.info("closing sub-agent %s", sa)
                sa['handle'].terminate()
                sa['out'].close()
                sa['err'].close()
                sa['alive'] = False
            except Exception as e:
                self._log.exception('ignore failing sub-agent terminate')

        self._log.info("Agent finalizes 1")

        for name,c in self._components.items():
            try:
                self._log.info("closing component %s", c)
                c['handle'].close()
                c['alive'] = False
            except Exception as e:
                self._log.exception('ignore failing component terminate')

        self._log.info("Agent finalizes 2")
        for name,w in self._workers.items():
            try:
                self._log.info("closing worker %s", w)
                w['handle'].close()
                w['alive'] = False
            except Exception as e:
                self._log.exception('ignore failing worker terminate')

        self._log.info("Agent finalizes 3")
        for name,b in self._bridges.items():
            try:
                self._log.info("closing bridge %s", b)
                b['handle'].close()
                b['alive'] = False
            except Exception as e:
                self._log.exception('ignore failing bridge terminate')

        self._log.info("Agent finalizes 4")

      # # fallback shutdown requests in case any of the above close calls did
      # # not reach the components
      # self.publish('command', {'cmd' : 'shutdown',
      #                          'arg' : 'finalization fallback'})

        # communicate finalization to parent agent 
        # -- if we have any parent...
        if self.agent_name != 'agent.0':
            self.publish('command', {'cmd' : 'final',
                                     'arg' : self.agent_name})

        self._log.info("Agent finalized")


    # --------------------------------------------------------------------------
    #
    def start_sub_agents(self):
        """
        For the list of sub_agents, get a launch command and launch that
        agent instance on the respective node.  We pass it to the seconds
        bootstrap level, there is no need to pass the first one again.
        """

        self._log.debug('start_sub_agents')

        sa_list = self._sub_cfg.get('sub_agents', [])

        if not sa_list:
            self._log.debug('start_sub_agents noop')
            return

        # the configs are written, and the sub-agents can be started.  To know
        # how to do that we create the agent launch method, have it creating
        # the respective command lines per agent instance, and run via
        # popen. 
        #
        # actually, we only create the agent_lm once we really need it for
        # non-local sub_agents.
        agent_lm = None
        for sa in sa_list:
            target = self._cfg['agent_layout'][sa]['target']

            if target == 'local':

                # start agent locally
                cmdline = "/bin/sh -l %s/bootstrap_2.sh %s" % (os.getcwd(), sa)

            elif target == 'node':

                if not agent_lm:
                    agent_lm = LaunchMethod.create(
                        name   = self._cfg['agent_launch_method'],
                        cfg    = self._cfg,
                        logger = self._log)

                node = self._cfg['lrms_info']['agent_nodes'][sa]
                # start agent remotely, use launch method
                # NOTE:  there is some implicit assumption that we can use
                #        the 'agent_node' string as 'agent_string:0' and
                #        obtain a well format slot...
                # FIXME: it is actually tricky to translate the agent_node
                #        into a viable 'opaque_slots' structure, as that is
                #        usually done by the schedulers.  So we leave that
                #        out for the moment, which will make this unable to
                #        work with a number of launch methods.  Can the
                #        offset computation be moved to the LRMS?
                # FIXME: are we using the 'hop' correctly?
                ls_name = "%s/%s.sh" % (os.getcwd(), sa)
                opaque_slots = { 
                        'task_slots'   : ['%s:0' % node], 
                        'task_offsets' : [], 
                        'lm_info'      : self._cfg['lrms_info']['lm_info']}
                cmd, hop = agent_lm.construct_command(task_exec="/bin/sh",
                        task_args="%s/bootstrap_2.sh %s" % (os.getcwd(), sa),
                        task_numcores=1, 
                        launch_script_hop='/usr/bin/env RP_SPAWNER_HOP=TRUE "%s"' % ls_name,
                        opaque_slots=opaque_slots)

                with open (ls_name, 'w') as ls:
                    ls.write('#!/bin/sh\n\n')
                    ls.write("%s\n" % cmd)
                    st = os.stat(ls_name)
                    os.chmod(ls_name, st.st_mode | stat.S_IEXEC)

                if hop : cmdline = hop
                else   : cmdline = ls_name

            # spawn the sub-agent
            self._prof.prof("create", msg=sa)
            self._log.info ("create sub-agent %s: %s" % (sa, cmdline))
            sa_out = open("%s.out" % sa, "w")
            sa_err = open("%s.err" % sa, "w")
            sa_proc = subprocess.Popen(args=cmdline, shell=True, stdout=sa_out, stderr=sa_err)
            self._sub_agents[sa] = {'handle': sa_proc,
                                    'out'   : sa_out,
                                    'err'   : sa_err,
                                    'alive' : False}
            self._prof.prof("created", msg=sa)

        self._log.debug('start_sub_agents done')

    # --------------------------------------------------------------------------
    #
    def start_bridges(self):
        """
        For all bridges defined on this agent instance, create that bridge.
        Keep a handle around for shutting them down later.
        """

        self._log.debug('start_bridges')

        # ----------------------------------------------------------------------
        # shortcut for bridge creation
        bridge_type = {rp.AGENT_STAGING_INPUT_QUEUE  : 'queue',
                       rp.AGENT_SCHEDULING_QUEUE     : 'queue',
                       rp.AGENT_EXECUTING_QUEUE      : 'queue',
                       rp.AGENT_STAGING_OUTPUT_QUEUE : 'queue',
                       rp.AGENT_UNSCHEDULE_PUBSUB    : 'pubsub',
                       rp.AGENT_RESCHEDULE_PUBSUB    : 'pubsub',
                       rp.AGENT_COMMAND_PUBSUB       : 'pubsub',
                       rp.AGENT_STATE_PUBSUB         : 'pubsub'}

        def _create_bridge(name):
            if bridge_type[name] == 'queue':
                return rpu.Queue.create(rpu.QUEUE_ZMQ, name, rpu.QUEUE_BRIDGE)
            elif bridge_type[name] == 'pubsub':
                return rpu.Pubsub.create(rpu.PUBSUB_ZMQ, name, rpu.PUBSUB_BRIDGE)
            else:
                raise ValueError('unknown bridge type for %s' % name)
        # ----------------------------------------------------------------------

        # create all bridges we need.  Use the default addresses,
        # ie. they will bind to all local interfacces on ports 10.000++.
        for name in self._sub_cfg.get('bridges', []):
            b = _create_bridge(name)
            self._bridges[name] = {'handle' : b,
                                   'alive'  : True}  # no alive check done, yet
            self._log.info('created bridge %s: %s', name, b.name)

        self._log.debug('start_bridges done')


    # --------------------------------------------------------------------------
    #
    def start_components(self):
        """
        For all componants defined on this agent instance, create the required
        number of those.  Keep a handle around for shutting them down later.
        """

        self._log.debug("start_components")

        # We use a static map from component names to class types for now --
        # a factory might be more appropriate (FIXME)
        cmap = {
            "AgentStagingInputComponent"  : AgentStagingInputComponent,
            "AgentSchedulingComponent"    : AgentSchedulingComponent,
            "AgentExecutingComponent"     : AgentExecutingComponent,
            "AgentStagingOutputComponent" : AgentStagingOutputComponent
            }
        for cname, cnum in self._sub_cfg.get('components',{}).iteritems():
            for i in range(cnum):
                # each component gets its own copy of the config
                ccfg = copy.deepcopy(self._cfg)
                ccfg['number'] = i
                comp = cmap[cname].create(ccfg)
                comp.start()
                self._components[comp.cname] = {'handle' : comp,
                                                'alive'  : False}
                self._log.info('created component %s (%s): %s', cname, cnum, comp.cname)

        # we also create *one* instance of every 'worker' type -- which are the
        # heartbeat and update worker.  To ensure this, we only create workers
        # in agent.0.  
        # FIXME: make this configurable, both number and placement
        if self.agent_name == 'agent.0':
            wmap = {
                rp.AGENT_UPDATE_WORKER    : AgentUpdateWorker,
                rp.AGENT_HEARTBEAT_WORKER : AgentHeartbeatWorker
                }
            for wname in wmap:
                self._log.info('create worker %s', wname)
                wcfg   = copy.deepcopy(self._cfg)
                worker = wmap[wname].create(wcfg)
                worker.start()
                self._workers[worker.cname] = {'handle' : worker,
                                               'alive'  : False}

        self._log.debug("start_components done")

    # --------------------------------------------------------------------------
    #
    def bootstrap_4(self):
        """
        This method will instantiate all communication and notification
        channels, and all components and workers.  It will then feed a set of
        units to the lead-in queue (staging_input).  A state notification
        callback will then register all units which reached a final state
        (DONE).  Once all units are accounted for, it will tear down all created
        objects.

        The agent accepts a config, which will specify in an agent_layout
        section:
          - what nodes should be used for sub-agent startup
          - what bridges should be started
          - what components should be started
          - what are the endpoints for bridges which are not started

        Before starting any sub-agent or component, the agent master (agent.0)
        will collect information about the nodes required for all instances.
        That is added to the config itself, for the benefit of the LRMS
        initialisation which is expected to block those nodes from the
        scheduler.
        """

        self._log.debug('bootstrap_4')

        # we pick the layout according to our role (name)
        # NOTE: we don't do sanity checks on the agent layout (too lazy) -- but
        #       we would hiccup badly over ill-formatted or incomplete layouts...
        if not self.agent_name in self._cfg['agent_layout']:
            raise RuntimeError("no agent layout section for %s" % self.agent_name)

        try:
            self.start_bridges()

            # FIXME: make sure all communication channels are in place.  This could
            # be replaced with a proper barrier, but not sure if that is worth it...
            time.sleep (1)

            self.start_sub_agents()
            self.start_components()

            # before we declare bootstrapping-success, the we wait for all
            # components, workers and sub_agents to complete startup.  For that,
            # all sub-agents will wait ALIVE messages on the COMMAND pubsub for
            # all entities it spawned.  Only when all are alive, we will
            # continue here.
            #
            # FIXME: add bridges, too?  But we need pubsub for counting... Duh!
            total = len(self._components) + \
                    len(self._workers   ) + \
                    len(self._sub_agents)
            while True:

                # check the procs for all components which are not yet alive
                to_check  = self._components.items() \
                          + self._workers.items() \
                          + self._sub_agents.items() 

                alive_cnt = 0
                total_cnt = len(to_check)
                for name,c in to_check:
                    if c['alive']:
                        alive_cnt += 1
                    else:
                        if None != c['handle'].poll():
                            # process is dead and has never been alive.  Oops
                            raise RuntimeError('component %s did not come up' % name)

                self._log.debug('found alive: %2d / %2d' % (alive_cnt, total_cnt))

                if alive_cnt == total_cnt:
                    self._log.debug('bootstrap barrier success')
                    break

                time.sleep(1)


        except Exception as e:
            self._log.exception("Agent setup error: %s" % e)
            raise

        self._prof.prof('Agent setup done', logger=self._log.debug)

        # FIXME: signal the other agents, and shot down all components and
        #        bridges.


    # --------------------------------------------------------------------------
    #
    def idle_cb(self):
        """
        This method will be driving all other agent components, in the sense
        that it will manage the conncection to MongoDB to retrieve units, and
        then feed them to the respective component queues.
        """

        # only do something if configured to do so
        if not self._pull_units:
            self._log.debug('not configured to pull for units')
            return True  # fake work to avoid busy noops

        try:
            # check for new units
            return self.check_units()

        except Exception as e:
            # exception in the main loop is fatal
            pilot_FAILED(self._p, self._pilot_id, self._log,
                "ERROR in agent main loop: %s. %s" % (e, traceback.format_exc()))
            self._prof.flush()
            sys.exit(1)


    # --------------------------------------------------------------------------
    #
    def check_units(self):

        # Check if there are compute units waiting for input staging
        # and log that we pulled it.
        #
        # FIXME: Unfortunately, 'find_and_modify' is not bulkable, so we have
        # to use 'find'.  To avoid finding the same units over and over again,
        # we update the state *before* running the next find -- so we do it
        # right here...  No idea how to avoid that roundtrip...
        # This also blocks us from using multiple ingest threads, or from doing
        # late binding by unit pull :/
        cu_cursor = self._cu.find(spec  = {"pilot"   : self._pilot_id,
                                           'state'   : rp.AGENT_STAGING_INPUT_PENDING, 
                                           'control' : 'umgr'})
        if not cu_cursor.count():
            # no units whatsoever...
            self._log.info("units pulled:    0")
            return False

        # update the unit states to avoid pulling them again next time.
        cu_list = list(cu_cursor)
        cu_uids = [cu['_id'] for cu in cu_list]

        self._cu.update(multi    = True,
                        spec     = {"_id"   : {"$in"     : cu_uids}},
                        document = {"$set"  : {"control" : 'agent'}})

        self._log.info("units pulled: %4d"   % len(cu_list))
        self._prof.prof('get', msg="bulk size: %d" % len(cu_list))
        for cu in cu_list:
            self._prof.prof('get', msg="bulk size: %d" % len(cu_list), uid=cu['_id'])

        # now we really own the CUs, and can start working on them (ie. push
        # them into the pipeline)
        self.advance(cu_list, publish=True, push=True)

        # indicate that we did some work (if we did...)
        return True



# ==============================================================================
#
# Agent bootstrap stage 3
#
# ==============================================================================
def bootstrap_3():
    """
    This method continues where the bootstrapper left off, but will quickly pass
    control to the Agent class which will spawn the functional components.

    Most of bootstrap_3 applies only to agent.0, in particular all mongodb
    interactions remains excluded for other sub-agent instances.
    """

    # find out what agent instance name we have
    if len(sys.argv) != 2:
        raise RuntimeError('invalid number of parameters (%s)' % sys.argv)
    agent_name = sys.argv[1]

    # set up a logger and profiler
    prof = rpu.Profiler ('%s.bootstrap_3' % agent_name)
    log  = ru.get_logger('%s.bootstrap_3' % agent_name, 
                         '%s.bootstrap_3.log' % agent_name, 'DEBUG')  # FIXME?
    log.info('start')

    # load the agent config, and overload the config dicts
    agent_cfg  = "%s/%s.cfg" % (os.getcwd(), agent_name)
    print "startup agent %s : %s" % (agent_name, agent_cfg)

    cfg = ru.read_json_str(agent_cfg)
    cfg['agent_name'] = agent_name

    log.setLevel(cfg.get('debug', 'INFO'))

    print "Agent config (%s):\n%s\n\n" % (agent_cfg, pprint.pformat(cfg))

<<<<<<< HEAD
    hostport = os.environ.get('RADICAL_PILOT_DB_HOSTPORT')
    if hostport:
        dburl = ru.Url(cfg['mongodb_url'])
        dburl.host, dburl.port = hostport.split(':')
        cfg['mongodb_url'] = str(dburl)

    mongodb_url = cfg['mongodb_url']
    pilot_id    = cfg['pilot_id']
    session_id  = cfg['session_id']
=======
>>>>>>> 4772d5c0

    # quickly set up a mongodb handle so that we can report errors.
    # FIXME: signal handlers need mongo_p, but we won't have that until later
    if agent_name == 'agent.0':

        _, mongo_db, _, _, _  = ru.mongodb_connect(cfg['mongodb_url'])
        mongo_p = mongo_db["%s.p" % cfg['session_id']]

        # set up signal and exit handlers
        def exit_handler():
          # rpu.flush_prof()
            print 'atexit'

        def sigint_handler(signum, frame):
            pilot_FAILED(msg='Caught SIGINT. EXITING (%s)' % frame)
            print 'sigint'
            sys.exit(2)

        def sigalarm_handler(signum, frame):
            pilot_FAILED(msg='Caught SIGALRM (Walltime limit?). EXITING (%s)' % frame)
            print 'sigalrm'
            sys.exit(3)

        import atexit
        atexit.register(exit_handler)
        signal.signal(signal.SIGINT,  sigint_handler)
        signal.signal(signal.SIGALRM, sigalarm_handler)

    # if anything went wrong up to this point, we would have been unable to
    # report errors into mongodb.  From here on, any fatal error should result
    # in one of the above handlers or exit handlers being activated, thuse
    # reporting the error dutifully.

    try:
        # ----------------------------------------------------------------------
        # des Pudels Kern: merge LRMS info into cfg and get the agent started

        if agent_name == 'agent.0':

            # only the master agent creates LRMS and sub-agent config files.
            # The LRMS which will give us the set of agent_nodes to use for
            # sub-agent startup.  Add the remaining LRMS information to the
            # config, for the benefit of the scheduler).

            lrms = LRMS.create(name   = cfg['lrms'],
                               cfg    = cfg,
                               logger = log)
            cfg['lrms_info'] = dict()
            cfg['lrms_info']['lm_info']        = lrms.lm_info
            cfg['lrms_info']['node_list']      = lrms.node_list
            cfg['lrms_info']['cores_per_node'] = lrms.cores_per_node
            cfg['lrms_info']['agent_nodes']    = lrms.agent_nodes

            # Based on the LRMS info, and specifically the agent_nodes, we now
            # know where each sub_agent will run.  We will sift through the
            # config, find where the bridges are to be created, thus can
            # determine their addresses, and will then apply those addresses to
            # the queue and pubsub endpoints in all agent components.  Note that
            # the bridge addresses themself will not change -- they are fine to
            # listen on tcp://*:[port]/.
            #
            # Once we did those changes, we will write copies of the resulting
            # config for each sub agent instance.  At the moment those configs
            # are identical, and the sub_agent will pick its own layout section
            # -- but in principle this is also the point where we would make
            # individual config changes.

            # dig out bridges from all sub-agents (sa)
            # FIXME: we only need configs for agents which will actually get
            #        started, ie. for those which appear in some sub_agent key
            #        -- but this loop iterates over all sub_agents which are
            #        *defined*.  Same for the for-loop a couple of lines below.
            bridge_addresses = dict()
            for sa in cfg['agent_layout']:

                # FIXME: we should point the address to the node of the subagent
                #        which hosts the bridge, not the local IP.  Until this
                #        is fixed, bridges MUST run on agent.0 (which is what
                #        LRMS.hostip() below will point to).
                nodeip = LRMS.hostip(cfg.get('network_interface'))

                # we should have at most one bridge for every type
                for b in cfg['agent_layout'][sa].get('bridges', []):
                    if b in bridge_addresses:
                        raise RuntimeError('duplicated bridge entry for %s' % b)
                    bridge_addresses[b] = "tcp://%s" % nodeip

            # add bridge addresses to the config
            cfg['bridge_addresses'] = bridge_addresses

            # create a sub_config for each sub-agent (but skip master config)
            for sa in cfg['agent_layout']:
                if sa != 'agent.0':
                    sa_cfg = copy.deepcopy(cfg)
                    sa_cfg['agent_name'] = sa
                    ru.write_json(sa_cfg, './%s.cfg' % sa)

        # we now have correct bridge addresses added to the agent.0.cfg, and all
        # other agents will have picked that up from their config files -- we
        # can start the agent and all its components!
        agent = AgentWorker(cfg)
        agent.start()
        agent.join()
        agent._finalize()   # FIXME: layer violation, see comment on barrier_cb

        if agent_name == 'agent.0' :
            pilot_DONE(mongo_p, cfg['pilot_id'], log, msg="AgentWorker joined. EXITING")
        # ----------------------------------------------------------------------

    except SystemExit:
        log.exception("Exit running agent: %s" % e)
        pilot_FAILED(msg="Caught system exit. EXITING") 
        sys.exit(1)

    except Exception as e:
        log.exception("Error running agent: %s" % e)
        pilot_FAILED(msg="Error running agent: %s" % e)
        sys.exit(2)

    finally:
        log.info('stop')
        prof.prof('stop', msg='finally clause agent')



# ==============================================================================
#
if __name__ == "__main__":

    print "---------------------------------------------------------------------"
    print
    print "PYTHONPATH: %s"  % sys.path
    print "python: %s"      % sys.version
    print "utils : %-5s : %s" % (ru.version_detail, ru.__file__)
    print "saga  : %-5s : %s" % (rs.version_detail, rs.__file__)
    print "pilot : %-5s : %s" % (rp.version_detail, rp.__file__)
    print "        type  : multicore"
    print "        gitid : %s" % git_ident
    print
    print "---------------------------------------------------------------------"
    print

    dh = ru.DebugHelper()
    bootstrap_3()

#
# ------------------------------------------------------------------------------
<|MERGE_RESOLUTION|>--- conflicted
+++ resolved
@@ -5863,18 +5863,12 @@
 
     print "Agent config (%s):\n%s\n\n" % (agent_cfg, pprint.pformat(cfg))
 
-<<<<<<< HEAD
-    hostport = os.environ.get('RADICAL_PILOT_DB_HOSTPORT')
-    if hostport:
-        dburl = ru.Url(cfg['mongodb_url'])
-        dburl.host, dburl.port = hostport.split(':')
-        cfg['mongodb_url'] = str(dburl)
-
-    mongodb_url = cfg['mongodb_url']
-    pilot_id    = cfg['pilot_id']
-    session_id  = cfg['session_id']
-=======
->>>>>>> 4772d5c0
+    # TODO: We dont need mongodb anymore on the worker nodes?
+    # hostport = os.environ.get('RADICAL_PILOT_DB_HOSTPORT')
+    # if hostport:
+    #     dburl = ru.Url(cfg['mongodb_url'])
+    #     dburl.host, dburl.port = hostport.split(':')
+    #     cfg['mongodb_url'] = str(dburl)
 
     # quickly set up a mongodb handle so that we can report errors.
     # FIXME: signal handlers need mongo_p, but we won't have that until later
