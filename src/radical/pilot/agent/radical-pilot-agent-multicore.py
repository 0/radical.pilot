#!/usr/bin/env python

"""
.. module:: radical.pilot.agent
   :platform: Unix
   :synopsis: The agent for RADICAL-Pilot.

   The agent gets CUs by means of the MongoDB.
   The execution of CUs by the Agent is (primarily) configured by the
   triplet (LRMS, LAUNCH_METHOD(s), SCHEDULER):
   - The LRMS detects and structures the information about the resources
     available to agent.
   - The Scheduler maps the execution requests of the LaunchMethods to a
     subset of the resources available to the Agent.
     It does not deal with the "presentation" of this subset.
   - The LaunchMethods configure how to execute (regular and MPI) tasks,
     and know about the specific format to specify the subset of resources.


   Structure:
   ----------
   This represents the planned architecture, which is not fully represented in
   code, yet.

     - class Agent
       - represents the whole thing
       - has a set of StageinWorkers  (threads or procs)
       - has a set of StageoutWorkers (threads or procs)
       - has a set of ExecWorkers     (threads or procs)
       - has a set of UpdateWorkers   (threads or procs)
       - has a HeartbeatMonitor       (threads or procs)
       - has a inputstaging  queue
       - has a outputstaging queue
       - has a execution queue
       - has a update queue
       - loops forever
       - in each iteration
         - pulls CU bulks from DB
         - pushes CUs into inputstaging queue or execution queue (based on
           obvious metric)

     class StageinWorker
       - competes for CU input staging requests from inputstaging queue
       - for each received CU
         - performs staging
         - pushes CU into execution queue
         - pushes stage change notification request into update queue

     class StageoutWorker
       - competes for CU output staging requests from outputstaging queue
       - for each received CU
         - performs staging
         - pushes stage change notification request into update queue

     class ExecWorker
       - manages a partition of the allocated cores
         (partition size == max cu size)
       - competes for CU execution reqeusts from execute queue
       - for each CU
         - prepares execution command
         - pushes command to ExecutionEnvironment
         - pushes stage change notification request into update queue

     class Spawner
       - executes CUs according to ExecWorker instruction
       - monitors CU execution (for completion)
       - gets CU execution reqeusts from ExecWorker
       - for each CU
         - executes CU command
         - monitors CU execution
         - on CU completion
           - pushes CU to outputstaging queue (if staging is needed)
           - pushes stage change notification request into update queue

     class Updater
       - competes for CU state update reqeusts from update queue
       - for each CU
         - pushes state update (collected into bulks if possible)
         - cleans CU workdir if CU is final and cleanup is requested

     Agent
       |
       +--------------------------------------------------------
       |           |              |              |             |
       |           |              |              |             |
       V           V              V              V             V
     ExecWorker* StageinWorker* StageoutWorker* UpdateWorker* HeartbeatMonitor
       |
       +-------------------------------------------------
       |     |               |                |         |
       |     |               |                |         |
       V     V               V                V         V
     LRMS  MPILaunchMethod TaskLaunchMethod Scheduler Spawner


    NOTE:
    -----
      - Units are progressing through the different worker threads, where, in
        general, the unit changes state when transitioning to the next thread.
        The unit ownership thus *defines* the unit state (its owned by the
        InputStagingWorker, it is in StagingInput state, etc), and the state
        update notifications to the DB are merely informational (and can thus be
        asynchron).  The updates need to be ordered though, to reflect valid and
        correct state transition history.


    TODO:
    -----

    - add option to scheduler to ignore core 0 (which hosts the agent process)
    - add LRMS.partition (n) to return a set of partitioned LRMS for partial
      ExecWorkers
    - publish pilot slot history once on shutdown?  Or once in a while when
      idle?  Or push continuously?
    - Schedulers, LRMSs, LaunchMethods, etc need to be made threadsafe, for the
      case where more than one execution worker threads are running.
    - move util functions to rp.utils or r.utils, and pull the from there
    - split the agent into logical components (classes?), and install along with
      RP.
    - add state asserts after `queue.get ()`

"""

__copyright__ = "Copyright 2014, http://radical.rutgers.edu"
__license__   = "MIT"

import os
import copy
import math
import saga
import stat
import sys
import time
import errno
import Queue
import signal
import shutil
import pymongo
import optparse
import logging
import datetime
import hostlist
import traceback
import threading
import subprocess
import multiprocessing

import radical.utils as ru
import radical.pilot as rp

from operator import mul

# ------------------------------------------------------------------------------
#
# http://stackoverflow.com/questions/9539052/python-dynamically-changing-base-classes-at-runtime-how-to
#
# Depending on agent architecture (which is specific to the resource type it
# runs on) can switch between different component types: using threaded (when
# running on the same node), multiprocessing (also for running on the same node,
# but avoiding python's threading problems, for the prices of slower queues),
# and remote processes (for running components on different nodes, using zeromq
# queues for communication).
#
# We do some trickery to keep the actual components independent from the actual
# schema:
#
#   - we wrap the different queue types into a rpu.Queue object
#   - we change the base class of the component dynamically to the respective type
#
# This requires components to adhere to the following restrictions:
#
#   - *only* communicate over queues -- no shared data with other components or
#     component instances.  Note that this also holds for example for the
#     scheduler!
#   - no shared data between the component class and it's run() method.  That
#     includes no sharing of queues.
#   - components inherit from base_component, and the constructor needs to
#     register all required component-internal and -external queues with that
#     base class -- the run() method can then transparently retrieve them from
#     there.
#

AGENT_THREADED = 'threading'
AGENT_MPROC    = 'multiprocess'

AGENT_MODE     = AGENT_THREADED


# this needs git attribute 'ident' set for this file
git_ident = "$Id$"


# ------------------------------------------------------------------------------
#
# DEBUGGING CONSTANTS -- only change when you know what you are doing.  It is
# almost guaranteed that any changes will make the agent non-functional (if
# functionality is definied as executing a set of given CUs).

# component IDs

INGEST            = 'INGEST'
STAGEIN           = 'STAGEIN'
SCHEDULE          = 'SCHEDULE'
EXEC              = 'EXEC'
WATCH             = 'WATCH'
STAGEOUT          = 'STAGEOUT'
UPDATE            = 'UPDATE'

# Number of worker threads
NUMBER_OF_WORKERS = {
        INGEST   : 1,
        STAGEIN  : 1,
        SCHEDULE : 1,
        EXEC     : 1,
        WATCH    : 1,
        STAGEOUT : 1,
        UPDATE   : 1
}

# factor by which the number of units are increased at a certain step.  Value of
# '1' will leave the units unchanged.  Any blowup will leave on unit as the
# original, and will then create clones with an changed unit ID (see blowup()).
BLOWUP_FACTOR = {
        INGEST    :   1,
        STAGEIN   :   1,
        SCHEDULE  :   1,
        EXEC      :   1,
        WATCH     :   1,
        STAGEOUT  :   1,
        UPDATE    :   1
}

# flag to drop all blown-up units at some point in the pipeline.  The units
# with the original IDs will again be left untouched, but all other units are
# silently discarded.
DROP_CLONES = {
        INGEST    : True,
        STAGEIN   : True,
        SCHEDULE  : True,
        EXEC      : True,
        WATCH     : True,
        STAGEOUT  : True,
        UPDATE    : True
}
# 
# ------------------------------------------------------------------------------

# ------------------------------------------------------------------------------
# CONSTANTS
#
N_STAGEIN_WORKER            = 1
N_EXEC_WORKER               = 1
N_WATCH_WORKER              = 1
N_STAGEOUT_WORKER           = 1
N_UPDATE_WORKER             = 1

# 'enum' for unit launch method types
LAUNCH_METHOD_APRUN         = 'APRUN'
LAUNCH_METHOD_CCMRUN        = 'CCMRUN'
LAUNCH_METHOD_DPLACE        = 'DPLACE'
LAUNCH_METHOD_FORK          = 'FORK'
LAUNCH_METHOD_IBRUN         = 'IBRUN'
LAUNCH_METHOD_MPIEXEC       = 'MPIEXEC'
LAUNCH_METHOD_MPIRUN_CCMRUN = 'MPIRUN_CCMRUN'
LAUNCH_METHOD_MPIRUN_DPLACE = 'MPIRUN_DPLACE'
LAUNCH_METHOD_MPIRUN        = 'MPIRUN'
LAUNCH_METHOD_MPIRUN_RSH    = 'MPIRUN_RSH'
LAUNCH_METHOD_POE           = 'POE'
LAUNCH_METHOD_RUNJOB        = 'RUNJOB'
LAUNCH_METHOD_SSH           = 'SSH'

# 'enum' for local resource manager types
LRMS_NAME_FORK              = 'FORK'
LRMS_NAME_LOADLEVELER       = 'LOADL'
LRMS_NAME_LSF               = 'LSF'
LRMS_NAME_PBSPRO            = 'PBSPRO'
LRMS_NAME_SGE               = 'SGE'
LRMS_NAME_SLURM             = 'SLURM'
LRMS_NAME_TORQUE            = 'TORQUE'

# 'enum' for pilot's unit scheduler types
SCHEDULER_NAME_CONTINUOUS   = "CONTINUOUS"
SCHEDULER_NAME_SCATTERED    = "SCATTERED"
SCHEDULER_NAME_TORUS        = "TORUS"

# 'enum' for pilot's unit spawner types
SPAWNER_NAME_POPEN          = "POPEN"
SPAWNER_NAME_SHELL          = "SHELL"

# defines for pilot commands
COMMAND_CANCEL_PILOT        = "Cancel_Pilot"
COMMAND_CANCEL_COMPUTE_UNIT = "Cancel_Compute_Unit"
COMMAND_KEEP_ALIVE          = "Keep_Alive"
COMMAND_FIELD               = "commands"
COMMAND_TYPE                = "type"
COMMAND_ARG                 = "arg"
COMMAND_RESCHEDULE          = "Reschedule"
COMMAND_CANCEL              = "Cancel"


# 'enum' for staging action operators
COPY     = 'Copy'     # local cp
LINK     = 'Link'     # local ln -s
MOVE     = 'Move'     # local mv
TRANSFER = 'Transfer' # saga remote transfer
                      # TODO: This might just be a special case of copy

# tri-state for unit spawn retval
OK       = 'OK'
FAIL     = 'FAIL'
RETRY    = 'RETRY'

# two-state for slot occupation.
FREE     = 'Free'
BUSY     = 'Busy'

# directory for staging files inside the agent sandbox
STAGING_AREA         = 'staging_area'

# max number of cu out/err chars to push to db
MAX_IO_LOGLENGTH     = 1*1024

# max time period to collec db requests into bulks (seconds)
BULK_COLLECTION_TIME = 1.0

# time to sleep between queue polls (seconds)
QUEUE_POLL_SLEEPTIME = 0.1

# time to sleep between database polls (seconds)
DB_POLL_SLEEPTIME    = 0.5

# time between checks of internal state and commands from mothership (seconds)
HEARTBEAT_INTERVAL   = 10


# ------------------------------------------------------------------------------
#
# time stamp for profiling etc.
#
def timestamp():
    # human readable absolute UTC timestamp for log entries in database
    return datetime.datetime.utcnow()

def timestamp_epoch():
    # absolute timestamp as seconds since epoch
    return float(time.time())

# absolute timestamp in seconds since epocj pointing at start of
# bootstrapper (or 'now' as fallback)
timestamp_zero = float(os.environ.get('TIME_ZERO', time.time()))

print "timestamp zero: %s" % timestamp_zero

def timestamp_now():
    # relative timestamp seconds since TIME_ZERO (start)
    return float(time.time()) - timestamp_zero


# ------------------------------------------------------------------------------
#
# profiling support
#
# If 'RADICAL_PILOT_PROFILE' is set in environment, the agent logs timed events.
#
if 'RADICAL_PILOT_PROFILE' in os.environ:
    profile_agent  = True
    profile_handle = open('agent.prof', 'a')
else:
    profile_agent  = False
    profile_handle = sys.stdout


# ------------------------------------------------------------------------------
#
profile_tags  = dict()
profile_freqs = dict()

def prof(etype, uid="", msg="", tag="", logger=None):

    # record a timed event.  We record the thread ID, the uid of the affected
    # object, a log message, event type, and a tag.  Whenever a tag changes (to
    # a non-None value), the time since the last tag change is added.  This can
    # be used to derive, for example, the duration which a uid spent in
    # a certain state.  Time intervals between the same tags (but different
    # uids) are recorded, too.
    #
    # TODO: should this move to utils?  Or at least RP utils, so that we can
    # also use it for the application side?

    if logger:
        logger("%s -- %s (%s): %s", etype, msg, uid, tag)


    if not profile_agent:
        return


    logged = False
    now    = timestamp_now()

    if   AGENT_MODE == AGENT_THREADED : tid = threading.current_thread().name
    elif AGENT_MODE == AGENT_MPROC    : tid = os.getpid ()

    if uid and tag:

        if not uid in profile_tags:
            profile_tags[uid] = {'tag'  : "",
                                 'time' : 0.0 }

        old_tag = profile_tags[uid]['tag']

        if tag != old_tag:

            tagged_time = now - profile_tags[uid]['time']

            profile_tags[uid]['tag' ] = tag
            profile_tags[uid]['time'] = timestamp_now()

            profile_handle.write("> %12.4f : %-20s : %12.4f : %-17s : %-24s : %-40s : %s\n" \
                                 % (tagged_time, tag, now, tid, uid, etype, msg))
            logged = True


            if not tag in profile_freqs:
                profile_freqs[tag] = {'last'  : now,
                                      'diffs' : list()}
            else:
                diff = now - profile_freqs[tag]['last']
                profile_freqs[tag]['diffs'].append(diff)
                profile_freqs[tag]['last' ] = now

              # freq = sum(profile_freqs[tag]['diffs']) / len(profile_freqs[tag]['diffs'])
              #
              # profile_handle.write("> %12s : %-20.4f : %12s : %-17s : %-24s : %-40s : %s\n" \
              #                      % ('frequency', freq, '', '', '', '', ''))



    if not logged:
        profile_handle.write("  %12s : %-20s : %12.4f : %-17s : %-24s : %-40s : %s\n" \
                             % (' ' , ' ', now, tid, uid, etype, msg))
  
    # FIXME: disable flush on production runs
    profile_handle.flush()



# ------------------------------------------------------------------------------
#
def tail(txt, maxlen=MAX_IO_LOGLENGTH):

    # shorten the given string to the last <n> characters, and prepend
    # a notification.  This is used to keep logging information in mongodb
    # manageable(the size of mongodb documents is limited).

    if not txt:
        return txt

    if len(txt) > maxlen:
        return "[... CONTENT SHORTENED ...]\n%s" % txt[-maxlen:]
    else:
        return txt


# ------------------------------------------------------------------------------
#
def blowup(cus, component):
    # for each cu in cu_list, add 'factor' clones just like it, just with
    # a different ID (<id>.clone_001)

    if not isinstance (cus, list) :
        cus = [cus]

    if not profile_agent:
        return cus

    factor = BLOWUP_FACTOR.get (component, 1)
    drop   = DROP_CLONES  .get (component, False)

    ret = list()

    for cu in cus :

        uid = cu['_id']

        if drop :
            if '.clone_' in uid :
                prof ('drop', uid=uid)
                continue
        
        factor -= 1
        if factor :
            for idx in range(factor) :

                cu_clone = copy.deepcopy (dict(cu))
                clone_id = '%s.clone_%05d' % (str(cu['_id']), idx+1)

                for key in cu_clone :
                    if isinstance (cu_clone[key], basestring) :
                        cu_clone[key] = cu_clone[key].replace (uid, clone_id)

                idx += 1
                ret.append (cu_clone)
                prof('cloned unit ingest (%s)' % component, uid=clone_id)

        # append the original unit last, to  increase the likelyhood that
        # application state only advances once all clone states have also
        # advanced (they'll get pushed onto queues earlier)
        ret.append (cu)

    return ret


# ------------------------------------------------------------------------------
#
def get_rusage():

    import resource

    self_usage  = resource.getrusage(resource.RUSAGE_SELF)
    child_usage = resource.getrusage(resource.RUSAGE_CHILDREN)

    rtime = time.time() - timestamp_zero
    utime = self_usage.ru_utime  + child_usage.ru_utime
    stime = self_usage.ru_stime  + child_usage.ru_stime
    rss   = self_usage.ru_maxrss + child_usage.ru_maxrss

    return "real %3f sec | user %.3f sec | system %.3f sec | mem %.2f kB" \
         % (rtime, utime, stime, rss)


# ----------------------------------------------------------------------------------
#
def rec_makedir(target):

    # recursive makedir which ignores errors if dir already exists

    try:
        os.makedirs(target)
    except OSError as e:
        # ignore failure on existing directory
        if e.errno == errno.EEXIST and os.path.isdir(os.path.dirname(target)):
            pass
        else:
            raise


# ------------------------------------------------------------------------------
#
def get_mongodb(mongodb_url, mongodb_name, mongodb_auth):

    mongo_client = pymongo.MongoClient(mongodb_url)
    mongo_db     = mongo_client[mongodb_name]

    # do auth on username *and* password (ignore empty split results)
    auth_elems = filter(None, mongodb_auth.split(':', 1))
    if len(auth_elems) == 2:
        mongo_db.authenticate(auth_elems[0], auth_elems[1])

    return mongo_db


# ------------------------------------------------------------------------------
#
def pilot_FAILED(mongo_p, pilot_uid, logger, message):

    logger.error(message)

    now = timestamp()
    out = None
    err = None
    log = None

    try    : out = open('./agent.out', 'r').read()
    except : pass
    try    : err = open('./agent.err', 'r').read()
    except : pass
    try    : log = open('./agent.log',    'r').read()
    except : pass

    msg = [{"message": message,      "timestamp": now},
           {"message": get_rusage(), "timestamp": now}]

    if mongo_p:
        mongo_p.update({"_id": pilot_uid},
            {"$pushAll": {"log"         : msg},
             "$push"   : {"statehistory": {"state"     : rp.FAILED,
                                           "timestamp" : now}},
             "$set"    : {"state"       : rp.FAILED,
                          "stdout"      : tail(out),
                          "stderr"      : tail(err),
                          "logfile"     : tail(log),
                          "finished"    : now}
            })

    else:
        logger.error("cannot log error state in database!")


# ------------------------------------------------------------------------------
#
def pilot_CANCELED(mongo_p, pilot_uid, logger, message):

    logger.warning(message)

    now = timestamp()
    out = None
    err = None
    log = None

    try    : out = open('./agent.out', 'r').read()
    except : pass
    try    : err = open('./agent.err', 'r').read()
    except : pass
    try    : log = open('./agent.log',    'r').read()
    except : pass

    msg = [{"message": message,      "timestamp": now},
           {"message": get_rusage(), "timestamp": now}]

    mongo_p.update({"_id": pilot_uid},
        {"$pushAll": {"log"         : msg},
         "$push"   : {"statehistory": {"state"     : rp.CANCELED,
                                       "timestamp" : now}},
         "$set"    : {"state"       : rp.CANCELED,
                      "stdout"      : tail(out),
                      "stderr"      : tail(err),
                      "logfile"     : tail(log),
                      "finished"    : now}
        })


# ------------------------------------------------------------------------------
#
def pilot_DONE(mongo_p, pilot_uid):

    now = timestamp()
    out = None
    err = None
    log = None

    try    : out = open('./agent.out', 'r').read()
    except : pass
    try    : err = open('./agent.err', 'r').read()
    except : pass
    try    : log = open('./agent.log',    'r').read()
    except : pass

    msg = [{"message": "pilot done", "timestamp": now},
           {"message": get_rusage(), "timestamp": now}]

    mongo_p.update({"_id": pilot_uid},
        {"$pushAll": {"log"         : msg},
         "$push"   : {"statehistory": {"state"    : rp.DONE,
                                       "timestamp": now}},
         "$set"    : {"state"       : rp.DONE,
                      "stdout"      : tail(out),
                      "stderr"      : tail(err),
                      "logfile"     : tail(log),
                      "finished"    : now}
        })


# ==============================================================================
#
# Schedulers
#
# ==============================================================================
#
class Scheduler(threading.Thread):

    # FIXME: clarify what can be overloaded by Scheduler classes

    # --------------------------------------------------------------------------
    #
    def __init__(self, name, logger, lrms, schedule_queue, execution_queue,
                 update_queue):

        threading.Thread.__init__(self)

        self.name             = name
        self._log             = logger
        self._lrms            = lrms
        self._schedule_queue  = schedule_queue
        self._execution_queue = execution_queue
        self._update_queue    = update_queue

        self._terminate       = threading.Event()
        self._lock            = threading.RLock()
        self._wait_queue      = list()

        self._configure()

        self.start()


    # --------------------------------------------------------------------------
    #
    # This class-method creates the appropriate sub-class for the Launch Method.
    #
    @classmethod
    def create(cls, logger, name, lrms, schedule_queue, execution_queue,
               update_queue):

        # Make sure that we are the base-class!
        if cls != Scheduler:
            raise Exception("Scheduler Factory only available to base class!")

        try:
            implementation = {
                SCHEDULER_NAME_CONTINUOUS : SchedulerContinuous,
                SCHEDULER_NAME_SCATTERED  : SchedulerScattered,
                SCHEDULER_NAME_TORUS      : SchedulerTorus
            }[name]

            return implementation(name, logger, lrms, schedule_queue,
                                  execution_queue, update_queue)

        except KeyError:
            raise Exception("Scheduler '%s' unknown!" % name)


    # --------------------------------------------------------------------------
    #
    def stop(self):
        self._terminate.set()


    # --------------------------------------------------------------------------
    #
    def _configure(self):
        raise NotImplementedError("_configure() not implemented for Scheduler '%s'." % self.name)


    # --------------------------------------------------------------------------
    #
    def slot_status(self, short=False):
        raise NotImplementedError("slot_status() not implemented for Scheduler '%s'." % self.name)


    # --------------------------------------------------------------------------
    #
    def _allocate_slot(self, cores_requested):
        raise NotImplementedError("_allocate_slot() not implemented for Scheduler '%s'." % self.name)


    # --------------------------------------------------------------------------
    #
    def _release_slot(self, opaque_slot):
        raise NotImplementedError("_release_slot() not implemented for Scheduler '%s'." % self.name)


    # --------------------------------------------------------------------------
    #
    def _try_allocation(self, cu):

        # needs to be locked as we try to acquire slots, but slots are freed 
        # in a different thread...
        with self._lock :

            # schedule this unit, and receive an opaque handle that has meaning to
            # the LRMS, Scheduler and LaunchMethod.
            cu['opaque_slot'] = self._allocate_slot(cu['description']['cores'])

            if cu['opaque_slot']:
                # got an allocation, go off and launch the process
                # FIXME: state update toward EXECUTING (or is that done in
                # launcher?)
                prof('schedule', msg="allocated", uid=cu['_id'])
                cu_list = blowup (cu, EXEC) 
                for _cu in cu_list :
                    prof('push', msg="towards execution", uid=_cu['_id'])
                    self._execution_queue.put(_cu)
                return True

            else:
                # otherwise signal that CU remains unhandled
                return False


    # --------------------------------------------------------------------------
    #
    def _reschedule(self):

        prof("try reschedule")
        # cycle through wait queue, and see if we get anything running now.  We
        # cycle over a copy of the list, so that we can modify the list on the
        # fly
        for cu in self._wait_queue[:]:

            if self._try_allocation(cu):
                # yep, that worked - remove it from the wait queue
                self._wait_queue.remove(cu)
                prof('unqueue', msg="re-allocation done", uid=cu['_id'])


    # --------------------------------------------------------------------------
    #
    def unschedule(self, cus):
        # release (for whatever reason) all slots allocated to this CU

        # needs to be locked as we try to release slots, but slots are acquired
        # in a different thread....
        with self._lock :

            slots_released = False

            if not isinstance(cus, list):
                cus = [cus]

            for cu in cus:
                if cu['opaque_slot']:
                    self._release_slot(cu['opaque_slot'])
                    slots_released = True

            # notify the scheduling thread of released slots
            if slots_released:
                self._schedule_queue.put(COMMAND_RESCHEDULE)


    # --------------------------------------------------------------------------
    #
    def run(self):

        self._log.info("started %s.", self)

        while not self._terminate.is_set():

            try:

                request = self._schedule_queue.get()

                # shutdown signal
                if not request:
                    continue

                # we either get a new scheduled CU, or get a trigger that cores were
                # freed, and we can try to reschedule waiting CUs
                if isinstance(request, basestring):

                    command = request
                    if command == COMMAND_RESCHEDULE:
                        self._reschedule()

                    else:
                        self._log.error("Unknown scheduler command: %s (ignored)", command)

                else:


                    # we got a new unit.  Either we can place it straight away and
                    # move it to execution, or we have to put it on the wait queue
                    cu = request
                    prof('schedule', msg="unit received", uid=cu['_id'])
                    if not self._try_allocation(cu):
                        # No resources available, put in wait queue
                        self._wait_queue.append(cu)
                        prof('queue', msg="allocation failed", uid=cu['_id'])


            except Exception as e:
                self._log.exception('Error in scheduler loop: %s', e)
                raise


# ==============================================================================
#
class SchedulerContinuous(Scheduler):

    # --------------------------------------------------------------------------
    #
    def __init__(self, name, logger, lrms, scheduler_queue,
                 execution_queue, update_queue):

        self.slots = None

        Scheduler.__init__(self, name, logger, lrms, scheduler_queue,
                execution_queue, update_queue)


    # --------------------------------------------------------------------------
    #
    def _configure(self):
        if not self._lrms.node_list:
            raise Exception("LRMS %s didn't _configure node_list." % self._lrms.name)

        if not self._lrms.cores_per_node:
            raise Exception("LRMS %s didn't _configure cores_per_node." % self._lrms.name)

        # Slots represents the internal process management structure.
        # The structure is as follows:
        # [
        #    {'node': 'node1', 'cores': [p_1, p_2, p_3, ... , p_cores_per_node]},
        #    {'node': 'node2', 'cores': [p_1, p_2, p_3. ... , p_cores_per_node]
        # ]
        #
        # We put it in a list because we care about (and make use of) the order.
        #
        self.slots = []
        for node in self._lrms.node_list:
            self.slots.append({
                'node': node,
                # TODO: Maybe use the real core numbers in the case of
                # non-exclusive host reservations?
                'cores': [FREE for _ in range(0, self._lrms.cores_per_node)]
            })


    # --------------------------------------------------------------------------
    #
    # Convert a set of slots into an index into the global slots list
    #
    def slots2offset(self, task_slots):
        # TODO: This assumes all hosts have the same number of cores

        first_slot = task_slots[0]
        # Get the host and the core part
        [first_slot_host, first_slot_core] = first_slot.split(':')
        # Find the entry in the the all_slots list based on the host
        slot_entry = (slot for slot in self.slots if slot["node"] == first_slot_host).next()
        # Transform it into an index in to the all_slots list
        all_slots_slot_index = self.slots.index(slot_entry)

        return all_slots_slot_index * self._lrms.cores_per_node + int(first_slot_core)


    # --------------------------------------------------------------------------
    #
    def slot_status(self, short=False):
        """Returns a multi-line string corresponding to slot status.
        """

        if short:
            slot_matrix = ""
            for slot in self.slots:
                slot_matrix += "|"
                for core in slot['cores']:
                    if core == FREE:
                        slot_matrix += "-"
                    else:
                        slot_matrix += "+"
            slot_matrix += "|"
            return {'timestamp' : timestamp(),
                    'slotstate' : slot_matrix}

        else:
            slot_matrix = ""
            for slot in self.slots:
                slot_vector  = ""
                for core in slot['cores']:
                    if core == FREE:
                        slot_vector += " - "
                    else:
                        slot_vector += " X "
                slot_matrix += "%-24s: %s\n" % (slot['node'], slot_vector)
            return slot_matrix


    # --------------------------------------------------------------------------
    #
    # (Temporary?) wrapper for acquire_slots
    #
    def _allocate_slot(self, cores_requested):

        # TODO: single_node should be enforced for e.g. non-message passing
        #       tasks, but we don't have that info here.
        # NOTE AM: why should non-messaging tasks be confined to one node?
        if cores_requested < self._lrms.cores_per_node:
            single_node = True
        else:
            single_node = False

        # Given that we are the continuous scheduler, this is fixed.
        # TODO: Argument can be removed altogether?
        continuous = True

        # TODO: Now we rely on "None", maybe throw an exception?
        return self._acquire_slots(cores_requested, single_node=single_node,
                continuous=continuous)


    # --------------------------------------------------------------------------
    #
    def _release_slot(self, (task_slots)):
        self._change_slot_states(task_slots, FREE)


    # --------------------------------------------------------------------------
    #
    def _acquire_slots(self, cores_requested, single_node, continuous):

        #
        # Switch between searching for continuous or scattered slots
        #
        # Switch between searching for single or multi-node
        if single_node:
            if continuous:
                task_slots = self._find_slots_single_cont(cores_requested)
            else:
                raise NotImplementedError('No scattered single node scheduler implemented yet.')
        else:
            if continuous:
                task_slots = self._find_slots_multi_cont(cores_requested)
            else:
                raise NotImplementedError('No scattered multi node scheduler implemented yet.')

        if task_slots is not None:
            self._change_slot_states(task_slots, BUSY)

        return task_slots


    # --------------------------------------------------------------------------
    #
    # Find a needle (continuous sub-list) in a haystack (list)
    #
    def _find_sublist(self, haystack, needle):
        n = len(needle)
        # Find all matches (returns list of False and True for every position)
        hits = [(needle == haystack[i:i+n]) for i in xrange(len(haystack)-n+1)]
        try:
            # Grab the first occurrence
            index = hits.index(True)
        except ValueError:
            index = None

        return index


    # --------------------------------------------------------------------------
    #
    # Transform the number of cores into a continuous list of "status"es,
    # and use that to find a sub-list.
    #
    def _find_cores_cont(self, slot_cores, cores_requested, status):
        return self._find_sublist(slot_cores, [status for _ in range(cores_requested)])


    # --------------------------------------------------------------------------
    #
    # Find an available continuous slot within node boundaries.
    #
    def _find_slots_single_cont(self, cores_requested):

        for slot in self.slots:
            slot_node = slot['node']
            slot_cores = slot['cores']

            slot_cores_offset = self._find_cores_cont(slot_cores, cores_requested, FREE)

            if slot_cores_offset is not None:
                self._log.info('Node %s satisfies %d cores at offset %d',
                              slot_node, cores_requested, slot_cores_offset)
                return ['%s:%d' % (slot_node, core) for core in
                        range(slot_cores_offset, slot_cores_offset + cores_requested)]

        return None


    # --------------------------------------------------------------------------
    #
    # Find an available continuous slot across node boundaries.
    #
    def _find_slots_multi_cont(self, cores_requested):

        # Convenience aliases
        cores_per_node = self._lrms.cores_per_node
        all_slots = self.slots

        # Glue all slot core lists together
        all_slot_cores = [core for node in [node['cores'] for node in all_slots] for core in node]
        # self._log.debug("all_slot_cores: %s", all_slot_cores)

        # Find the start of the first available region
        all_slots_first_core_offset = self._find_cores_cont(all_slot_cores, cores_requested, FREE)
        self._log.debug("all_slots_first_core_offset: %s", all_slots_first_core_offset)
        if all_slots_first_core_offset is None:
            return None

        # Determine the first slot in the slot list
        first_slot_index = all_slots_first_core_offset / cores_per_node
        self._log.debug("first_slot_index: %s", first_slot_index)
        # And the core offset within that node
        first_slot_core_offset = all_slots_first_core_offset % cores_per_node
        self._log.debug("first_slot_core_offset: %s", first_slot_core_offset)

        # Note: We subtract one here, because counting starts at zero;
        #       Imagine a zero offset and a count of 1, the only core used
        #       would be core 0.
        #       TODO: Verify this claim :-)
        all_slots_last_core_offset = (first_slot_index * cores_per_node) +\
                                     first_slot_core_offset + cores_requested - 1
        self._log.debug("all_slots_last_core_offset: %s", all_slots_last_core_offset)
        last_slot_index = (all_slots_last_core_offset) / cores_per_node
        self._log.debug("last_slot_index: %s", last_slot_index)
        last_slot_core_offset = all_slots_last_core_offset % cores_per_node
        self._log.debug("last_slot_core_offset: %s", last_slot_core_offset)

        # Convenience aliases
        last_slot = self.slots[last_slot_index]
        self._log.debug("last_slot: %s", last_slot)
        last_node = last_slot['node']
        self._log.debug("last_node: %s", last_node)
        first_slot = self.slots[first_slot_index]
        self._log.debug("first_slot: %s", first_slot)
        first_node = first_slot['node']
        self._log.debug("first_node: %s", first_node)

        # Collect all node:core slots here
        task_slots = []

        # Add cores from first slot for this unit
        # As this is a multi-node search, we can safely assume that we go
        # from the offset all the way to the last core.
        task_slots.extend(['%s:%d' % (first_node, core) for core in
                           range(first_slot_core_offset, cores_per_node)])

        # Add all cores from "middle" slots
        for slot_index in range(first_slot_index+1, last_slot_index):
            slot_node = all_slots[slot_index]['node']
            task_slots.extend(['%s:%d' % (slot_node, core) for core in range(0, cores_per_node)])

        # Add the cores of the last slot
        task_slots.extend(['%s:%d' % (last_node, core) for core in range(0, last_slot_core_offset+1)])

        return task_slots


    # --------------------------------------------------------------------------
    #
    # Change the reserved state of slots (FREE or BUSY)
    #
    def _change_slot_states(self, task_slots, new_state):

        # Convenience alias
        all_slots = self.slots

        # logger.debug("change_slot_states: unit slots: %s", task_slots)

        for slot in task_slots:
            # logger.debug("change_slot_states: slot content: %s", slot)
            # Get the node and the core part
            [slot_node, slot_core] = slot.split(':')
            # Find the entry in the the all_slots list
            slot_entry = (slot for slot in all_slots if slot["node"] == slot_node).next()
            # Change the state of the slot
            slot_entry['cores'][int(slot_core)] = new_state



# ==============================================================================
#
class SchedulerScattered(Scheduler):
    # FIXME: implement
    pass


# ==============================================================================
#
class SchedulerTorus(Scheduler):

    # TODO: Ultimately all BG/Q specifics should move out of the scheduler

    # --------------------------------------------------------------------------
    #
    # Offsets into block structure
    #
    TORUS_BLOCK_INDEX  = 0
    TORUS_BLOCK_COOR   = 1
    TORUS_BLOCK_NAME   = 2
    TORUS_BLOCK_STATUS = 3 


    # --------------------------------------------------------------------------
    def __init__(self, name, logger, lrms, scheduler_queue,
                 execution_queue, update_queue):

        self.slots            = None
        self._cores_per_node  = None

        Scheduler.__init__(self, name, logger, lrms, scheduler_queue,
                execution_queue, update_queue)


    # --------------------------------------------------------------------------
    #
    def _configure(self):
        if not self._lrms.cores_per_node:
            raise Exception("LRMS %s didn't _configure cores_per_node." % self._lrms.name)

        self._cores_per_node = self._lrms.cores_per_node

        # TODO: get rid of field below
        self.slots = 'bogus'


    # --------------------------------------------------------------------------
    #
    def slot_status(self, short=False):
        """Returns a multi-line string corresponding to slot status.
        """
        # TODO: Both short and long currently only deal with full-node status
        if short:
            slot_matrix = ""
            for slot in self._lrms.torus_block:
                slot_matrix += "|"
                if slot[self.TORUS_BLOCK_STATUS] == FREE:
                    slot_matrix += "-" * self._lrms.cores_per_node
                else:
                    slot_matrix += "+" * self._lrms.cores_per_node
            slot_matrix += "|"
            return {'timestamp': timestamp(),
                    'slotstate': slot_matrix}
        else:
            slot_matrix = ""
            for slot in self._lrms.torus_block:
                slot_vector = ""
                if slot[self.TORUS_BLOCK_STATUS] == FREE:
                    slot_vector = " - " * self._lrms.cores_per_node
                else:
                    slot_vector = " X " * self._lrms.cores_per_node
                slot_matrix += "%s: %s\n" % (slot[self.TORUS_BLOCK_NAME].ljust(24), slot_vector)
            return slot_matrix


    # --------------------------------------------------------------------------
    #
    # Allocate a number of cores
    #
    # Currently only implements full-node allocation, so core count must
    # be a multiple of cores_per_node.
    #
    def _allocate_slot(self, cores_requested):

        block = self._lrms.torus_block
        sub_block_shape_table = self._lrms.shape_table

        self._log.info("Trying to allocate %d core(s).", cores_requested)

        if cores_requested % self._lrms.cores_per_node:
            num_cores = int(math.ceil(cores_requested / float(self._lrms.cores_per_node))) \
                        * self._lrms.cores_per_node
            self._log.error('Core not multiple of %d, increasing to %d!',
                           self._lrms.cores_per_node, num_cores)

        num_nodes = cores_requested / self._lrms.cores_per_node

        offset = self._alloc_sub_block(block, num_nodes)

        if offset is None:
            self._log.warning('No allocation made.')
            return

        # TODO: return something else than corner location? Corner index?
        corner = block[offset][self.TORUS_BLOCK_COOR]
        sub_block_shape = sub_block_shape_table[num_nodes]

        end = self.get_last_node(corner, sub_block_shape)
        self._log.debug('Allocating sub-block of %d node(s) with dimensions %s'
                       ' at offset %d with corner %s and end %s.',
                        num_nodes, self._lrms.shape2str(sub_block_shape), offset,
                        self._lrms.loc2str(corner), self._lrms.loc2str(end))

        return corner, sub_block_shape


    # --------------------------------------------------------------------------
    #
    # Allocate a sub-block within a block
    # Currently only works with offset that are exactly the sub-block size
    #
    def _alloc_sub_block(self, block, num_nodes):

        offset = 0
        # Iterate through all nodes with offset a multiple of the sub-block size
        while True:

            # Verify the assumption (needs to be an assert?)
            if offset % num_nodes != 0:
                msg = 'Sub-block needs to start at correct offset!'
                self._log.exception(msg)
                raise Exception(msg)
                # TODO: If we want to workaround this, the coordinates need to overflow

            not_free = False
            # Check if all nodes from offset till offset+size are FREE
            for peek in range(num_nodes):
                try:
                    if block[offset+peek][self.TORUS_BLOCK_STATUS] == BUSY:
                        # Once we find the first BUSY node we can discard this attempt
                        not_free = True
                        break
                except IndexError:
                    self._log.exception('Block out of bound. Num_nodes: %d, offset: %d, peek: %d.',
                            num_nodes, offset, peek)

            if not_free == True:
                # No success at this offset
                self._log.info("No free nodes found at this offset: %d.", offset)

                # If we weren't the last attempt, then increase the offset and iterate again.
                if offset + num_nodes < self._block2num_nodes(block):
                    offset += num_nodes
                    continue
                else:
                    return

            else:
                # At this stage we have found a free spot!

                self._log.info("Free nodes found at this offset: %d.", offset)

                # Then mark the nodes busy
                for peek in range(num_nodes):
                    block[offset+peek][self.TORUS_BLOCK_STATUS] = BUSY

                return offset


    # --------------------------------------------------------------------------
    #
    # Return the number of nodes in a block
    #
    def _block2num_nodes(self, block):
        return len(block)


    # --------------------------------------------------------------------------
    #
    def _release_slot(self, (corner, shape)):
        self._free_cores(self._lrms.torus_block, corner, shape)


    # --------------------------------------------------------------------------
    #
    # Free up an allocation
    #
    def _free_cores(self, block, corner, shape):

        # Number of nodes to free
        num_nodes = self._shape2num_nodes(shape)

        # Location of where to start freeing
        offset = self.corner2offset(block, corner)

        self._log.info("Freeing %d nodes starting at %d.", num_nodes, offset)

        for peek in range(num_nodes):
            assert block[offset+peek][self.TORUS_BLOCK_STATUS] == BUSY, \
                'Block %d not Free!' % block[offset+peek]
            block[offset+peek][self.TORUS_BLOCK_STATUS] = FREE


    # --------------------------------------------------------------------------
    #
    # Follow coordinates to get the last node
    #
    def get_last_node(self, origin, shape):
        ret = {}
        for dim in self._lrms.torus_dimension_labels:
            ret[dim] = origin[dim] + shape[dim] -1
        return ret


    # --------------------------------------------------------------------------
    #
    # Return the number of nodes for the given block shape
    #
    def _shape2num_nodes(self, shape):

        nodes = 1
        for dim in self._lrms.torus_dimension_labels:
            nodes *= shape[dim]

        return nodes


    # --------------------------------------------------------------------------
    #
    # Return the offset into the node list from a corner
    #
    # TODO: Can this be determined instead of searched?
    #
    def corner2offset(self, block, corner):
        offset = 0

        for e in block:
            if corner == e[self.TORUS_BLOCK_COOR]:
                return offset
            offset += 1

        return offset



# ==============================================================================
#
# Launch Methods
#
# ==============================================================================
#
class LaunchMethod(object):

    # --------------------------------------------------------------------------
    #
    def __init__(self, name, logger, scheduler):

        self.name      = name
        self._log      = logger
        self._scheduler = scheduler

        self.launch_command = None
        self._configure()
        # TODO: This doesn't make too much sense for LM's that use multiple
        #       commands, perhaps this needs to move to per LM __init__.
        if self.launch_command is None:
            raise Exception("Launch command not found for LaunchMethod '%s'" % name)

        logger.info("Discovered launch command: '%s'.", self.launch_command)


    # --------------------------------------------------------------------------
    #
    # This class-method creates the appropriate sub-class for the Launch Method.
    #
    @classmethod
    def create(cls, name, scheduler, logger):

        # Make sure that we are the base-class!
        if cls != LaunchMethod:
            raise Exception("LaunchMethod factory only available to base class!")

        try:
            implementation = {
                LAUNCH_METHOD_APRUN         : LaunchMethodAPRUN,
                LAUNCH_METHOD_CCMRUN        : LaunchMethodCCMRUN,
                LAUNCH_METHOD_DPLACE        : LaunchMethodDPLACE,
                LAUNCH_METHOD_FORK          : LaunchMethodFORK,
                LAUNCH_METHOD_IBRUN         : LaunchMethodIBRUN,
                LAUNCH_METHOD_MPIEXEC       : LaunchMethodMPIEXEC,
                LAUNCH_METHOD_MPIRUN_CCMRUN : LaunchMethodMPIRUNCCMRUN,
                LAUNCH_METHOD_MPIRUN_DPLACE : LaunchMethodMPIRUNDPLACE,
                LAUNCH_METHOD_MPIRUN        : LaunchMethodMPIRUN,
                LAUNCH_METHOD_MPIRUN_RSH    : LaunchMethodMPIRUNRSH,
                LAUNCH_METHOD_POE           : LaunchMethodPOE,
                LAUNCH_METHOD_RUNJOB        : LaunchMethodRUNJOB,
                LAUNCH_METHOD_SSH           : LaunchMethodSSH
            }[name]
            return implementation(name, logger, scheduler)

        except KeyError:
            logger.exception("LaunchMethod '%s' unknown!" % name)

        except Exception as e:
            logger.exception("LaunchMethod cannot be used: %s!" % e)

        return None


    # --------------------------------------------------------------------------
    #
    def _configure(self):
        raise NotImplementedError("_configure() not implemented for LaunchMethod: %s." % self.name)

    # --------------------------------------------------------------------------
    #
    def construct_command(self, task_exec, task_args, task_numcores,
                          launch_script_hop, opaque_slot):
        raise NotImplementedError("construct_command() not implemented for LaunchMethod: %s." % self.name)


    # --------------------------------------------------------------------------
    #
    def _find_executable(self, names):
        """Takes a (list of) name(s) and looks for an executable in the path.
        """

        if not isinstance(names, list):
            names = [names]

        for name in names:
            ret = self._which(name)
            if ret is not None:
                return ret

        return None


    # --------------------------------------------------------------------------
    #
    def _which(self, program):
        """Finds the location of an executable.
        Taken from:
        http://stackoverflow.com/questions/377017/test-if-executable-exists-in-python
        """
        # ----------------------------------------------------------------------
        #
        def is_exe(fpath):
            return os.path.isfile(fpath) and os.access(fpath, os.X_OK)

        fpath, _ = os.path.split(program)
        if fpath:
            if is_exe(program):
                return program
        else:
            for path in os.environ["PATH"].split(os.pathsep):
                exe_file = os.path.join(path, program)
                if is_exe(exe_file):
                    return exe_file
        return None


# ==============================================================================
#
class LaunchMethodFORK(LaunchMethod):

    # --------------------------------------------------------------------------
    #
    def __init__(self, name, logger, scheduler):

        LaunchMethod.__init__(self, name, logger, scheduler)


    # --------------------------------------------------------------------------
    #
    def _configure(self):
        # "Regular" tasks
        self.launch_command = ''


    # --------------------------------------------------------------------------
    #
    def construct_command(self, task_exec, task_args, task_numcores,
                          launch_script_hop, opaque_slot):

        if task_args:
            command = " ".join([task_exec, task_args])
        else:
            command = task_exec

        return command, None



# ==============================================================================
#
class LaunchMethodMPIRUN(LaunchMethod):

    # --------------------------------------------------------------------------
    #
    def __init__(self, name, logger, scheduler):

        LaunchMethod.__init__(self, name, logger, scheduler)


    # --------------------------------------------------------------------------
    #
    def _configure(self):
        self.launch_command = self._find_executable([
            'mpirun',            # General case
            'mpirun_rsh',        # Gordon @ SDSC
            'mpirun-mpich-mp',   # Mac OSX MacPorts
            'mpirun-openmpi-mp'  # Mac OSX MacPorts
        ])


    # --------------------------------------------------------------------------
    #
    def construct_command(self, task_exec, task_args, task_numcores,
                          launch_script_hop, (task_slots)):

        if task_args:
            task_command = " ".join([task_exec, task_args])
        else:
            task_command = task_exec

        # Construct the hosts_string
        hosts_string = ",".join([slot.split(':')[0] for slot in task_slots])

        export_vars = LaunchMethodMPIRUN.create_export_vars()

        mpirun_command = "%s %s -np %s -host %s %s" % (
            self.launch_command, export_vars, task_numcores, hosts_string, task_command)

        return mpirun_command, None


    # --------------------------------------------------------------------------
    #
    @classmethod
    def create_export_vars(cls):
        # Class method so that other LM's can also benefit from this.
        candidate_vars = [
            'LD_LIBRARY_PATH',
            'PATH',
            'PYTHONPATH'
            'PYTHON_DIR',
            ]
        export_vars = ' '.join(['-x ' + var for var in candidate_vars if var in os.environ])
        return export_vars



# ==============================================================================
#
class LaunchMethodSSH(LaunchMethod):

    # --------------------------------------------------------------------------
    #
    def __init__(self, name, logger, scheduler):

        LaunchMethod.__init__(self, name, logger, scheduler)


    # --------------------------------------------------------------------------
    #
    def _configure(self):
        # Find ssh command
        command = self._which('ssh')

        if command is not None:

            # Some MPI environments (e.g. SGE) put a link to rsh as "ssh" into
            # the path.  We try to detect that and then use different arguments.
            if os.path.islink(command):

                target = os.path.realpath(command)

                if os.path.basename(target) == 'rsh':
                    self._log.info('Detected that "ssh" is a link to "rsh".')
                    return target

            command = '%s -o StrictHostKeyChecking=no' % command

        self.launch_command = command


    # --------------------------------------------------------------------------
    #
    def construct_command(self, task_exec, task_args, task_numcores,
                          launch_script_hop, (task_slots)):

        if not launch_script_hop :
            raise ValueError ("LaunchMethodSSH.construct_command needs launch_script_hop!")

        # Get the host of the first entry in the acquired slot
        host = task_slots[0].split(':')[0]

        if task_args:
            task_command = " ".join([task_exec, task_args])
        else:
            task_command = task_exec

        # Command line to execute launch script via ssh on host
        ssh_hop_cmd = "%s %s %s" % (self.launch_command, host, launch_script_hop)

        # Special case, return a tuple that overrides the default command line.
        return task_command, ssh_hop_cmd



# ==============================================================================
#
class LaunchMethodMPIEXEC(LaunchMethod):

    # --------------------------------------------------------------------------
    #
    def __init__(self, name, logger, scheduler):

        LaunchMethod.__init__(self, name, logger, scheduler)


    # --------------------------------------------------------------------------
    #
    def _configure(self):
        # mpiexec (e.g. on SuperMUC)
        self.launch_command = self._find_executable([
            'mpiexec',            # General case
            'mpiexec-mpich-mp',   # Mac OSX MacPorts
            'mpiexec-openmpi-mp'  # Mac OSX MacPorts
        ])

    # --------------------------------------------------------------------------
    #
    def construct_command(self, task_exec, task_args, task_numcores,
                          launch_script_hop, (task_slots)):

        # Construct the hosts_string
        hosts_string = ",".join([slot.split(':')[0] for slot in task_slots])

        # Construct the executable and arguments
        if task_args:
            task_command = " ".join([task_exec, task_args])
        else:
            task_command = task_exec

        mpiexec_command = "%s -n %s -host %s %s" % (
            self.launch_command, task_numcores, hosts_string, task_command)

        return mpiexec_command, None


# ==============================================================================
#
class LaunchMethodAPRUN(LaunchMethod):

    # --------------------------------------------------------------------------
    #
    def __init__(self, name, logger, scheduler):

        LaunchMethod.__init__(self, name, logger, scheduler)


    # --------------------------------------------------------------------------
    #
    def _configure(self):
        # aprun: job launcher for Cray systems
        self.launch_command= self._which('aprun')

        # TODO: ensure that only one concurrent aprun per node is executed!


    # --------------------------------------------------------------------------
    #
    def construct_command(self, task_exec, task_args, task_numcores,
                          launch_script_hop, opaque_slot):

        if task_args:
            task_command = " ".join([task_exec, task_args])
        else:
            task_command = task_exec

        aprun_command = "%s -n %d %s" % (self.launch_command, task_numcores, task_command)

        return aprun_command, None



# ==============================================================================
#
class LaunchMethodCCMRUN(LaunchMethod):

    # --------------------------------------------------------------------------
    #
    def __init__(self, name, logger, scheduler):

        LaunchMethod.__init__(self, name, logger, scheduler)


    # --------------------------------------------------------------------------
    #
    def _configure(self):
        # ccmrun: Cluster Compatibility Mode (CCM) job launcher for Cray systems
        self.launch_command= self._which('ccmrun')


    # --------------------------------------------------------------------------
    #
    def construct_command(self, task_exec, task_args, task_numcores,
                          launch_script_hop, opaque_slot):

        if task_args:
            task_command = " ".join([task_exec, task_args])
        else:
            task_command = task_exec

        ccmrun_command = "%s -n %d %s" % (self.launch_command, task_numcores, task_command)

        return ccmrun_command, None



# ==============================================================================
#
class LaunchMethodMPIRUNCCMRUN(LaunchMethod):
    # TODO: This needs both mpirun and ccmrun

    # --------------------------------------------------------------------------
    #
    def __init__(self, name, logger, scheduler):

        LaunchMethod.__init__(self, name, logger, scheduler)

        self.mpirun_command = self._which('mpirun')


    # --------------------------------------------------------------------------
    #
    def _configure(self):
        # ccmrun: Cluster Compatibility Mode job launcher for Cray systems
        self.launch_command= self._which('ccmrun')

        self.mpirun_command = self._which('mpirun')
        if not self.mpirun_command:
            raise Exception("mpirun not found!")


    # --------------------------------------------------------------------------
    #
    def construct_command(self, task_exec, task_args, task_numcores,
                          launch_script_hop, (task_slots)):

        if task_args:
            task_command = " ".join([task_exec, task_args])
        else:
            task_command = task_exec

        # Construct the hosts_string
        # TODO: is there any use in using $HOME/.crayccm/ccm_nodelist.$JOBID?
        hosts_string = ",".join([slot.split(':')[0] for slot in task_slots])

        export_vars = LaunchMethodMPIRUN.create_export_vars()

        mpirun_ccmrun_command = "%s %s %s -np %d -host %s %s" % (
            self.launch_command, self.mpirun_command, export_vars,
            task_numcores, hosts_string, task_command)

        return mpirun_ccmrun_command, None



# ==============================================================================
#
class LaunchMethodRUNJOB(LaunchMethod):

    # --------------------------------------------------------------------------
    #
    def __init__(self, name, logger, scheduler):

        LaunchMethod.__init__(self, name, logger, scheduler)


    # --------------------------------------------------------------------------
    #
    def _configure(self):
        # runjob: job launcher for IBM BG/Q systems, e.g. Joule
        self.launch_command= self._which('runjob')


    # --------------------------------------------------------------------------
    #
    def construct_command(self, task_exec, task_args, task_numcores,
                          launch_script_hop, (corner, sub_block_shape)):

        if task_numcores % self._scheduler._lrms.cores_per_node:
            msg = "Num cores (%d) is not a multiple of %d!" % (
                task_numcores, self._scheduler._lrms.cores_per_node)
            self._log.exception(msg)
            raise Exception(msg)

        # Runjob it is!
        runjob_command = self.launch_command

        # Set the number of tasks/ranks per node
        # TODO: Currently hardcoded, this should be configurable,
        #       but I don't see how, this would be a leaky abstraction.
        runjob_command += ' --ranks-per-node %d' % min(self._scheduler._lrms.cores_per_node, task_numcores)

        # Run this subjob in the block communicated by LoadLeveler
        runjob_command += ' --block %s' % self._scheduler._lrms.loadl_bg_block

        corner_offset = self._scheduler.corner2offset(self._scheduler._lrms.torus_block, corner)
        corner_node = self._scheduler._lrms.torus_block[corner_offset][self._scheduler.TORUS_BLOCK_NAME]
        runjob_command += ' --corner %s' % corner_node

        # convert the shape
        runjob_command += ' --shape %s' % self._scheduler._lrms.shape2str(sub_block_shape)

        # runjob needs the full path to the executable
        if os.path.basename(task_exec) == task_exec:
            # Use `which` with back-ticks as the executable,
            # will be expanded in the shell script.
            task_exec = '`which %s`' % task_exec
            # Note: We can't use the expansion from here,
            #       as the pre-execs of the CU aren't run yet!!

        # And finally add the executable and the arguments
        # usage: runjob <runjob flags> : /bin/hostname -f
        runjob_command += ' : %s' % task_exec
        if task_args:
            runjob_command += ' %s' % task_args

        return runjob_command, None


# ==============================================================================
#
class LaunchMethodDPLACE(LaunchMethod):

    # --------------------------------------------------------------------------
    #
    def __init__(self, name, logger, scheduler):

        LaunchMethod.__init__(self, name, logger, scheduler)


    # --------------------------------------------------------------------------
    #
    def _configure(self):
        # dplace: job launcher for SGI systems (e.g. on Blacklight)
        self.launch_command = self._which('dplace')


    # --------------------------------------------------------------------------
    #
    def construct_command(self, task_exec, task_args, task_numcores,
                          launch_script_hop, (task_slots)):

        if task_args:
            task_command = " ".join([task_exec, task_args])
        else:
            task_command = task_exec

        dplace_offset = self._scheduler.slots2offset(task_slots)

        dplace_command = "%s -c %d-%d %s" % (
            self.launch_command, dplace_offset,
            dplace_offset+task_numcores-1, task_command)

        return dplace_command, None



# ==============================================================================
#
class LaunchMethodMPIRUNRSH(LaunchMethod):

    # --------------------------------------------------------------------------
    #
    def __init__(self, name, logger, scheduler):

        LaunchMethod.__init__(self, name, logger, scheduler)


    # --------------------------------------------------------------------------
    #
    def _configure(self):
        # mpirun_rsh (e.g. on Gordon@ SDSC)
        self.launch_command = self._which('mpirun_rsh')


    # --------------------------------------------------------------------------
    #
    def construct_command(self, task_exec, task_args, task_numcores,
                          launch_script_hop, (task_slots)):

        if task_args:
            task_command = " ".join([task_exec, task_args])
        else:
            task_command = task_exec

        # Construct the hosts_string ('h1 h2 .. hN')
        hosts_string = " ".join([slot.split(':')[0] for slot in task_slots])

        mpirun_rsh_command = "%s -export -np %s %s %s" % (
            self.launch_command, task_numcores, hosts_string, task_command)

        return mpirun_rsh_command, None



# ==============================================================================
#
class LaunchMethodMPIRUNDPLACE(LaunchMethod):
    # TODO: This needs both mpirun and dplace

    # --------------------------------------------------------------------------
    #
    def __init__(self, name, logger, scheduler):

        LaunchMethod.__init__(self, name, logger, scheduler)

        self.mpirun_command = None


    # --------------------------------------------------------------------------
    #
    def _configure(self):
        # dplace: job launcher for SGI systems (e.g. on Blacklight)
        self.launch_command = self._which('dplace')
        self.mpirun_command = self._which('mpirun')


    # --------------------------------------------------------------------------
    #
    def construct_command(self, task_exec, task_args, task_numcores,
                          launch_script_hop, (task_slots)):

        if task_args:
            task_command = " ".join([task_exec, task_args])
        else:
            task_command = task_exec

        dplace_offset = self._scheduler.slots2offset(task_slots)

        mpirun_dplace_command = "%s -np %d %s -c %d-%d %s" % \
            (self.mpirun_command, task_numcores, self.launch_command,
             dplace_offset, dplace_offset+task_numcores-1, task_command)

        return mpirun_dplace_command, None



# ==============================================================================
#
class LaunchMethodIBRUN(LaunchMethod):
    # NOTE: Don't think that with IBRUN it is possible to have
    # processes != cores ...

    # --------------------------------------------------------------------------
    #
    def __init__(self, name, logger, scheduler):

        LaunchMethod.__init__(self, name, logger, scheduler)


    # --------------------------------------------------------------------------
    #
    def _configure(self):
        # ibrun: wrapper for mpirun at TACC
        self.launch_command = self._which('ibrun')


    # --------------------------------------------------------------------------
    #
    def construct_command(self, task_exec, task_args, task_numcores,
                          launch_script_hop, (task_slots)):

        if task_args:
            task_command = " ".join([task_exec, task_args])
        else:
            task_command = task_exec

        ibrun_offset = self._scheduler.slots2offset(task_slots)

        ibrun_command = "%s -n %s -o %d %s" % \
                        (self.launch_command, task_numcores,
                         ibrun_offset, task_command)

        return ibrun_command, None



# ==============================================================================
#
class LaunchMethodPOE(LaunchMethod):

    # --------------------------------------------------------------------------
    #
    def __init__(self, name, logger, scheduler):

        LaunchMethod.__init__(self, name, logger, scheduler)


    # --------------------------------------------------------------------------
    #
    def _configure(self):
        # poe: LSF specific wrapper for MPI (e.g. yellowstone)
        self.launch_command = self._which('poe')


    # --------------------------------------------------------------------------
    #
    def construct_command(self, task_exec, task_args, task_numcores,
                          launch_script_hop, (task_slots)):

        # Count slots per host in provided slots description.
        hosts = {}
        for slot in task_slots:
            host = slot.split(':')[0]
            if host not in hosts:
                hosts[host] = 1
            else:
                hosts[host] += 1

        # Create string with format: "hostX N host
        hosts_string = ''
        for host in hosts:
            hosts_string += '%s %d ' % (host, hosts[host])

        if task_args:
            task_command = " ".join([task_exec, task_args])
        else:
            task_command = task_exec

        # Override the LSB_MCPU_HOSTS env variable as this is set by
        # default to the size of the whole pilot.
        poe_command = 'LSB_MCPU_HOSTS="%s" %s %s' % (
            hosts_string, self.launch_command, task_command)

        return poe_command, None



# ==============================================================================
#
# Base class for LRMS implementations.
#
# ==============================================================================
#
class LRMS(object):

    # --------------------------------------------------------------------------
    #
    def __init__(self, name, logger, requested_cores):

        self.name            = name
        self._log            = logger
        self.requested_cores = requested_cores

        self._log.info("Configuring LRMS %s.", self.name)

        self.slot_list = []
        self.node_list = []
        self.cores_per_node = None

        self._configure()

        logger.info("Discovered execution environment: %s", self.node_list)

        # For now assume that all nodes have equal amount of cores
        cores_avail = len(self.node_list) * self.cores_per_node
        if cores_avail < int(requested_cores):
            raise Exception("Not enough cores available (%s) to satisfy allocation request (%s)." \
                            % (str(cores_avail), str(requested_cores)))


    # --------------------------------------------------------------------------
    #
    # This class-method creates the appropriate sub-class for the LRMS.
    #
    @classmethod
    def create(cls, name, requested_cores, logger):

        # TODO: Core counts dont have to be the same number for all hosts.

        # TODO: We might not have reserved the whole node.

        # TODO: Given that the Agent can determine the real core count, in
        #       principle we could just ignore the config and use as many as we
        #       have to our availability (taken into account that we might not
        #       have the full node reserved of course)
        #       Answer: at least on Yellowstone this doesnt work for MPI,
        #               as you can't spawn more tasks then the number of slots.

        # Make sure that we are the base-class!
        if cls != LRMS:
            raise Exception("LRMS Factory only available to base class!")

        try:
            implementation = {
                LRMS_NAME_FORK        : ForkLRMS,
                LRMS_NAME_LOADLEVELER : LoadLevelerLRMS,
                LRMS_NAME_LSF         : LSFLRMS,
                LRMS_NAME_PBSPRO      : PBSProLRMS,
                LRMS_NAME_SGE         : SGELRMS,
                LRMS_NAME_SLURM       : SLURMLRMS,
                LRMS_NAME_TORQUE      : TORQUELRMS
            }[name]
            return implementation(name, logger, requested_cores)
        except KeyError:
            raise Exception("LRMS type '%s' unknown!" % name)


    # --------------------------------------------------------------------------
    #
    def _configure(self):
        raise NotImplementedError("_Configure not implemented for LRMS type: %s." % self.name)



# ==============================================================================
#
class TORQUELRMS(LRMS):

    # --------------------------------------------------------------------------
    #
    def __init__(self, name, logger, requested_cores):

        LRMS.__init__(self, name, logger, requested_cores)


    # --------------------------------------------------------------------------
    #
    def _configure(self):

        self._log.info("Configured to run on system with %s.", self.name)

        torque_nodefile = os.environ.get('PBS_NODEFILE')
        if torque_nodefile is None:
            msg = "$PBS_NODEFILE not set!"
            self._log.error(msg)
            raise Exception(msg)

        # Parse PBS the nodefile
        torque_nodes = [line.strip() for line in open(torque_nodefile)]
        self._log.info("Found Torque PBS_NODEFILE %s: %s", torque_nodefile, torque_nodes)

        # Number of cpus involved in allocation
        val = os.environ.get('PBS_NCPUS')
        if val:
            torque_num_cpus = int(val)
        else:
            msg = "$PBS_NCPUS not set! (new Torque version?)"
            torque_num_cpus = None
            self._log.warning(msg)

        # Number of nodes involved in allocation
        val = os.environ.get('PBS_NUM_NODES')
        if val:
            torque_num_nodes = int(val)
        else:
            msg = "$PBS_NUM_NODES not set! (old Torque version?)"
            torque_num_nodes = None
            self._log.warning(msg)

        # Number of cores (processors) per node
        val = os.environ.get('PBS_NUM_PPN')
        if val:
            torque_cores_per_node = int(val)
        else:
            msg = "$PBS_NUM_PPN is not set!"
            torque_cores_per_node = None
            self._log.warning(msg)

        if torque_cores_per_node in [None, 1]:
            # lets see if SAGA has been forthcoming with some information
            self._log.warning("fall back to $SAGA_PPN : %s", os.environ.get ('SAGA_PPN', None))
            torque_cores_per_node = int(os.environ.get('SAGA_PPN', torque_cores_per_node))

        # Number of entries in nodefile should be PBS_NUM_NODES * PBS_NUM_PPN
        torque_nodes_length = len(torque_nodes)
        torque_node_list    = list(set(torque_nodes))

      # if torque_num_nodes and torque_cores_per_node and \
      #     torque_nodes_length < torque_num_nodes * torque_cores_per_node:
      #     msg = "Number of entries in $PBS_NODEFILE (%s) does not match with $PBS_NUM_NODES*$PBS_NUM_PPN (%s*%s)" % \
      #           (torque_nodes_length, torque_num_nodes,  torque_cores_per_node)
      #     raise Exception(msg)

        # only unique node names
        torque_node_list_length = len(torque_node_list)
        self._log.debug("Node list: %s(%d)", torque_node_list, torque_node_list_length)

        if torque_num_nodes and torque_cores_per_node:
            # Modern style Torque
            self.cores_per_node = torque_cores_per_node
        elif torque_num_cpus:
            # Blacklight style (TORQUE-2.3.13)
            self.cores_per_node = torque_num_cpus
        else:
            # Old style Torque (Should we just use this for all versions?)
            self.cores_per_node = torque_nodes_length / torque_node_list_length
        self.node_list = torque_node_list


# ==============================================================================
#
class PBSProLRMS(LRMS):

    # --------------------------------------------------------------------------
    #
    def __init__(self, name, logger, requested_cores):

        LRMS.__init__(self, name, logger, requested_cores)


    # --------------------------------------------------------------------------
    #
    def _configure(self):
        # TODO: $NCPUS?!?! = 1 on archer

        pbspro_nodefile = os.environ.get('PBS_NODEFILE')

        if pbspro_nodefile is None:
            msg = "$PBS_NODEFILE not set!"
            self._log.error(msg)
            raise Exception(msg)

        self._log.info("Found PBSPro $PBS_NODEFILE %s." % pbspro_nodefile)

        # Dont need to parse the content of nodefile for PBSPRO, only the length
        # is interesting, as there are only duplicate entries in it.
        pbspro_nodes_length = len([line.strip() for line in open(pbspro_nodefile)])

        # Number of Processors per Node
        val = os.environ.get('NUM_PPN')
        if val:
            pbspro_num_ppn = int(val)
        else:
            msg = "$NUM_PPN not set!"
            self._log.error(msg)
            raise Exception(msg)

        # Number of Nodes allocated
        val = os.environ.get('NODE_COUNT')
        if val:
            pbspro_node_count = int(val)
        else:
            msg = "$NODE_COUNT not set!"
            self._log.error(msg)
            raise Exception(msg)

        # Number of Parallel Environments
        val = os.environ.get('NUM_PES')
        if val:
            pbspro_num_pes = int(val)
        else:
            msg = "$NUM_PES not set!"
            self._log.error(msg)
            raise Exception(msg)

        pbspro_vnodes = self._parse_pbspro_vnodes()

        # Verify that $NUM_PES == $NODE_COUNT * $NUM_PPN == len($PBS_NODEFILE)
        if not (pbspro_node_count * pbspro_num_ppn == pbspro_num_pes == pbspro_nodes_length):
            self._log.warning("NUM_PES != NODE_COUNT * NUM_PPN != len($PBS_NODEFILE)")

        self.cores_per_node = pbspro_num_ppn
        self.node_list = pbspro_vnodes


    # --------------------------------------------------------------------------
    #
    def _parse_pbspro_vnodes(self):

        # PBS Job ID
        val = os.environ.get('PBS_JOBID')
        if val:
            pbspro_jobid = val
        else:
            msg = "$PBS_JOBID not set!"
            self._log.error(msg)
            raise Exception(msg)

        # Get the output of qstat -f for this job
        output = subprocess.check_output(["qstat", "-f", pbspro_jobid])

        # Get the (multiline) 'exec_vnode' entry
        vnodes_str = ''
        for line in output.splitlines():
            # Detect start of entry
            if 'exec_vnode = ' in line:
                vnodes_str += line.strip()
            elif vnodes_str:
                # Find continuing lines
                if " = " not in line:
                    vnodes_str += line.strip()
                else:
                    break

        # Get the RHS of the entry
        rhs = vnodes_str.split('=',1)[1].strip()
        self._log.debug("input: %s", rhs)

        nodes_list = []
        # Break up the individual node partitions into vnode slices
        while True:
            idx = rhs.find(')+(')

            node_str = rhs[1:idx]
            nodes_list.append(node_str)
            rhs = rhs[idx+2:]

            if idx < 0:
                break

        vnodes_list = []
        cpus_list = []
        # Split out the slices into vnode name and cpu count
        for node_str in nodes_list:
            slices = node_str.split('+')
            for _slice in slices:
                vnode, cpus = _slice.split(':')
                cpus = int(cpus.split('=')[1])
                self._log.debug("vnode: %s cpus: %s", vnode, cpus)
                vnodes_list.append(vnode)
                cpus_list.append(cpus)

        self._log.debug("vnodes: %s", vnodes_list)
        self._log.debug("cpus: %s", cpus_list)

        cpus_list = list(set(cpus_list))
        min_cpus = int(min(cpus_list))

        if len(cpus_list) > 1:
            self._log.debug("Detected vnodes of different sizes: %s, the minimal is: %d.", cpus_list, min_cpus)

        node_list = []
        for vnode in vnodes_list:
            # strip the last _0 of the vnodes to get the node name
            node_list.append(vnode.rsplit('_', 1)[0])

        # only unique node names
        node_list = list(set(node_list))
        self._log.debug("Node list: %s", node_list)

        # Return the list of node names
        return node_list



# ==============================================================================
#
class SLURMLRMS(LRMS):

    # --------------------------------------------------------------------------
    #
    def __init__(self, name, logger, requested_cores):

        LRMS.__init__(self, name, logger, requested_cores)


    # --------------------------------------------------------------------------
    #
    def _configure(self):

        slurm_nodelist = os.environ.get('SLURM_NODELIST')
        if slurm_nodelist is None:
            msg = "$SLURM_NODELIST not set!"
            self._log.error(msg)
            raise Exception(msg)

        # Parse SLURM nodefile environment variable
        slurm_nodes = hostlist.expand_hostlist(slurm_nodelist)
        self._log.info("Found SLURM_NODELIST %s. Expanded to: %s", slurm_nodelist, slurm_nodes)

        # $SLURM_NPROCS = Total number of cores allocated for the current job
        slurm_nprocs_str = os.environ.get('SLURM_NPROCS')
        if slurm_nprocs_str is None:
            msg = "$SLURM_NPROCS not set!"
            self._log.error(msg)
            raise Exception(msg)
        else:
            slurm_nprocs = int(slurm_nprocs_str)

        # $SLURM_NNODES = Total number of (partial) nodes in the job's resource allocation
        slurm_nnodes_str = os.environ.get('SLURM_NNODES')
        if slurm_nnodes_str is None:
            msg = "$SLURM_NNODES not set!"
            self._log.error(msg)
            raise Exception(msg)
        else:
            slurm_nnodes = int(slurm_nnodes_str)

        # $SLURM_CPUS_ON_NODE = Number of cores per node (physically)
        slurm_cpus_on_node_str = os.environ.get('SLURM_CPUS_ON_NODE')
        if slurm_cpus_on_node_str is None:
            msg = "$SLURM_CPUS_ON_NODE not set!"
            self._log.error(msg)
            raise Exception(msg)
        else:
            slurm_cpus_on_node = int(slurm_cpus_on_node_str)

        # Verify that $SLURM_NPROCS <= $SLURM_NNODES * $SLURM_CPUS_ON_NODE
        if not slurm_nprocs <= slurm_nnodes * slurm_cpus_on_node:
            self._log.warning("$SLURM_NPROCS(%d) <= $SLURM_NNODES(%d) * $SLURM_CPUS_ON_NODE(%d)",
                            slurm_nprocs, slurm_nnodes, slurm_cpus_on_node)

        # Verify that $SLURM_NNODES == len($SLURM_NODELIST)
        if slurm_nnodes != len(slurm_nodes):
            self._log.error("$SLURM_NNODES(%d) != len($SLURM_NODELIST)(%d)",
                           slurm_nnodes, len(slurm_nodes))

        # Report the physical number of cores or the total number of cores
        # in case of a single partial node allocation.
        self.cores_per_node = min(slurm_cpus_on_node, slurm_nprocs)

        self.node_list = slurm_nodes



# ==============================================================================
#
class SGELRMS(LRMS):

    # --------------------------------------------------------------------------
    #
    def __init__(self, name, logger, requested_cores):

        LRMS.__init__(self, name, logger, requested_cores)


    # --------------------------------------------------------------------------
    #
    def _configure(self):

        sge_hostfile = os.environ.get('PE_HOSTFILE')
        if sge_hostfile is None:
            msg = "$PE_HOSTFILE not set!"
            self._log.error(msg)
            raise Exception(msg)

        # SGE core configuration might be different than what multiprocessing
        # announces
        # Alternative: "qconf -sq all.q|awk '/^slots *[0-9]+$/{print $2}'"

        # Parse SGE hostfile for nodes
        sge_node_list = [line.split()[0] for line in open(sge_hostfile)]
        # Keep only unique nodes
        sge_nodes = list(set(sge_node_list))
        self._log.info("Found PE_HOSTFILE %s. Expanded to: %s", sge_hostfile, sge_nodes)

        # Parse SGE hostfile for cores
        sge_cores_count_list = [int(line.split()[1]) for line in open(sge_hostfile)]
        sge_core_counts = list(set(sge_cores_count_list))
        sge_cores_per_node = min(sge_core_counts)
        self._log.info("Found unique core counts: %s Using: %d", sge_core_counts, sge_cores_per_node)

        self.node_list = sge_nodes
        self.cores_per_node = sge_cores_per_node



# ==============================================================================
#
class LSFLRMS(LRMS):

    # --------------------------------------------------------------------------
    #
    def __init__(self, name, logger, requested_cores):

        LRMS.__init__(self, name, logger, requested_cores)


    # --------------------------------------------------------------------------
    #
    def _configure(self):

        lsf_hostfile = os.environ.get('LSB_DJOB_HOSTFILE')
        if lsf_hostfile is None:
            msg = "$LSB_DJOB_HOSTFILE not set!"
            self._log.error(msg)
            raise Exception(msg)

        lsb_mcpu_hosts = os.environ.get('LSB_MCPU_HOSTS')
        if lsb_mcpu_hosts is None:
            msg = "$LSB_MCPU_HOSTS not set!"
            self._log.error(msg)
            raise Exception(msg)

        # parse LSF hostfile
        # format:
        # <hostnameX>
        # <hostnameX>
        # <hostnameY>
        # <hostnameY>
        #
        # There are in total "-n" entries (number of tasks)
        # and "-R" entries per host (tasks per host).
        # (That results in "-n" / "-R" unique hosts)
        #
        lsf_nodes = [line.strip() for line in open(lsf_hostfile)]
        self._log.info("Found LSB_DJOB_HOSTFILE %s. Expanded to: %s",
                      lsf_hostfile, lsf_nodes)
        lsf_node_list = list(set(lsf_nodes))

        # Grab the core (slot) count from the environment
        # Format: hostX N hostY N hostZ N
        lsf_cores_count_list = map(int, lsb_mcpu_hosts.split()[1::2])
        lsf_core_counts = list(set(lsf_cores_count_list))
        lsf_cores_per_node = min(lsf_core_counts)
        self._log.info("Found unique core counts: %s Using: %d",
                      lsf_core_counts, lsf_cores_per_node)

        self.node_list = lsf_node_list
        self.cores_per_node = lsf_cores_per_node



# ==============================================================================
#
class LoadLevelerLRMS(LRMS):

    # --------------------------------------------------------------------------
    #
    # BG/Q Topology of Nodes within a Board
    #
    BGQ_BOARD_TOPO = {
        0: {'A': 29, 'B':  3, 'C':  1, 'D': 12, 'E':  7},
        1: {'A': 28, 'B':  2, 'C':  0, 'D': 13, 'E':  6},
        2: {'A': 31, 'B':  1, 'C':  3, 'D': 14, 'E':  5},
        3: {'A': 30, 'B':  0, 'C':  2, 'D': 15, 'E':  4},
        4: {'A': 25, 'B':  7, 'C':  5, 'D':  8, 'E':  3},
        5: {'A': 24, 'B':  6, 'C':  4, 'D':  9, 'E':  2},
        6: {'A': 27, 'B':  5, 'C':  7, 'D': 10, 'E':  1},
        7: {'A': 26, 'B':  4, 'C':  6, 'D': 11, 'E':  0},
        8: {'A': 21, 'B': 11, 'C':  9, 'D':  4, 'E': 15},
        9: {'A': 20, 'B': 10, 'C':  8, 'D':  5, 'E': 14},
        10: {'A': 23, 'B':  9, 'C': 11, 'D':  6, 'E': 13},
        11: {'A': 22, 'B':  8, 'C': 10, 'D':  7, 'E': 12},
        12: {'A': 17, 'B': 15, 'C': 13, 'D':  0, 'E': 11},
        13: {'A': 16, 'B': 14, 'C': 12, 'D':  1, 'E': 10},
        14: {'A': 19, 'B': 13, 'C': 15, 'D':  2, 'E':  9},
        15: {'A': 18, 'B': 12, 'C': 14, 'D':  3, 'E':  8},
        16: {'A': 13, 'B': 19, 'C': 17, 'D': 28, 'E': 23},
        17: {'A': 12, 'B': 18, 'C': 16, 'D': 29, 'E': 22},
        18: {'A': 15, 'B': 17, 'C': 19, 'D': 30, 'E': 21},
        19: {'A': 14, 'B': 16, 'C': 18, 'D': 31, 'E': 20},
        20: {'A':  9, 'B': 23, 'C': 21, 'D': 24, 'E': 19},
        21: {'A':  8, 'B': 22, 'C': 20, 'D': 25, 'E': 18},
        22: {'A': 11, 'B': 21, 'C': 23, 'D': 26, 'E': 17},
        23: {'A': 10, 'B': 20, 'C': 22, 'D': 27, 'E': 16},
        24: {'A':  5, 'B': 27, 'C': 25, 'D': 20, 'E': 31},
        25: {'A':  4, 'B': 26, 'C': 24, 'D': 21, 'E': 30},
        26: {'A':  7, 'B': 25, 'C': 27, 'D': 22, 'E': 29},
        27: {'A':  6, 'B': 24, 'C': 26, 'D': 23, 'E': 28},
        28: {'A':  1, 'B': 31, 'C': 29, 'D': 16, 'E': 27},
        29: {'A':  0, 'B': 30, 'C': 28, 'D': 17, 'E': 26},
        30: {'A':  3, 'B': 29, 'C': 31, 'D': 18, 'E': 25},
        31: {'A':  2, 'B': 28, 'C': 30, 'D': 19, 'E': 24},
        }

    # --------------------------------------------------------------------------
    #
    # BG/Q Config
    #
    BGQ_CORES_PER_NODE      = 16
    BGQ_NODES_PER_BOARD     = 32 # NODE == Compute Card == Chip module
    BGQ_BOARDS_PER_MIDPLANE = 16 # NODE BOARD == NODE CARD
    BGQ_MIDPLANES_PER_RACK  = 2


    # --------------------------------------------------------------------------
    #
    # Default mapping = "ABCDE(T)"
    #
    # http://www.redbooks.ibm.com/redbooks/SG247948/wwhelp/wwhimpl/js/html/wwhelp.htm
    #
    BGQ_MAPPING = "ABCDE"


    # --------------------------------------------------------------------------
    #
    # Board labels (Rack, Midplane, Node)
    #
    BGQ_BOARD_LABELS = ['R', 'M', 'N']


    # --------------------------------------------------------------------------
    #
    # Dimensions of a (sub-)block
    #
    BGQ_DIMENSION_LABELS = ['A', 'B', 'C', 'D', 'E']


    # --------------------------------------------------------------------------
    #
    # Supported sub-block sizes (number of nodes).
    # This influences the effectiveness of mixed-size allocations
    # (and might even be a hard requirement from a topology standpoint).
    #
    # TODO: Do we actually need to restrict our sub-block sizes to this set?
    #
    BGQ_SUPPORTED_SUB_BLOCK_SIZES = [1, 2, 4, 8, 16, 32, 64, 128, 256, 512]


    # --------------------------------------------------------------------------
    #
    # Mapping of starting corners.
    #
    # "board" -> "node"
    #
    # Ordering: ['E', 'D', 'DE', etc.]
    #
    # TODO: Is this independent of the mapping?
    #
    BGQ_BLOCK_STARTING_CORNERS = {
        0:  0,
        4: 29,
        8:  4,
        12: 25
    }


    # --------------------------------------------------------------------------
    #
    # BG/Q Topology of Boards within a Midplane
    #
    BGQ_MIDPLANE_TOPO = {
        0: {'A':  4, 'B':  8, 'C':  1, 'D':  2},
        1: {'A':  5, 'B':  9, 'C':  0, 'D':  3},
        2: {'A':  6, 'B': 10, 'C':  3, 'D':  0},
        3: {'A':  7, 'B': 11, 'C':  2, 'D':  1},
        4: {'A':  0, 'B': 12, 'C':  5, 'D':  6},
        5: {'A':  1, 'B': 13, 'C':  4, 'D':  7},
        6: {'A':  2, 'B': 14, 'C':  7, 'D':  4},
        7: {'A':  3, 'B': 15, 'C':  6, 'D':  5},
        8: {'A': 12, 'B':  0, 'C':  9, 'D': 10},
        9: {'A': 13, 'B':  1, 'C':  8, 'D': 11},
        10: {'A': 14, 'B':  2, 'C': 11, 'D':  8},
        11: {'A': 15, 'B':  3, 'C': 10, 'D':  9},
        12: {'A':  8, 'B':  4, 'C': 13, 'D': 14},
        13: {'A':  9, 'B':  5, 'C': 12, 'D': 15},
        14: {'A': 10, 'B':  6, 'C': 15, 'D': 12},
        15: {'A': 11, 'B':  7, 'C': 14, 'D': 13},
        }


    # --------------------------------------------------------------------------
    #
    def __init__(self, name, logger, requested_cores):

        self.torus_block            = None
        self.loadl_bg_block         = None
        self.shape_table            = None
        self.torus_dimension_labels = None

        LRMS.__init__(self, name, logger, requested_cores)

    # --------------------------------------------------------------------------
    #
    def _configure(self):

        # Determine method for determining hosts,
        # either through hostfile or BG/Q environment.
        loadl_hostfile = os.environ.get('LOADL_HOSTFILE')
        self.loadl_bg_block = os.environ.get('LOADL_BG_BLOCK')
        if loadl_hostfile is None and self.loadl_bg_block is None:
            msg = "Neither $LOADL_HOSTFILE or $LOADL_BG_BLOCK set!"
            self._log.error(msg)
            raise Exception(msg)

        # Determine the size of the pilot allocation
        if loadl_hostfile is not None:
            # Non Blue Gene Load Leveler installation.

            loadl_total_tasks_str = os.environ.get('LOADL_TOTAL_TASKS')
            if loadl_total_tasks_str is None:
                msg = "$LOADL_TOTAL_TASKS not set!"
                self._log.error(msg)
                raise Exception(msg)
            else:
                loadl_total_tasks = int(loadl_total_tasks_str)

            # Construct the host list
            loadl_nodes = [line.strip() for line in open(loadl_hostfile)]
            self._log.info("Found LOADL_HOSTFILE %s. Expanded to: %s",
                          loadl_hostfile, loadl_nodes)
            loadl_node_list = list(set(loadl_nodes))

            # Verify that $LLOAD_TOTAL_TASKS == len($LOADL_HOSTFILE)
            if loadl_total_tasks != len(loadl_nodes):
                self._log.error("$LLOAD_TOTAL_TASKS(%d) != len($LOADL_HOSTFILE)(%d)",
                               loadl_total_tasks, len(loadl_nodes))

            # Determine the number of cpus per node.  Assume:
            # cores_per_node = lenght(nodefile) / len(unique_nodes_in_nodefile)
            loadl_cpus_per_node = len(loadl_nodes) / len(loadl_node_list)

        elif self.loadl_bg_block is not None:
            # Blue Gene specific.

          # # FIXME: the setting below is unused?
          # #        So why are we raising an exception?
          # loadl_bg_size_str = os.environ.get('LOADL_BG_SIZE')
          # if loadl_bg_size_str is None:
          #     msg = "$LOADL_BG_SIZE not set!"
          #     self._log.error(msg)
          #     raise Exception(msg)
          # else:
          #     loadl_bg_size = int(loadl_bg_size_str)

            loadl_job_name = os.environ.get('LOADL_JOB_NAME')
            if loadl_job_name is None:
                msg = "$LOADL_JOB_NAME not set!"
                self._log.error(msg)
                raise Exception(msg)

            # Get the board list and block shape from 'llq -l' output
            output = subprocess.check_output(["llq", "-l", loadl_job_name])
            loadl_bg_board_list_str = None
            loadl_bg_block_shape_str = None
            for line in output.splitlines():
                # Detect BG board list
                if "BG Node Board List: " in line:
                    loadl_bg_board_list_str = line.split(':')[1].strip()
                elif "BG Shape Allocated: " in line:
                    loadl_bg_block_shape_str = line.split(':')[1].strip()
            if not loadl_bg_board_list_str:
                msg = "No board list found in llq output!"
                self._log.error(msg)
                raise Exception(msg)
            if not loadl_bg_block_shape_str:
                msg = "No board shape found in llq output!"
                self._log.error(msg)
                raise Exception(msg)

            self.torus_dimension_labels = self.BGQ_DIMENSION_LABELS

            # Build nodes data structure to be handled by Torus Scheduler
            self.torus_block = self._bgq_shapeandboards2block(
                loadl_bg_block_shape_str, loadl_bg_board_list_str)
            loadl_node_list = [entry[SchedulerTorus.TORUS_BLOCK_NAME] for entry in self.torus_block]

            # Construct sub-block table
            self.shape_table = self._bgq_create_sub_block_shape_table(loadl_bg_block_shape_str)

            # Determine the number of cpus per node
            loadl_cpus_per_node = self.BGQ_CORES_PER_NODE

        self.node_list = loadl_node_list
        self.cores_per_node = loadl_cpus_per_node


    # --------------------------------------------------------------------------
    #
    # Walk the block and return the node name for the given location
    #
    def _bgq_nodename_by_loc(self, rack, midplane, board, node, location):

        for dim in self.BGQ_DIMENSION_LABELS:
            max_length = location[dim]

            cur_length = 0
            # Loop while we are not at the final depth
            while cur_length < max_length:

                if cur_length % 2 == 0:
                    # If the current length is even,
                    # we remain within the board,
                    # and select the next node.
                    node = self.BGQ_BOARD_TOPO[node][dim]
                else:
                    # Otherwise we jump to another midplane.
                    board = self.BGQ_MIDPLANE_TOPO[board][dim]

                # Increase the length for the next iteration
                cur_length += 1

        return 'R%.2d-M%.1d-N%.2d-J%.2d' % (rack, midplane, board, node)


    # --------------------------------------------------------------------------
    #
    # Convert the board string as given by llq into a board structure
    #
    # E.g. 'R00-M1-N08,R00-M1-N09,R00-M1-N10,R00-M0-N11' =>
    # [{'R': 0, 'M': 1, 'N': 8}, {'R': 0, 'M': 1, 'N': 9},
    #  {'R': 0, 'M': 1, 'N': 10}, {'R': 0, 'M': 0, 'N': 11}]
    #
    def _bgq_str2boards(self, boards_str):

        boards = boards_str.split(',')

        board_dict_list = []

        for board in boards:
            elements = board.split('-')

            board_dict = {}
            for l, e in zip(self.BGQ_BOARD_LABELS, elements):
                board_dict[l] = int(e.split(l)[1])

            board_dict_list.append(board_dict)

        return board_dict_list


    # --------------------------------------------------------------------------
    #
    # Convert the string as given by llq into a block shape structure:
    #
    # E.g. '1x2x3x4x5' => {'A': 1, 'B': 2, 'C': 3, 'D': 4, 'E': 5}
    #
    def _bgq_str2shape(self, shape_str):

        # Get the lengths of the shape
        shape_lengths = shape_str.split('x', 4)

        shape_dict = {}
        for dim, length in zip(self.BGQ_DIMENSION_LABELS, shape_lengths):
            shape_dict[dim] = int(length)

        return shape_dict


    # --------------------------------------------------------------------------
    #
    # Convert location dict into a tuple string
    # E.g. {'A': 1, 'C': 4, 'B': 1, 'E': 2, 'D': 4} => '(1,4,1,2,4)'
    #
    def loc2str(self, loc):
        return str(tuple(loc[dim] for dim in self.BGQ_DIMENSION_LABELS))


    # --------------------------------------------------------------------------
    #
    # Convert a shape dict into string format
    #
    # E.g. {'A': 1, 'C': 4, 'B': 1, 'E': 2, 'D': 4} => '1x4x1x2x4'
    #
    def shape2str(self, shape):

        shape_str = ''
        for l in self.BGQ_DIMENSION_LABELS:

            # Get the corresponding count
            shape_str += str(shape[l])

            # Add an 'x' behind all but the last label
            if l in self.BGQ_DIMENSION_LABELS[:-1]:
                shape_str += 'x'

        return shape_str


    # --------------------------------------------------------------------------
    #
    # Return list of nodes that make up the block
    #
    # Format: [(index, location, nodename, status), (i, c, n, s), ...]
    #
    def _bgq_get_block(self, rack, midplane, board, shape):

        nodes = []
        start_node = self.BGQ_BLOCK_STARTING_CORNERS[board]

        self._log.debug("Shape: %s", shape)

        index = 0

        for a in range(shape['A']):
            for b in range(shape['B']):
                for c in range(shape['C']):
                    for d in range(shape['D']):
                        for e in range(shape['E']):
                            location = {'A': a, 'B': b, 'C': c, 'D': d, 'E':e}
                            nodename = self._bgq_nodename_by_loc(rack, midplane, board, start_node, location)
                            nodes.append([index, location, nodename, FREE])
                            index += 1
        return nodes


    # --------------------------------------------------------------------------
    #
    # Use block shape and board list to construct block structure
    #
    def _bgq_shapeandboards2block(self, block_shape_str, boards_str):

        board_dict_list = self._bgq_str2boards(boards_str)
        self._log.debug("Board dict list:\n%s", '\n'.join([str(x) for x in board_dict_list]))

        # TODO: this assumes a single midplane block
        rack     = board_dict_list[0]['R']
        midplane = board_dict_list[0]['M']

        board_list = [entry['N'] for entry in board_dict_list]
        start_board = min(board_list)

        block_shape = self._bgq_str2shape(block_shape_str)

        return self._bgq_get_block(rack, midplane, start_board, block_shape)


    # --------------------------------------------------------------------------
    #
    # Construction of sub-block shapes based on overall block allocation.
    #
    def _bgq_create_sub_block_shape_table(self, shape_str):

        # Convert the shape string into dict structure
        block_shape = self._bgq_str2shape(shape_str)

        # Dict to store the results
        table = {}

        # Create a sub-block dict with shape 1x1x1x1x1
        sub_block_shape = {}
        for l in self.BGQ_DIMENSION_LABELS:
            sub_block_shape[l] = 1

        # Look over all the dimensions starting at the most right
        for dim in self.BGQ_MAPPING[::-1]:
            while True:

                # Calculate the number of nodes for the current shape
                num_nodes = reduce(mul, filter(lambda length: length != 0, sub_block_shape.values()))

                if num_nodes in self.BGQ_SUPPORTED_SUB_BLOCK_SIZES:
                    table[num_nodes] = copy.copy(sub_block_shape)
                else:
                    self._log.warning("Non supported sub-block size: %d.", num_nodes)

                # Done with iterating this dimension
                if sub_block_shape[dim] >= block_shape[dim]:
                    break

                # Increase the length in this dimension for the next iteration.
                sub_block_shape[dim] += 1

        return table



# ==============================================================================
#
class ForkLRMS(LRMS):

    # --------------------------------------------------------------------------
    #
    def __init__(self, name, logger, requested_cores):

        LRMS.__init__(self, name, logger, requested_cores)


    # --------------------------------------------------------------------------
    #
    def _configure(self):

        self._log.info("Using fork on localhost.")

        detected_cpus = multiprocessing.cpu_count()

        if profile_agent :
            # when we profile the agent, we fake any number of CUs...
            selected_cpus = self.requested_cores
        else :
            selected_cpus = max(detected_cpus, self.requested_cores)


        self._log.info("Detected %d cores on localhost, using %d.", detected_cpus, selected_cpus)

        self.node_list = ["localhost"]
        self.cores_per_node = selected_cpus



# ==============================================================================
#
# Worker Classes
#
# ==============================================================================
#
class ExecWorker(threading.Thread):
    """
    Manage the creation of CU processes, and watch them until they are completed
    (one way or the other).  The spawner thus moves the unit from
    PendingExecution to Executing, and then to a final state (or PendingStageOut
    of course).
    """

    # --------------------------------------------------------------------------
    #
    def __init__(self, name, logger, agent, lrms, scheduler,
                 task_launcher, mpi_launcher, command_queue,
                 execution_queue, update_queue, stageout_queue,
                 pilot_id, session_id):

        prof('ExecWorker init')

        threading.Thread.__init__(self)
        self._terminate = threading.Event()

        self.name              = name
        self._log              = logger
        self._agent            = agent
        self._lrms             = lrms
        self._scheduler        = scheduler
        self._task_launcher    = task_launcher
        self._mpi_launcher     = mpi_launcher
        self._command_queue    = command_queue
        self._execution_queue  = execution_queue
        self._stageout_queue   = stageout_queue
        self._update_queue     = update_queue
        self._pilot_id         = pilot_id
        self._session_id       = session_id

        self.configure ()

        self.start ()


    # --------------------------------------------------------------------------
    #
    # This class-method creates the appropriate sub-class for the Launch Method.
    #
    @classmethod
    def create(cls, name, spawner, logger, agent, lrms, scheduler,
               task_launcher, mpi_launcher, command_queue, 
               execution_queue, update_queue, stageout_queue,
               pilot_id, session_id):

        # Make sure that we are the base-class!
        if cls != ExecWorker:
            raise Exception("ExecWorker Factory only available to base class!")

        try:
            implementation = {
                SPAWNER_NAME_POPEN : ExecWorker_POPEN,
                SPAWNER_NAME_SHELL : ExecWorker_SHELL
            }[spawner]

            return implementation(name, logger, agent, lrms, scheduler,
                                  task_launcher, mpi_launcher, command_queue, 
                                  execution_queue, update_queue, stageout_queue,
                                  pilot_id, session_id)

        except KeyError:
            raise Exception("ExecWorker '%s' unknown!" % name)


    # --------------------------------------------------------------------------
    #
    def __del__ (self):
        self.close ()


    # --------------------------------------------------------------------------
    #
    def stop(self):
        self._terminate.set()


    # --------------------------------------------------------------------------
    #
    def configure(self):
        # hook for initialization
        pass


    # --------------------------------------------------------------------------
    #
    def close(self):
        # hook for shutdown
        pass


    # --------------------------------------------------------------------------
    #
    def spawn(self, launcher, cu):
        raise NotImplementedError("spawn() not implemented for ExecWorker '%s'." % self.name)


    # --------------------------------------------------------------------------
    #
    def run(self):

        self._log.info("started %s.", self)

        try:
            # report initial slot status
            # TODO: Where does this abstraction belong?  Scheduler!
            self._log.debug(self._scheduler.slot_status())

            while not self._terminate.is_set():

                prof('ExecWorker pull cu from queue')
                cu = self._execution_queue.get()

                if not cu :
                    # 'None' is the wakeup signal
                    continue

                prof('ExecWorker got  cu from queue', uid=cu['_id'], tag='preprocess')


                try:

                    if cu['description']['mpi']:
                        launcher = self._mpi_launcher
                    else :
                        launcher = self._task_launcher

                    if not launcher:
                        self._agent.update_unit_state(
                                uid    = cu['_id'],
                                state  = rp.FAILED,
                                msg    = "no launcher (mpi=%s)" % cu['description']['mpi'],
                                logger = self._log.error)

                    self._log.debug("Launching unit with %s (%s).", launcher.name, launcher.launch_command)

                    assert(cu['opaque_slot']) # FIXME: no assert, but check
                    prof('ExecWorker unit launch', uid=cu['_id'])

                    # Start a new subprocess to launch the unit
                    # TODO: This is scheduler specific
                    self.spawn(launcher = launcher, cu = cu)


                except Exception as e:
                    # append the startup error to the units stderr.  This is
                    # not completely correct (as this text is not produced
                    # by the unit), but it seems the most intuitive way to
                    # communicate that error to the application/user.
                    cu['stderr'] += "\nPilot cannot start compute unit:\n%s\n%s" \
                                    % (str(e), traceback.format_exc())
                    cu['state']   = rp.FAILED
                    cu['stderr'] += "\nPilot cannot start compute unit: '%s'" % e

                    # Free the Slots, Flee the Flots, Ree the Frots!
                    if cu['opaque_slot']:
                        self._scheduler.unschedule(cu)

                    self._agent.update_unit_state(uid    = cu['_id'],
                                                  state  = rp.FAILED,
                                                  msg    = "unit execution failed",
                                                  logger = self._log.exception)


        except Exception as e:
            self._log.exception("Error in ExecWorker loop (%s)" % e)
            return



# ==============================================================================
#
class ExecWorker_POPEN (ExecWorker) :

    # --------------------------------------------------------------------------
    #
    def __init__(self, name, logger, agent, lrms, scheduler,
                 task_launcher, mpi_launcher, spawner, command_queue, 
                 execution_queue, update_queue,
                 pilot_id, session_id):

        prof('ExecWorker init')

        self._cus_to_watch   = list()
        self._cus_to_cancel  = list()
        self._watch_queue    = Queue.Queue ()
        self._cu_environment = self._populate_cu_environment()


        ExecWorker.__init__ (self, name, logger, agent, lrms, scheduler,
                 task_launcher, mpi_launcher, spawner, command_queue, 
                 execution_queue, update_queue,
                 pilot_id, session_id)


        # run watcher thread
        watcher_name  = self.name.replace ('ExecWorker', 'ExecWatcher')
        self._watcher = threading.Thread(target = self._watch, 
                                         name   = watcher_name)
        self._watcher.start ()


    # --------------------------------------------------------------------------
    #
    def close(self):

        # shut down the watcher thread
        self._terminate.set()
        self._watcher.join()


    # --------------------------------------------------------------------------
    #
    def _populate_cu_environment(self):
        """Derive the environment for the cu's from our own environment."""

        # Get the environment of the agent
        new_env = copy.deepcopy(os.environ)

        #
        # Mimic what virtualenv's "deactivate" would do
        #
        old_path = new_env.pop('_OLD_VIRTUAL_PATH', None)
        if old_path:
            new_env['PATH'] = old_path

        old_home = new_env.pop('_OLD_VIRTUAL_PYTHONHOME', None)
        if old_home:
            new_env['PYTHON_HOME'] = old_home

        old_ps = new_env.pop('_OLD_VIRTUAL_PS1', None)
        if old_ps:
            new_env['PS1'] = old_ps

        new_env.pop('VIRTUAL_ENV', None)

        return new_env


    # --------------------------------------------------------------------------
    #
    def spawn(self, launcher, cu):

        prof('ExecWorker spawn', uid=cu['_id'])

        launch_script_name = '%s/radical_pilot_cu_launch_script.sh' % cu['workdir']
        self._log.debug("Created launch_script: %s", launch_script_name)

        with open(launch_script_name, "w") as launch_script:
            launch_script.write('#!/bin/bash -l\n')
            launch_script.write('\n# Change to working directory for unit\ncd %s\n' % cu['workdir'])

            # Before the Big Bang there was nothing
            if cu['description']['pre_exec']:
                pre_exec_string = ''
                if isinstance(cu['description']['pre_exec'], list):
                    for elem in cu['description']['pre_exec']:
                        pre_exec_string += "%s\n" % elem
                else:
                    pre_exec_string += "%s\n" % cu['description']['pre_exec']
                launch_script.write('# Pre-exec commands\n%s' % pre_exec_string)

            # Create string for environment variable setting
            if cu['description']['environment'] and    \
                cu['description']['environment'].keys():
                env_string = 'export'
                for key,val in cu['description']['environment'].iteritems():
                    env_string += ' %s=%s' % (key, val)
                launch_script.write('# Environment variables\n%s\n' % env_string)

            # unit Arguments (if any)
            task_args_string = ''
            if cu['description']['arguments']:
                for arg in cu['description']['arguments']:
                    if not arg:
                        # ignore empty args
                        continue

                    arg = arg.replace('"', '\\"')          # Escape all double quotes
                    if arg[0] == arg[-1] == "'" :          # If a string is between outer single quotes,
                        task_args_string += '%s ' % arg    # ... pass it as is.
                    else:
                        task_args_string += '"%s" ' % arg  # Otherwise return between double quotes.

            launch_script_hop = "/usr/bin/env RP_SPAWNER_HOP=TRUE %s" % launch_script_name

            # The actual command line, constructed per launch-method
            prof('_Process construct command', uid=cu['_id'])
            try:
                launch_command, hop_cmd = \
                    launcher.construct_command(cu['description']['executable'],
                                               task_args_string,
                                               cu['description']['cores'],
                                               launch_script_hop,
                                               cu['opaque_slot'])
                if hop_cmd : cmdline = hop_cmd
                else       : cmdline = launch_script_name

            except Exception as e:
                msg = "Error in spawner (%s)" % e
                self._log.exception(msg)
                raise Exception(msg)

            launch_script.write('# The command to run\n%s\n' % launch_command)

            # After the universe dies the infrared death, there will be nothing
            if cu['description']['post_exec']:
                post_exec_string = ''
                if isinstance(cu['description']['post_exec'], list):
                    for elem in cu['description']['post_exec']:
                        post_exec_string += "%s\n" % elem
                else:
                    post_exec_string += "%s\n" % cu['description']['post_exec']
                launch_script.write('%s\n' % post_exec_string)

        # done writing to launch script, get it ready for execution.
        st = os.stat(launch_script_name)
        os.chmod(launch_script_name, st.st_mode | stat.S_IEXEC)

        _stdout_file_h = open(cu['stdout_file'], "w")
        _stderr_file_h = open(cu['stderr_file'], "w")

        self._log.info("Launching unit %s via %s in %s", cu['_id'], cmdline, cu['workdir'])
        prof('spawning pass to popen', uid=cu['_id'], tag='unit spawning')

        proc = subprocess.Popen(args               = cmdline,
                                bufsize            = 0,
                                executable         = None,
                                stdin              = None,
                                stdout             = _stdout_file_h,
                                stderr             = _stderr_file_h,
                                preexec_fn         = None,
                                close_fds          = True,
                                shell              = True,
                                cwd                = cu['workdir'],
                                env                = self._cu_environment,
                                universal_newlines = False,
                                startupinfo        = None,
                                creationflags      = 0)

        prof('spawning passed to popen', uid=cu['_id'], tag='unit spawning')

        cu['started'] = timestamp()
        cu['state']   = rp.EXECUTING
        cu['proc']    = proc

        # register for state update and watching
        self._agent.update_unit_state(uid    = cu['_id'],
                                      state  = rp.EXECUTING,
                                      msg    = "unit execution start")

        cu_list = blowup (cu, WATCH) 
        for _cu in cu_list :
            prof('push', msg="toward watching", uid=_cu['_id'], tag='task_launching')
            self._watch_queue.put(_cu)


    # --------------------------------------------------------------------------
    #
    def _watch(self):

        self._log.info("started %s.", self)

        try:

            while not self._terminate.is_set():

                cus = list()

                # See if there are cancel requests, or new units to watch
                try:
                    command = self._command_queue.get_nowait()

                    if command[COMMAND_TYPE] == COMMAND_CANCEL_COMPUTE_UNIT:
                        self._cus_to_cancel.append(command[COMMAND_ARG])
                    else:
                        raise Exception("Command %s not applicable in this context." %
                                        command[COMMAND_TYPE])

                except Queue.Empty:
                    # do nothing if we don't have any queued commands
                    pass


                try:

                    # we don't want to only wait for one CU -- then we would
                    # pull CU state too frequently.  OTOH, we also don't want to
                    # learn about CUs until all slots are filled, because then
                    # we may not be able to catch finishing CUs in time -- so
                    # there is a fine balance here.  Balance means 100 (FIXME).
                  # prof('ExecWorker popen watcher pull cu from queue')
                    MAX_QUEUE_BULKSIZE = 100
                    while len(cus) < MAX_QUEUE_BULKSIZE :
                        cus.append (self._watch_queue.get_nowait())

                except Queue.Empty:

                    # nothing found -- no problem, see if any CUs finshed
                    pass


                # add all cus we found to the watchlist
                for cu in cus :
                    prof('ExecWorker popen watcher got  cu from queue', uid=cu['_id'], tag='watching')
                    self._cus_to_watch.append (cu)

                # check on the known cus.
                action = self._check_running()

                if not action and not cus :
                    # nothing happend at all!  Zzz for a bit.
                    time.sleep(QUEUE_POLL_SLEEPTIME)


        except Exception as e:
            self._log.exception("Error in ExecWorker watch loop (%s)" % e)
            return


    # --------------------------------------------------------------------------
    # Iterate over all running tasks, check their status, and decide on the
    # next step.  Also check for a requested cancellation for the tasks.
    def _check_running(self):

        action = 0

        for cu in self._cus_to_watch:

            # poll subprocess object
            exit_code = cu['proc'].poll()
            now       = timestamp()

            if exit_code is None:
                # Process is still running

                if cu['_id'] in self._cus_to_cancel:

                    # FIXME: there is a race condition between the state poll
                    # above and the kill command below.  We probably should pull
                    # state after kill again?

                    # We got a request to cancel this cu
                    action += 1
                    cu['proc'].kill()
                    self._cus_to_cancel.remove(cu['_id'])
                    self._scheduler.unschedule(cu)

                    self._agent.update_unit_state(uid    = cu['_id'],
                                                  state  = rp.CANCELED,
                                                  msg    = "unit execution canceled")
                    prof('final', msg="execution canceled", uid=cu['_id'], tag='watching')
                    # NOTE: this is final, cu will not be touched anymore
                    cu = None

            else : 
                # we have a valid return code -- unit is final
                action += 1
                self._log.info("Unit %s has return code %s.", cu['_id'], exit_code)

                cu['exit_code'] = exit_code
                cu['finished']  = now

                # Free the Slots, Flee the Flots, Ree the Frots!
                self._scheduler.unschedule(cu)
                self._cus_to_watch.remove(cu)

                if exit_code != 0:

                    # The unit failed, no need to deal with its output data.
                    self._agent.update_unit_state(uid    = cu['_id'],
                                                  state  = rp.FAILED,
                                                  msg    = "unit execution failed")
                    prof('final', msg="execution failed", uid=cu['_id'], tag='watching')
                    # NOTE: this is final, cu will not be touched anymore
                    cu = None

                else:
                    # The unit finished cleanly, see if we need to deal with
                    # output data.  We always move to stageout, even if there are no
                    # directives -- at the very least, we'll upload stdout/stderr

                    self._agent.update_unit_state(uid    = cu['_id'],
                                                  state  = rp.STAGING_OUTPUT,
                                                  msg    = "unit execution completed")
                    cu_list = blowup (cu, STAGEOUT) 
                    for _cu in cu_list :
                        prof('push', msg="toward stageout", uid=_cu['_id'], tag='watching')
                        self._stageout_queue.put(_cu)

        return action


# ==============================================================================
#
class ExecWorker_SHELL(ExecWorker):


    # --------------------------------------------------------------------------
    #
    def __init__(self, name, logger, agent, lrms, scheduler,
                 task_launcher, mpi_launcher, spawner, command_queue, 
                 execution_queue, update_queue,
                 pilot_id, session_id):

        ExecWorker.__init__ (self, name, logger, agent, lrms, scheduler,
                 task_launcher, mpi_launcher, spawner, command_queue, 
                 execution_queue, update_queue,
                 pilot_id, session_id)

        # Mimic what virtualenv's "deactivate" would do
        self._deactivate = "# deactivate pilot virtualenv\n"

        old_path = os.environ.get('_OLD_VIRTUAL_PATH',       None)
        old_home = os.environ.get('_OLD_VIRTUAL_PYTHONHOME', None)
        old_ps1  = os.environ.get('_OLD_VIRTUAL_PS1',        None)

        if old_path: self._deactivate += 'export PATH="%s"\n'        % old_path 
        if old_home: self._deactivate += 'export PYTHON_HOME="%s"\n' % old_home 
        if old_ps1:  self._deactivate += 'export PS1="%s"\n'         % old_ps1

        self._deactivate += 'unset VIRTUAL_ENV\n\n'

        # the registry keeps track of units to watch, indexed by their shell
        # spawner process ID.  As the registry is shared between the spawner and
        # watcher thread, we use a lock while accessing it.
        self._registry      = dict()
        self._registry_lock = threading.RLock()

        self._cached_events = list() # keep monitoring events for pid's which
                                     # are not yet known

        # get some threads going -- those will do all the work.
        import saga.utils.pty_shell as sups
        self.launcher_shell = sups.PTYShell ("fork://localhost/")
        self.monitor_shell  = sups.PTYShell ("fork://localhost/")

        self.workdir = "%s/spawner.%s" % (os.getcwd(), self.name)


        ret, out, _  = self.launcher_shell.run_sync \
                           ("/bin/sh %s/agent/radical-pilot-spawner.sh %s" \
                           % (os.path.dirname (rp.__file__), self.workdir))
        if  ret != 0 :
            raise RuntimeError ("failed to bootstrap launcher: (%s)(%s)", ret, out)

        ret, out, _  = self.monitor_shell.run_sync \
                           ("/bin/sh %s/agent/radical-pilot-spawner.sh %s" \
                           % (os.path.dirname (rp.__file__), self.workdir))
        if  ret != 0 :
            raise RuntimeError ("failed to bootstrap monitor: (%s)(%s)", ret, out)

        # run watcher thread
        watcher_name  = self.name.replace ('ExecWorker', 'ExecWatcher')
        self._watcher = threading.Thread(target = self._watch, 
                                         name   = watcher_name)
        self._watcher.start ()


    # --------------------------------------------------------------------------
    #
    def _cu_to_cmd (self, cu, launcher) :

        # ----------------------------------------------------------------------
        def quote_args (args) :

            ret = list()
            for arg in args :

                # if string is between outer single quotes,
                #    pass it as is.
                # if string is between outer double quotes,
                #    pass it as is.
                # otherwise (if string is not quoted)
                #    escape all double quotes

                if  arg[0] == arg[-1]  == "'" :
                    ret.append (arg)
                elif arg[0] == arg[-1] == '"' :
                    ret.append (arg)
                else :
                    arg = arg.replace ('"', '\\"')
                    ret.append ('"%s"' % arg)

            return  ret
        # ----------------------------------------------------------------------

        args = ""
        env  = self._deactivate
        cwd  = ""
        pre  = ""
        post = ""
        io   = ""
        cmd  = ""

        descr = cu['description']

        if  cu['workdir'] :
            cwd += "# CU workdir\n"
            cwd += "mkdir -p %s\n" % cu['workdir']
            cwd += "cd       %s\n" % cu['workdir']
            cwd += "\n"

        if  descr['environment'] :
            env += "# CU environment\n"
            for e in descr['environment'] :
                env += "export %s=%s\n"  %  (e, descr['environment'][e])
            env += "\n"

        if  descr['pre_exec'] : 
            pre += "# CU pre-exec\n"
            pre += '\n'.join(descr['pre_exec' ])
            pre += "\n\n"

        if  descr['post_exec'] : 
            post += "# CU post-exec\n"
            post += '\n'.join(descr['post_exec' ])
            post += "\n\n"

        if  descr['arguments']  : 
            args  = ' ' .join (quote_args (descr['arguments']))

      # if  descr['stdin']  : io  += "<%s "  % descr['stdin']
      # else                : io  += "<%s "  % '/dev/null'
        if  descr['stdout'] : io  += "1>%s " % descr['stdout']
        else                : io  += "1>%s " %       'STDOUT'
        if  descr['stderr'] : io  += "2>%s " % descr['stderr']
        else                : io  += "2>%s " %       'STDERR'

        cmd, hop_cmd  = launcher.construct_command(descr['executable'], args,
                                                   descr['cores'], 
                                                   '/usr/bin/env RP_SPAWNER_HOP=TRUE "$0"',
                                                   cu['opaque_slot'])


        script = ""
        if hop_cmd :
            # the script will itself contain a remote callout which calls again
            # the script for the invokation of the real workload (cmd) -- we
            # thus introduce a guard for the first execution.  The hop_cmd MUST
            # set RP_SPAWNER_HOP to some value for the startup to work

            script += "# ------------------------------------------------------\n"
            script += '# perform one hop for the actual command launch\n'
            script += 'if test -z "$RP_SPAWNER_HOP"\n'
            script += 'then\n'
            script += '    %s\n' % hop_cmd
            script += '    exit\n'
            script += 'fi\n\n'

        script += "# ------------------------------------------------------\n"
        script += "%s"        %  cwd
        script += "%s"        %  env
        script += "%s"        %  pre
        script += "# CU execution\n"
        script += "%s %s\n\n" % (cmd, io)
        script += "%s"        %  post
        script += "# ------------------------------------------------------\n\n"

      # self._log.debug ("execution script:\n%s\n" % script)

        return script


    # --------------------------------------------------------------------------
    #
    def spawn(self, launcher, cu):

        uid = cu['_id']

        prof('ExecWorker spawn', uid=uid)

        # we got an allocation: go off and launch the process.  we get
        # a multiline command, so use the wrapper's BULK/LRUN mode.
        cmd       = self._cu_to_cmd (cu, launcher)
        run_cmd   = "BULK\nLRUN\n%s\nLRUN_EOT\nBULK_RUN\n" % cmd


      # if  self.lrms.target_is_macos :
      #     run_cmd = run_cmd.replace ("\\", "\\\\\\\\") # hello MacOS

        ret, out, _ = self.launcher_shell.run_sync (run_cmd)

        if  ret != 0 :
            self._log.error ("failed to run unit '%s': (%s)(%s)" \
                            % (run_cmd, ret, out))
            return FAIL

        lines = filter (None, out.split ("\n"))

        self._log.debug (lines)

        if  len (lines) < 2 :
            raise RuntimeError ("Failed to run unit (%s)", lines)

        if  lines[-2] != "OK" :
            raise RuntimeError ("Failed to run unit (%s)" % lines)

        # FIXME: verify format of returned pid (\d+)!
        pid           = lines[-1].strip ()
        cu['pid']     = pid
        cu['started'] = timestamp()

        # before we return, we need to clean the
        # 'BULK COMPLETED message from lrun
        ret, out = self.launcher_shell.find_prompt ()
        if  ret != 0 :
            with self._registry_lock :
                del(self._registry[uid])
            raise RuntimeError ("failed to run unit '%s': (%s)(%s)" \
                             % (run_cmd, ret, out))

        prof('spawning passed to pty', uid=uid, tag='unit spawning')

        # FIXME: this is too late, there is already a race with the monitoring
        # thread for this CU execution.  We need to communicate the PIDs/CUs via
        # a queue again!
        with self._registry_lock :
            self._registry[pid] = cu

        self._agent.update_unit_state(uid    = cu['_id'],
                                      state  = rp.EXECUTING,
                                      msg    = "unit execution started")
        # FIXME: add profiling


    # --------------------------------------------------------------------------
    #
    def _watch (self) :

        MONITOR_READ_TIMEOUT = 1.0   # check for stop signal now and then
        static_cnt           = 0

        try:

            self.monitor_shell.run_async ("MONITOR")

            while not self._terminate.is_set () :

                _, out = self.monitor_shell.find (['\n'], timeout=MONITOR_READ_TIMEOUT)

                line = out.strip ()
              # self._log.debug ('monitor line: %s' % line)

                if  not line :

                    # just a read timeout, i.e. an opportiunity to check for
                    # termination signals...
                    if  self._terminate.is_set() :
                        self._log.debug ("stop monitoring")
                        return

                    # ... and for health issues ...
                    if not self.monitor_shell.alive () :
                        self._log.warn ("monitoring channel died")
                        return

                    # ... and to handle cached events.
                    if not self._cached_events :
                        static_cnt += 1

                    else :
                        self._log.info ("monitoring channel checks cache (%d)", len(self._cached_events))
                        static_cnt += 1

                        if static_cnt == 10 :
                            # 10 times cache to check, dump it for debugging
                            print "cache state"
                            import pprint
                            pprint.pprint (self._cached_events)
                            pprint.pprint (self._registry)
                            static_cnt = 0


                        cache_copy          = self._cached_events[:]
                        self._cached_events = list()
                        events_to_handle    = list()

                        with self._registry_lock :

                            for pid, state, data in cache_copy :
                                cu = self._registry.get (pid, None)

                                if cu : events_to_handle.append ([cu, pid, state, data])
                                else  : self._cached_events.append ([pid, state, data])

                        # FIXME: measure if using many locks in the loop below
                        # is really better than doing all ops in the locked loop
                        # above
                        for cu, pid, state, data in events_to_handle :
                            self._handle_event (cu, pid, state, data)

                    # all is well...
                  # self._log.info ("monitoring channel finish idle loop")
                    continue


                elif line == 'EXIT' or line == "Killed" :
                    self._log.error ("monitoring channel failed (%s)", line)
                    self._terminate.set()
                    return

                elif not ':' in line :
                    self._log.warn ("monitoring channel noise: %s", line)

                else :
                    pid, state, data = line.split (':', 2)

                    # we are not interested in non-final state information, at
                    # the moment
                    if state in ['RUNNING'] :
                        continue

                    self._log.info ("monitoring channel event: %s", line)
                    cu = None

                    with self._registry_lock :
                        cu = self._registry.get (pid, None)
                        
                    if cu : self._handle_event (cu, pid, state, data)
                    else  : self._cached_events.append ([pid, state, data])


        except Exception as e:

            self._log.error ("Exception in job monitoring thread: %s", e)
            self._terminate.set()


    # --------------------------------------------------------------------------
    #
    def _handle_event (self, cu, pid, state, data) :

        # got an explicit event to handle
        self._log.info ("monitoring handles event for %s: %s:%s:%s", cu['_id'], pid, state, data)

        rp_state = {'DONE'     : rp.DONE, 
                    'FAILED'   : rp.FAILED, 
                    'CANCELED' : rp.CANCELED}.get (state, rp.UNKNOWN)

        if rp_state not in [rp.DONE, rp.FAILED, rp.CANCELED] :
            # non-final state
            self._log.debug ("ignore shell level state transition (%s:%s:%s)", 
                             pid, state, data)
            return

        # record timestamp, exit code on final states
        cu['finished'] = timestamp()

        if data : cu['exit_code'] = int(data)
        else    : cu['exit_code'] = None

        if rp_state in [rp.FAILED, rp.CANCELED] :
            # final state - no further state transition needed
            self._scheduler.unschedule(cu)
            self._agent.update_unit_state(uid   = cu['_id'],
                                          state = rp_state, 
                                          msg   = "unit execution finished")

        elif rp_state in [rp.DONE] :
            # advance the unit state
            self._scheduler.unschedule(cu)
            self._agent.update_unit_state(uid   = cu['_id'],
                                          state = rp.STAGING_OUTPUT,
                                          msg   = "unit execution completed")

            cu_list = blowup (cu, STAGEOUT) 
            for _cu in cu_list :
                prof('push', msg="toward stageout", uid=_cu['_id'], tag='watching')
                self._stageout_queue.put(_cu)

        # we don't need the cu in the registry anymore
        with self._registry_lock :
            if pid in self._registry :  # why wouldn't it be in there though?
                del(self._registry[pid])


# ==============================================================================
#
class UpdateWorker(threading.Thread):
    """
    An UpdateWorker pushes CU and Pilot state updates to mongodb.  Its instances
    compete for update requests on the update_queue.  Those requests will be
    triplets of collection name, query dict, and update dict.  Update requests
    will be collected into bulks over some time (BULK_COLLECTION_TIME), to
    reduce number of roundtrips.
    """

    # --------------------------------------------------------------------------
    #
    def __init__(self, name, logger, agent, session_id,
                 update_queue, mongodb_url, mongodb_name, mongodb_auth):

        threading.Thread.__init__(self)

        self.name           = name
        self._log           = logger
        self._agent         = agent
        self._session_id    = session_id
        self._update_queue  = update_queue
        self._terminate     = threading.Event()

        self._mongo_db      = get_mongodb(mongodb_url, mongodb_name, mongodb_auth)
        self._cinfo         = dict()  # collection cache

        # run worker thread
        self.start()

    # --------------------------------------------------------------------------
    #
    def stop(self):
        self._terminate.set()


    # --------------------------------------------------------------------------
    #
    def run(self):

        self._log.info("started %s.", self)

        while not self._terminate.is_set():

            # ------------------------------------------------------------------
            def timed_bulk_execute(cinfo):

                # returns number of bulks pushed (0 or 1)
                if not cinfo['bulk']:
                    return 0

                now = time.time()
                age = now - cinfo['last']

                if cinfo['bulk'] and age > BULK_COLLECTION_TIME:

                    res  = cinfo['bulk'].execute()
                    self._log.debug("bulk update result: %s", res)

                    prof('state update bulk pushed (%d)' % len(cinfo['uids'].keys ()))
                    for uid in cinfo['uids']:
                        prof('state update pushed (%s)' % cinfo['uids'][uid], uid=uid)

                    cinfo['last'] = now
                    cinfo['bulk'] = None
                    cinfo['uids'] = dict()
                    return 1

                else:
                    return 0
            # ------------------------------------------------------------------

            try:

                try:
                    update_request = self._update_queue.get_nowait()

                except Queue.Empty:

                    # no new requests: push any pending bulks
                    action = 0
                    for cname in self._cinfo:
                        action += timed_bulk_execute(self._cinfo[cname])

                    if not action:
                        time.sleep(QUEUE_POLL_SLEEPTIME)

                    continue


                # got a new request.  Add to bulk (create as needed),
                # and push bulk if time is up.
                uid         = update_request.get('uid')
                state       = update_request.get('state', None)
                cbase       = update_request.get('cbase', '.cu')
                query_dict  = update_request.get('query', dict())
                update_dict = update_request.get('update',dict())

                prof('state update pulled (%s)' % state, uid=uid)

                cname = self._session_id + cbase

                if not cname in self._cinfo:
                    coll =  self._mongo_db[cname]
                    self._cinfo[cname] = {
                            'coll' : coll,
                            'bulk' : None,
                            'last' : time.time(),  # time of last push
                            'uids' : dict()
                            }

                cinfo = self._cinfo[cname]

                if not cinfo['bulk']:
                    cinfo['bulk']  = coll.initialize_ordered_bulk_op()

                cinfo['uids'][uid] = state
                cinfo['bulk'].find  (query_dict) \
                             .update(update_dict)

                timed_bulk_execute(cinfo)
              # prof('state update bulked', uid=uid)

            except Exception as e:
                self._log.exception("state update failed (%s)", e)
                # FIXME: should we fail the pilot at this point?
                # FIXME: Are the strategies to recover?


# ==============================================================================
#
class StageinWorker(threading.Thread):
    """An StageinWorker performs the agent side staging directives.
    """

    # --------------------------------------------------------------------------
    #
    def __init__(self, name, logger, agent, execution_queue, schedule_queue,
                 stagein_queue, update_queue, workdir):

        threading.Thread.__init__(self)

        self.name             = name
        self._log             = logger
        self._agent           = agent
        self._execution_queue = execution_queue
        self._schedule_queue  = schedule_queue
        self._stagein_queue   = stagein_queue
        self._update_queue    = update_queue
        self._workdir         = workdir
        self._terminate       = threading.Event()

        # run worker thread
        self.start()

    # --------------------------------------------------------------------------
    #
    def stop(self):
        self._terminate.set()


    # --------------------------------------------------------------------------
    #
    def run(self):

        self._log.info("started %s.", self)

        while not self._terminate.is_set():

            try:

                cu = self._stagein_queue.get()

                if not cu:
                    continue

                sandbox      = os.path.join(self._workdir, '%s' % cu['_id']),
                staging_area = os.path.join(self._workdir, 'staging_area'),

                for directive in cu['Agent_Input_Directives']:
                    prof('Agent input_staging queue', uid=cu['_id'], msg=directive)

                    # Perform input staging
                    self._log.info("unit input staging directives %s for cu: %s to %s",
                                   directive, cu['_id'], sandbox)

                    # Convert the source_url into a SAGA Url object
                    source_url = saga.Url(directive['source'])

                    # Handle special 'staging' scheme
                    if source_url.scheme == 'staging':
                        self._log.info('Operating from staging')
                        # Remove the leading slash to get a relative path from the staging area
                        rel2staging = source_url.path.split('/',1)[1]
                        source = os.path.join(staging_area, rel2staging)
                    else:
                        self._log.info('Operating from absolute path')
                        source = source_url.path

                    # Get the target from the directive and convert it to the location
                    # in the sandbox
                    target = directive['target']
                    abs_target = os.path.join(sandbox, target)

                    # Create output directory in case it doesn't exist yet
                    #
                    rec_makedir(os.path.dirname(abs_target))

                    try:
                        self._log.info("Going to '%s' %s to %s", directive['action'], source, abs_target)

                        if   directive['action'] == LINK: os.symlink     (source, abs_target)
                        elif directive['action'] == COPY: shutil.copyfile(source, abs_target)
                        elif directive['action'] == MOVE: shutil.move    (source, abs_target)
                        else:
                            # FIXME: implement TRANSFER mode
                            raise NotImplementedError('Action %s not supported' % directive['action'])

                        log_message = "%s'ed %s to %s - success" % (directive['action'], source, abs_target)
                        self._log.info(log_message)

                        # If all went fine, update the state of this
                        # StagingDirective to DONE
                        # FIXME: is this update below really *needed*?
                        self._agent.update_unit(uid    = cu['_id'],
                                                msg    = log_message,
                                                query  = {
                                                    'Agent_Input_Status'            : rp.EXECUTING,
                                                    'Agent_Input_Directives.state'  : rp.PENDING,
                                                    'Agent_Input_Directives.source' : directive['source'],
                                                    'Agent_Input_Directives.target' : directive['target']
                                                },
                                                update = {
                                                    '$set' : {'Agent_Input_Directives.$.state' : rp.DONE}
                                                })
                    except Exception as e:

                        # If we catch an exception, assume the staging failed
                        log_message = "%s'ed %s to %s - failure (%s)" % \
                                (directive['action'], source, abs_target, e)
                        self._log.exception(log_message)

                        # If a staging directive fails, fail the CU also.
                        self._agent.update_unit_state(uid    = cu['_id'],
                                                      state  = rp.FAILED,
                                                      msg    = log_message,
                                                      query  = {
                                                          'Agent_Input_Status'             : rp.EXECUTING,
                                                          'Agent_Input_Directives.state'   : rp.PENDING,
                                                          'Agent_Input_Directives.source'  : directive['source'],
                                                          'Agent_Input_Directives.target'  : directive['target']
                                                      },
                                                      update = {
                                                          '$set' : {'Agent_Input_Directives.$.state'  : rp.FAILED,
                                                                    'Agent_Input_Status'              : rp.FAILED}
                                                      })

                # cu staging is all done, unit can go to execution
                self._agent.update_unit_state(uid    = cu['_id'],
                                              state  = rp.ALLOCATING,
                                              msg    = 'agent input staging done')
                cu_list = blowup (cu, SCHEDULE) 
                for _cu in cu_list :
                    prof('push', msg="towards scheduling", uid=_cu['_id'], tag='stagein')
                    self._schedule_queue.put(_cu)


            except Exception as e:
                self._log.exception('worker died')
                sys.exit(1)


# ==============================================================================
#
class StageoutWorker(threading.Thread):
    """
    An StageoutWorker performs the agent side staging directives.

    It competes for units on the stageout queue, and handles all relevant
    staging directives.  It also takes care of uploading stdout/stderr (which
    can also be considered staging, really).

    Upon completion, the units are moved into the respective final state.

    Multiple StageoutWorker instances can co-exist -- this class needs to be
    threadsafe.
    """

    # --------------------------------------------------------------------------
    #
    def __init__(self, name, logger, agent, execution_queue, stageout_queue, update_queue, workdir):

        threading.Thread.__init__(self)

        self.name             = name
        self._log             = logger
        self._agent           = agent
        self._execution_queue = execution_queue
        self._stageout_queue  = stageout_queue
        self._update_queue    = update_queue
        self._workdir         = workdir
        self._terminate       = threading.Event()

        # run worker thread
        self.start()

    # --------------------------------------------------------------------------
    #
    def stop(self):
        self._terminate.set()


    # --------------------------------------------------------------------------
    #
    def run(self):

        self._log.info("started %s.", self)

        staging_area = os.path.join(self._workdir, 'staging_area'),

        while not self._terminate.is_set():

            cu = None
            try:

                cu = self._stageout_queue.get()

                if not cu:
                    continue

                sandbox = os.path.join(self._workdir, '%s' % cu['_id']),

                ## parked from unit state checker: unit postprocessing

                if os.path.isfile(cu['stdout_file']):
                    with open(cu['stdout_file'], 'r') as stdout_f:
                        try:
                            txt = unicode(stdout_f.read(), "utf-8")
                        except UnicodeDecodeError:
                            txt = "unit stdout contains binary data -- use file staging directives"

                        cu['stdout'] += tail(txt)


                if os.path.isfile(cu['stderr_file']):
                    with open(cu['stderr_file'], 'r') as stderr_f:
                        try:
                            txt = unicode(stderr_f.read(), "utf-8")
                        except UnicodeDecodeError:
                            txt = "unit stderr contains binary data -- use file staging directives"

                        cu['stderr'] += tail(txt)


                for directive in cu['Agent_Output_Directives']:

                    # Perform output staging

                    self._log.info("unit output staging directives %s for cu: %s to %s",
                            directive, cu['_id'], sandbox)

                    # Convert the target_url into a SAGA Url object
                    target_url = saga.Url(directive['target'])

                    # Handle special 'staging' scheme
                    if target_url.scheme == 'staging':
                        self._log.info('Operating from staging')
                        # Remove the leading slash to get a relative path from
                        # the staging area
                        rel2staging = target_url.path.split('/',1)[1]
                        target = os.path.join(staging_area, rel2staging)
                    else:
                        self._log.info('Operating from absolute path')
                        # FIXME: will this work for TRANSFER mode?
                        target = target_url.path

                    # Get the source from the directive and convert it to the location
                    # in the sandbox
                    source = str(directive['source'])
                    abs_source = os.path.join(sandbox, source)

                    # Create output directory in case it doesn't exist yet
                    # FIXME: will this work for TRANSFER mode?
                    rec_makedir(os.path.dirname(target))

                    try:
                        self._log.info("Going to '%s' %s to %s", directive['action'], abs_source, target)

                        if   directive['action'] == LINK: os.symlink     (abs_source, target)
                        elif directive['action'] == COPY: shutil.copyfile(abs_source, target)
                        elif directive['action'] == MOVE: shutil.move    (abs_source, target)
                        else:
                            # FIXME: implement TRANSFER mode
                            raise NotImplementedError('Action %s not supported' % directive['action'])

                        log_message = "%s'ed %s to %s - success" %(directive['action'], abs_source, target)
                        self._log.info(log_message)

                        # If all went fine, update the state of this
                        # StagingDirective to DONE
                        # FIXME: is this update below really *needed*?
                        self._agent.update_unit(uid    = cu['_id'],
                                                msg    = log_message,
                                                query  = {
                                                    'Agent_Output_Status'           : rp.EXECUTING,
                                                    'Agent_Output_Directives.state' : rp.PENDING,
                                                    'Agent_Output_Directives.source': directive['source'],
                                                    'Agent_Output_Directives.target': directive['target']
                                                },
                                                update = {
                                                    '$set' : {'Agent_Output_Directives.$.state': rp.DONE}
                                                })
                    except Exception as e:
                        # If we catch an exception, assume the staging failed
                        log_message = "%s'ed %s to %s - failure (%s)" % \
                                (directive['action'], abs_source, target, e)
                        self._log.exception(log_message)

                        # If a staging directive fails, fail the CU also.
                        self._agent.update_unit_state(uid    = cu['_id'],
                                                      state  = rp.FAILED,
                                                      msg    = log_message,
                                                      query  = {
                                                          'Agent_Output_Status'            : rp.EXECUTING,
                                                          'Agent_Output_Directives.state'  : rp.PENDING,
                                                          'Agent_Output_Directives.source' : directive['source'],
                                                          'Agent_Output_Directives.target' : directive['target']
                                                      },
                                                      update = {
                                                          '$set' : {'Agent_Output_Directives.$.state' : rp.FAILED,
                                                                    'Agent_Output_Status'             : rp.FAILED}
                                                      })


                # local staging is done. Now check if there are Directives that
                # need to be performed by the FTW.
                # Obviously these are not executed here (by the Agent),
                # but we need this code to set the state so that the FTW
                # gets notified that it can start its work.
                if cu['FTW_Output_Directives']:

                    prof('ExecWorker unit needs FTW_O ', uid=cu['_id'])
                    self._agent.update_unit(
                        uid    = cu['_id'],
                        msg    = 'FTW output staging needed',
                        update = {
                            '$set': {
                                'FTW_Output_Status' : rp.PENDING,
                                'stdout'            : cu['stdout'],
                                'stderr'            : cu['stderr'],
                                'exit_code'         : cu['exit_code'],
                                'started'           : cu['started'],
                                'finished'          : cu['finished'],
                                'slots'             : cu['opaque_slot'],
                            }
                        })
                    # NOTE: this is final for the agent scope -- further state
                    # transitions are done by the FTW.
                    cu = None

                else:
                    # no FTW staging is needed, local staging is done -- we can
                    # move the unit into final state.
                    prof('final', msg="stageout done", uid=cu['_id'], tag='stageout')
                    self._agent.update_unit_state(uid    = cu['_id'],
                                                  state  = rp.DONE,
                                                  msg    = 'output staging completed',
                                                  update = {
                                                      '$set' : {
                                                          'stdout'    : cu['stdout'],
                                                          'stderr'    : cu['stderr'],
                                                          'exit_code' : cu['exit_code'],
                                                          'started'   : cu['started'],
                                                          'finished'  : cu['finished'],
                                                          'slots'     : cu['opaque_slot'],
                                                      }
                                                  })
                    # NOTE: this is final, the cu is not touched anymore
                    cu = None

                # make sure the CU is not touched anymore (see except below)
                cu = None

            except Exception as e:
                self._log.exception("Error in StageoutWorker loop (%s)", e)

                # check if we have any cu in operation.  If so, mark as final.
                # This check relies on the pushes to the update queue to be the
                # *last* actions of the loop above -- otherwise we may get
                # invalid state transitions...
                if cu:
                    prof('final', msg="stageout failed", uid=cu['_id'], tag='stageout')
                    self._agent.update_unit_state(uid    = cu['_id'],
                                                  state  = rp.FAILED,
                                                  msg    = 'output staging failed',
                                                  update = {
                                                      '$set' : {
                                                          'stdout'    : cu['stdout'],
                                                          'stderr'    : cu['stderr'],
                                                          'exit_code' : cu['exit_code'],
                                                          'started'   : cu['started'],
                                                          'finished'  : cu['finished'],
                                                          'slots'     : cu['opaque_slot'],
                                                      }
                                                  })
                    # NOTE: this is final, the cu is not touched anymore
                    cu = None
                raise


# ==============================================================================
#
class HeartbeatMonitor(threading.Thread):
    """
    The HeartbeatMonitor watches the command queue for heartbeat updates (and
    other commands).
    """

    # --------------------------------------------------------------------------
    #
    def __init__(self, name, logger, agent, command_queue, p, pilot_id, starttime, runtime):

        threading.Thread.__init__(self)

        self.name             = name
        self._log             = logger
        self._agent           = agent
        self._command_queue   = command_queue
        self._p               = p
        self._pilot_id        = pilot_id
        self._starttime       = starttime
        self._runtime         = runtime
        self._terminate       = threading.Event()

        # run worker thread
        self.start()

    # --------------------------------------------------------------------------
    #
    def stop(self):

        self._terminate.set()
        self._agent.stop()


    # --------------------------------------------------------------------------
    #
    def run(self):

        self._log.info("started %s.", self)

        while not self._terminate.is_set():

            try:
                prof('heartbeat', msg='Listen! Listen! Listen to the heartbeat!')
                self._check_commands()
                self._check_state   ()
                time.sleep(HEARTBEAT_INTERVAL)

            except Exception as e:
                self._log.exception('error in heartbeat monitor (%s)', e)
                self.stop()


    # --------------------------------------------------------------------------
    #
    def _check_commands(self):

        # Check if there's a command waiting
        retdoc = self._p.find_and_modify(
                    query  = {"_id"  : self._pilot_id},
                    update = {"$set" : {COMMAND_FIELD: []}}, # Wipe content of array
                    fields = [COMMAND_FIELD, 'state']
                    )

        commands = list()
        if retdoc:
            commands = retdoc[COMMAND_FIELD]
            state    = retdoc['state']


        for command in commands:

            prof('Monitor get command', msg=[command[COMMAND_TYPE], command[COMMAND_ARG]])

            if command[COMMAND_TYPE] == COMMAND_CANCEL_PILOT:
                self.stop()
                pilot_CANCELED(self._p, self._pilot_id, self._log, "CANCEL received. Terminating.")
                sys.exit(1)

            elif state == rp.CANCELING:
                self.stop()
                pilot_CANCELED(self._p, self._pilot_id, self._log, "CANCEL implied. Terminating.")
                sys.exit(1)

            elif command[COMMAND_TYPE] == COMMAND_CANCEL_COMPUTE_UNIT:
                self._log.info("Received Cancel Compute Unit command for: %s", command[COMMAND_ARG])
                # Put it on the command queue of the ExecWorker
                self._command_queue.put(command)

            elif command[COMMAND_TYPE] == COMMAND_KEEP_ALIVE:
                self._log.info("Received KeepAlive command.")

            else:
                self._log.error("Received unknown command: %s with arg: %s.",
                                command[COMMAND_TYPE], command[COMMAND_ARG])


    # --------------------------------------------------------------------------
    #
    def _check_state(self):

        # Check the workers periodically. If they have died, we
        # exit as well. this can happen, e.g., if the worker
        # process has caught an exception
        for worker in self._agent.worker_list:
            if not worker.is_alive():
                self.stop()
                msg = 'worker %s died' % str(worker)
                pilot_FAILED(self._p, self._pilot_id, self._log, msg)

        # Make sure that we haven't exceeded the agent runtime. if
        # we have, terminate.
        if time.time() >= self._starttime + (int(self._runtime) * 60):
            self._log.info("Agent has reached runtime limit of %s seconds.", self._runtime*60)
            self.stop()
            pilot_DONE(self._p, self._pilot_id)



# ==============================================================================
#
class Agent(object):

    # --------------------------------------------------------------------------
    #
    def __init__(self, name, logger, lrms_name, requested_cores,
            task_launch_method, mpi_launch_method, spawner,
            scheduler_name, runtime,
            mongodb_url, mongodb_name, mongodb_auth,
            pilot_id, session_id):

        prof('Agent init')

        self.name                   = name
        self._log                   = logger
        self._debug_helper          = ru.DebugHelper()
        self._pilot_id              = pilot_id
        self._runtime               = runtime
        self._terminate             = threading.Event()
        self._starttime             = time.time()
        self._workdir               = os.getcwd()
        self._session_id            = session_id
        self._pilot_id              = pilot_id

        self.worker_list            = list()

        # we want to own all queues -- that simplifies startup and shutdown
        self._schedule_queue        = multiprocessing.Queue()
        self._stagein_queue         = multiprocessing.Queue()
        self._execution_queue       = multiprocessing.Queue()
        self._stageout_queue        = multiprocessing.Queue()
        self._update_queue          = multiprocessing.Queue()
        self._command_queue         = multiprocessing.Queue()

        mongo_db = get_mongodb(mongodb_url, mongodb_name, mongodb_auth)

        self._p  = mongo_db["%s.p"  % self._session_id]
        self._cu = mongo_db["%s.cu" % self._session_id]

        self._lrms = LRMS.create(
                name            = lrms_name,
                logger          = self._log,
                requested_cores = requested_cores)

        self._scheduler = Scheduler.create(
                name            = scheduler_name,
                logger          = self._log,
                lrms            = self._lrms,
                schedule_queue  = self._schedule_queue,
                execution_queue = self._execution_queue,
                update_queue    = self._update_queue)
        self.worker_list.append(self._scheduler)

        self._task_launcher = LaunchMethod.create(
                name            = task_launch_method,
                logger          = self._log,
                scheduler       = self._scheduler)

        self._mpi_launcher = LaunchMethod.create(
                name            = mpi_launch_method,
                logger          = self._log,
                scheduler       = self._scheduler)

        for n in range(NUMBER_OF_WORKERS[STAGEIN]):
            stagein_worker = StageinWorker(
                name            = "StageinWorker-%d" % n,
                logger          = self._log,
                agent           = self,
                execution_queue = self._execution_queue,
                schedule_queue  = self._schedule_queue,
                stagein_queue   = self._stagein_queue,
                update_queue    = self._update_queue,
                workdir         = self._workdir
            )
            self.worker_list.append(stagein_worker)


        for n in range(NUMBER_OF_WORKERS[EXEC]):
            exec_worker = ExecWorker.create(
                name            = "ExecWorker-%d" % n,
<<<<<<< HEAD
                spawner         = SPAWNER_NAME_POPEN,
=======
                spawner         = spawner,
>>>>>>> 4233606b
                logger          = self._log,
                agent           = self,
                lrms            = self._lrms,
                scheduler       = self._scheduler,
                task_launcher   = self._task_launcher,
                mpi_launcher    = self._mpi_launcher,
                command_queue   = self._command_queue,
                execution_queue = self._execution_queue,
                stageout_queue  = self._stageout_queue,
                update_queue    = self._update_queue,
                pilot_id        = self._pilot_id,
                session_id      = self._session_id
            )
            self.worker_list.append(exec_worker)


        for n in range(NUMBER_OF_WORKERS[STAGEOUT]):
            stageout_worker = StageoutWorker(
                name            = "StageoutWorker-%d" % n,
                agent           = self,
                logger          = self._log,
                execution_queue = self._execution_queue,
                stageout_queue  = self._stageout_queue,
                update_queue    = self._update_queue,
                workdir         = self._workdir
            )
            self.worker_list.append(stageout_worker)


        for n in range(NUMBER_OF_WORKERS[UPDATE]):
            update_worker = UpdateWorker(
                name            = "UpdateWorker-%d" % n,
                agent           = self,
                logger          = self._log,
                session_id      = self._session_id,
                update_queue    = self._update_queue,
                mongodb_url     = mongodb_url,
                mongodb_name    = mongodb_name,
                mongodb_auth    = mongodb_auth
            )
            self.worker_list.append(update_worker)


        hbmon = HeartbeatMonitor(
                name            = "HeartbeatMonitor",
                logger          = self._log,
                agent           = self,
                command_queue   = self._command_queue,
                p               = self._p,
                starttime       = self._starttime,
                runtime         = self._runtime,
                pilot_id        = self._pilot_id)
        self.worker_list.append(hbmon)

        prof('Agent init done')


    # --------------------------------------------------------------------------
    #
    def stop(self):
        """
        Terminate the agent main loop.  The workers will be pulled down once the
        main loop finishes (see run())
        """

        prof('Agent stop()')
        self._terminate.set()


    # --------------------------------------------------------------------------
    #
    def update_unit(self, uid, state=None, msg=None, query=None, update=None):

        if not query  : query  = dict()
        if not update : update = dict()

        query_dict  = dict()
        update_dict = update

        query_dict['_id'] = uid

        for key,val in query.iteritems():
            query_dict[key] = val


        if msg:
            if not '$push' in update_dict:
                update_dict['$push'] = dict()

            update_dict['$push']['log'] = {'message'   : msg,
                                           'timestamp' : timestamp()}

        query_list = blowup (query_dict, UPDATE) 
        for query_dict in query_list :
            prof('push', msg="towards update (%s)" % state, uid=query_dict['_id'])
            self._update_queue.put({'uid'    : query_dict['_id'],
                                    'state'  : state,
                                    'cbase'  : '.cu',
                                    'query'  : query_dict,
                                    'update' : update_dict})


    # --------------------------------------------------------------------------
    #
    def update_unit_state(self, uid, state, msg=None, query=None, update=None,
            logger=None):

        if not query  : query  = dict()
        if not update : update = dict()

        if  logger and msg:
            logger("unit '%s' state change (%s)" % (uid, msg))

        # we alter update, so rather use a copy of the dict...

        now = timestamp()
        update_dict = {
                '$set' : {
                    'state' : state
                },
                '$push': {
                    'statehistory' : {
                        'state'     : state,
                        'timestamp' : now
                    }
                }
            }

        if '$set' in update:
            for key,val in update['$set'].iteritems():
                update_dict['$set'][key] = val

        if '$push' in update:
            for key,val in update['$push'].iteritems():
                update_dict['$push'][key] = val

        self.update_unit(uid    = uid,
                         state  = state,
                         msg    = msg,
                         query  = query,
                         update = update_dict)


    # --------------------------------------------------------------------------
    #
    def run(self):

        self._log.info("started %s.", self)
        prof('Agent run()')

        # first order of business: set the start time and state of the pilot
        self._log.info("Agent %s starting ...", self._pilot_id)
        now = timestamp()
        ret = self._p.update(
            {"_id": self._pilot_id},
            {"$set": {"state"          : rp.ACTIVE,
                      # TODO: The two fields below are currently scheduler
                      #       specific!
                      "nodes"          : self._lrms.node_list,
                      "cores_per_node" : self._lrms.cores_per_node,
                      "started"        : now},
             "$push": {"statehistory": {"state"    : rp.ACTIVE,
                                        "timestamp": now}}
            })
        # TODO: Check for return value, update should be true!
        self._log.info("Database updated: %s", ret)

        prof('Agent start loop')

        while not self._terminate.is_set():

            try:

                # check for new units
                action = self._check_units()

                # if no units have been seen, then wait for juuuust a little...
                # FIXME: use some mongodb notification mechanism to avoid busy
                # polling.  Tailed cursors or whatever...
                if not action:
                    time.sleep(DB_POLL_SLEEPTIME)

            except Exception as e:
                # exception in the main loop is fatal
                self.stop()
                pilot_FAILED(self._p, self._pilot_id, self._log,
                    "ERROR in agent main loop: %s. %s" % (e, traceback.format_exc()))
                sys.exit(1)

        # main loop terminated, so self._terminate was set
        # we need to signal shut down to all workers
        for worker in self.worker_list:
            worker.stop()

        # to make sure that threads are not stuck waiting on a queue, we send
        # a signal on each queue
        self._schedule_queue.put (None)
        self._execution_queue.put(None)
        self._update_queue.put   (None)
        self._stagein_queue.put  (None)
        self._stageout_queue.put (None)

        # and wait for them to actually finish
        # FIXME: make sure this works when stop was initialized by heartbeat monitor
        for worker in self.worker_list:
            worker.join()

        # record cancelation state
        pilot_CANCELED(self._p, self._pilot_id, self._log,
                "Terminated (_terminate set).")

        sys.exit(0)


    # --------------------------------------------------------------------------
    #
    def _check_units(self):

        # Check if there are compute units waiting for execution,
        # and log that we pulled it.
        cu_cursor = self._cu.find(multi = True,
                                  spec  = {"pilot" : self._pilot_id,
                                           "state" : rp.PENDING_EXECUTION})

        if cu_cursor.count():
            prof('Agent get units', msg="number of units: %d" % cu_cursor.count(),
                 logger=self._log.info)


        cu_list = list(cu_cursor)
        cu_list = blowup (cu_list, INGEST)
        cu_uids = [_cu['_id'] for _cu in cu_list]


        # Unfortunately, 'find_and_modify' is not bulkable, so we have to use
        # 'find' above.  To avoid finding the same units over and over again, we
        # have to update the state *before* running the next find -- so we
        # do it right here...  No idea how to avoid that roundtrip...
        if cu_uids:
            self._cu.update(
                    multi    = True,
                    spec     = {"_id"   : {"$in"    : cu_uids}},
                    document = {"$set"  : {"state"  : rp.ALLOCATING},
                                "$push" : {"statehistory":
                                    {
                                        "state"     : rp.ALLOCATING,
                                        "timestamp" : timestamp()
                                    }
                               }})

        # now we really own the CUs, and can start working on them (ie. push
        # them into the pipeline)
        for cu in cu_list:

            try:
                prof('Agent get unit', uid=cu['_id'], tag='cu arriving',
                     logger=self._log.info)

                prof('Agent get unit ingest', uid=cu['_id'])

                cud     = cu['description']
                workdir = "%s/%s" % (self._workdir, cu['_id'])

                cu['workdir']     = workdir
                cu['stdout']      = ''
                cu['stderr']      = ''
                cu['opaque_clot'] = None

                stdout_file = cud.get('stdout')
                if not stdout_file:
                    stdout_file = 'STDOUT'
                cu['stdout_file'] = os.path.join(workdir, stdout_file)

                stderr_file = cud.get('stderr')
                if not stderr_file:
                    stderr_file = 'STDERR'
                cu['stderr_file'] = os.path.join(workdir, stderr_file)


                prof('Agent get unit meta', uid=cu['_id'])
                # create unit sandbox
                rec_makedir(workdir)
                prof('Agent get unit mkdir', uid=cu['_id'])

                # and send to staging / execution, respectively
                if cu['Agent_Input_Directives']:

                    self.update_unit_state(uid    = cu['_id'],
                                           state  = rp.STAGING_INPUT,
                                           msg    = 'unit needs input staging')
                    cu_list = blowup (cu, STAGEIN) 
                    for _cu in cu_list :
                        prof('push', msg="towards stagein", uid=_cu['_id'], tag='ingest')
                        self._stagein_queue.put(_cu)

                else:
                    self.update_unit_state(uid    = cu['_id'],
                                           state  = rp.ALLOCATING,
                                           msg    = 'unit needs no input staging')
                    cu_list = blowup (cu, SCHEDULE) 
                    for _cu in cu_list :
                        prof('push', msg="towards scheduling", uid=_cu['_id'], tag='ingest')
                        self._schedule_queue.put(_cu)


            except Exception as e:
                # if any unit sorting step failed, the unit did not end up in
                # a queue (its always the last step).  We set it to FAILED
                msg = "could not sort unit (%s)" % e
                prof('error', msg=msg, tag="failed", uid=cu['_id'], logger=self._log.exception)
                self.update_unit_state(uid    = cu['_id'],
                                       state  = rp.FAILED,
                                       msg    = msg)
                # NOTE: this is final, the unit will not be touched
                # anymore.
                cu = None


        # indicate that we did some work (if we did...)
        return len(cu_uids)


# ==============================================================================
#
# Agent main code
#
# ==============================================================================
def main():

    mongo_p = None
    parser  = optparse.OptionParser()

    parser.add_option('-a', dest='mongodb_auth')
    parser.add_option('-c', dest='cores',       type='int')
    parser.add_option('-d', dest='debug_level', type='int')
    parser.add_option('-j', dest='task_launch_method')
    parser.add_option('-k', dest='mpi_launch_method')
    parser.add_option('-l', dest='lrms')
    parser.add_option('-m', dest='mongodb_url')
    parser.add_option('-n', dest='mongodb_name')
    parser.add_option('-o', dest='spawner')
    parser.add_option('-p', dest='pilot_id')
    parser.add_option('-q', dest='agent_scheduler')
    parser.add_option('-r', dest='runtime',     type='int')
    parser.add_option('-s', dest='session_id')

    # parse the whole shebang
    (options, args) = parser.parse_args()

    if args : parser.error("Unused arguments '%s'" % args)

    if not options.cores                : parser.error("Missing number of cores (-c)")
    if not options.debug_level          : parser.error("Missing DEBUG level (-d)")
    if not options.task_launch_method   : parser.error("Missing unit launch method (-j)")
    if not options.mpi_launch_method    : parser.error("Missing mpi launch method (-k)")
    if not options.lrms                 : parser.error("Missing LRMS (-l)")
    if not options.mongodb_url          : parser.error("Missing MongoDB URL (-m)")
    if not options.mongodb_name         : parser.error("Missing database name (-n)")
    if not options.spawner              : parser.error("Missing agent spawner (-o)")
    if not options.pilot_id             : parser.error("Missing pilot id (-p)")
    if not options.agent_scheduler      : parser.error("Missing agent scheduler (-q)")
    if not options.runtime              : parser.error("Missing agent runtime (-r)")
    if not options.session_id           : parser.error("Missing session id (-s)")

    prof('start', tag='bootstrapping', uid=options.pilot_id)

    # configure the agent logger
    logger    = logging.getLogger  ('radical.pilot.agent')
    handle    = logging.FileHandler("agent.log")
    formatter = logging.Formatter  ('%(asctime)s - %(name)s - %(levelname)s - %(message)s')

    logger.setLevel(options.debug_level)
    handle.setFormatter(formatter)
    logger.addHandler(handle)

    logger.info("Using SAGA version %s", saga.version)
    logger.info("Using RADICAL-Pilot multicore agent, version %s", git_ident)
  # logger.info("Using RADICAL-Pilot version %s", rp.version)


    # --------------------------------------------------------------------------
    #
    def sigint_handler(signum, frame):
        msg = 'Caught SIGINT. EXITING. (%s: %s)' % (signum, frame)
        pilot_FAILED(mongo_p, options.pilot_id, logger, msg)
        sys.exit(2)
    signal.signal(signal.SIGINT, sigint_handler)


    # --------------------------------------------------------------------------
    #
    def sigalarm_handler(signum, frame):
        msg = 'Caught SIGALRM (Walltime limit reached?). EXITING (%s: %s)' \
            % (signum, frame)
        pilot_FAILED(mongo_p, options.pilot_id, logger, msg)
        sys.exit(3)
    signal.signal(signal.SIGALRM, sigalarm_handler)


    # --------------------------------------------------------------------------
    # load the local agent config, and overload the config dicts
    try : 
        logger.info ("load agent config")
        cfg_file = "%s/.radical/pilot/configs/agent.json" % os.environ['HOME']
        cfg      = ru.read_json_str (cfg_file)
    
        ru.dict_merge (NUMBER_OF_WORKERS, cfg.get ('NUMBER_OF_WORKERS', {}), policy='overwrite')
        ru.dict_merge (BLOWUP_FACTOR,     cfg.get ('BLOWUP_FACTOR',     {}), policy='overwrite')
        ru.dict_merge (DROP_CLONES,       cfg.get ('DROP_CLONES',       {}), policy='overwrite')
    
    except Exception as e:
        logger.info ("agent config not merged: %s", e)


    try:
        # ----------------------------------------------------------------------
        # Establish database connection
        prof('db setup')
        mongo_db = get_mongodb(options.mongodb_url, options.mongodb_name,
                               options.mongodb_auth)
        mongo_p  = mongo_db["%s.p" % options.session_id]


        # ----------------------------------------------------------------------
        # Launch the agent thread
        prof('Agent create')
        agent = Agent(
                name               = 'Agent',
                logger             = logger,
                lrms_name          = options.lrms,
                requested_cores    = options.cores,
                task_launch_method = options.task_launch_method,
                mpi_launch_method  = options.mpi_launch_method,
                spawner            = options.spawner,
                scheduler_name     = options.agent_scheduler,
                runtime            = options.runtime,
                mongodb_url        = options.mongodb_url,
                mongodb_name       = options.mongodb_name,
                mongodb_auth       = options.mongodb_auth,
                pilot_id           = options.pilot_id,
                session_id         = options.session_id
        )

        agent.run()
        prof('Agent done')

    except SystemExit:
        logger.error("Caught keyboard interrupt. EXITING")
        return(6)

    except Exception as e:
        error_msg = "Error running agent: %s" % str(e)
        logger.exception(error_msg)
        pilot_FAILED(mongo_p, options.pilot_id, logger, error_msg)
        sys.exit(7)

    finally:
        prof('stop', msg='finally clause')
        sys.exit(8)


# ------------------------------------------------------------------------------
#
if __name__ == "__main__":

    sys.exit(main())

#
# ------------------------------------------------------------------------------
<|MERGE_RESOLUTION|>--- conflicted
+++ resolved
@@ -4624,11 +4624,7 @@
         for n in range(NUMBER_OF_WORKERS[EXEC]):
             exec_worker = ExecWorker.create(
                 name            = "ExecWorker-%d" % n,
-<<<<<<< HEAD
-                spawner         = SPAWNER_NAME_POPEN,
-=======
                 spawner         = spawner,
->>>>>>> 4233606b
                 logger          = self._log,
                 agent           = self,
                 lrms            = self._lrms,
