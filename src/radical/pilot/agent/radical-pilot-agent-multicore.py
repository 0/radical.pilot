--- conflicted
+++ resolved
@@ -3874,26 +3874,16 @@
         #   "nc <node_ip> <port>"
         # with unique port numbers for each ExecWorker instance, obviously.
         ret, out, _  = self.launcher_shell.run_sync \
-<<<<<<< HEAD
-                           ("/bin/sh %s/agent/radical-pilot-spawner.sh /tmp/%s" \
-                           % (os.path.dirname (rp.__file__), self.name))
-=======
                            ("/bin/sh %s/agent/radical-pilot-spawner.sh /tmp/%s-%s" \
                            % (os.path.dirname (rp.__file__), self._pilot_id, self.name))
->>>>>>> 76feb371
                          # ("/bin/sh %s/agent/radical-pilot-spawner.sh %s" \
                          # % (os.path.dirname (rp.__file__), self.workdir))
         if  ret != 0 :
             raise RuntimeError ("failed to bootstrap launcher: (%s)(%s)", ret, out)
 
         ret, out, _  = self.monitor_shell.run_sync \
-<<<<<<< HEAD
-                           ("/bin/sh %s/agent/radical-pilot-spawner.sh /tmp/%s" \
-                           % (os.path.dirname (rp.__file__), self.name))
-=======
                            ("/bin/sh %s/agent/radical-pilot-spawner.sh /tmp/%s-%s" \
                            % (os.path.dirname (rp.__file__), self._pilot_id, self.name))
->>>>>>> 76feb371
                          # ("/bin/sh %s/agent/radical-pilot-spawner.sh %s" \
                          # % (os.path.dirname (rp.__file__), self.workdir))
         if  ret != 0 :
