--- conflicted
+++ resolved
@@ -5191,94 +5191,6 @@
         self._log.debug('start_sub_agents done')
         return ret
 
-<<<<<<< HEAD
-=======
-    # --------------------------------------------------------------------------
-    #
-    def start_bridges(self):
-        """
-        For all bridges defined on this agent instance, create that bridge.
-        Keep a handle around for shutting them down later.
-        """
-
-        self._log.debug('start_bridges')
-
-        # ----------------------------------------------------------------------
-        # shortcut for bridge creation
-        bridge_type = {rp.AGENT_STAGING_INPUT_QUEUE  : 'queue',
-                       rp.AGENT_SCHEDULING_QUEUE     : 'queue',
-                       rp.AGENT_EXECUTING_QUEUE      : 'queue',
-                       rp.AGENT_STAGING_OUTPUT_QUEUE : 'queue',
-                       rp.AGENT_UNSCHEDULE_PUBSUB    : 'pubsub',
-                       rp.AGENT_RESCHEDULE_PUBSUB    : 'pubsub',
-                       rp.AGENT_COMMAND_PUBSUB       : 'pubsub',
-                       rp.AGENT_STATE_PUBSUB         : 'pubsub'}
-
-        def _create_bridge(name):
-            if bridge_type[name] == 'queue':
-                return rpu.Queue.create(rpu.QUEUE_ZMQ, name, rpu.QUEUE_BRIDGE)
-            elif bridge_type[name] == 'pubsub':
-                return rpu.Pubsub.create(rpu.PUBSUB_ZMQ, name, rpu.PUBSUB_BRIDGE)
-            else:
-                raise ValueError('unknown bridge type for %s' % name)
-        # ----------------------------------------------------------------------
-
-        # create all bridges we need.  Use the default addresses,
-        # ie. they will bind to all local interfacces on ports 10.000++.
-        for name in self._sub_cfg.get('bridges', []):
-            b = _create_bridge(name)
-            self._bridges.append(b)
-            self._log.info('created bridge %s: %s', name, b.name)
-
-        self._log.debug('start_bridges done')
-
-
-    # --------------------------------------------------------------------------
-    #
-    def start_components(self):
-        """
-        For all componants defined on this agent instance, create the required
-        number of those.  Keep a handle around for shutting them down later.
-        """
-
-        self._log.debug("start_components")
-
-        # We use a static map from component names to class types for now --
-        # a factory might be more appropriate (FIXME)
-        cmap = {
-            "agent_staging_input_component"  : AgentStagingInputComponent,
-            "agent_scheduling_component"     : AgentSchedulingComponent,
-            "agent_executing_component"      : AgentExecutingComponent,
-            "agent_staging_output_component" : AgentStagingOutputComponent
-            }
-        for cname, cnum in self._sub_cfg.get('components',{}).iteritems():
-            for i in range(cnum):
-                # each component gets its own copy of the config
-                ccfg = copy.deepcopy(self._cfg)
-                ccfg['number'] = i
-                comp = cmap[cname].create(ccfg)
-                comp.start()
-                self._components.append(comp)
-                self._log.info('created component %s (%s): %s', cname, cnum, comp.cname)
-
-        # we also create *one* instance of every 'worker' type -- which are the
-        # heartbeat and update worker.  To ensure this, we only create workers
-        # in agent.0.  
-        # FIXME: make this configurable, both number and placement
-        if self.agent_name == 'agent.0':
-            wmap = {
-                rp.AGENT_UPDATE_WORKER    : AgentUpdateWorker,
-                rp.AGENT_HEARTBEAT_WORKER : AgentHeartbeatWorker
-                }
-            for wname in wmap:
-                self._log.info('create worker %s', wname)
-                wcfg   = copy.deepcopy(self._cfg)
-                worker = wmap[wname].create(wcfg)
-                worker.start()
-                self._workers.append(worker)
-
-        self._log.debug("start_components done")
->>>>>>> c771eb22
 
     # --------------------------------------------------------------------------
     #
