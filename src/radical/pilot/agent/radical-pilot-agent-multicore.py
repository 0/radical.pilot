#!/usr/bin/env python

"""
.. module:: radical.pilot.agent
   :platform: Unix
   :synopsis: The agent for RADICAL-Pilot.

   The agent gets CUs by means of the MongoDB.
   The execution of CUs by the Agent is (primarily) configured by the
   triplet (LRMS, LAUNCH_METHOD(s), SCHEDULER):
   - The LRMS detects and structures the information about the resources
     available to agent.
   - The Scheduler maps the execution requests of the LaunchMethods to a
     subset of the resources available to the Agent.
     It does not deal with the "presentation" of this subset.
   - The LaunchMethods configure how to execute (regular and MPI) tasks,
     and know about the specific format to specify the subset of resources.


   Structure:
   ----------
   This represents the planned architecture, which is not fully represented in
   code, yet.

     - class Agent
       - represents the whole thing
       - has a set of StageinWorkers  (threads or procs)
       - has a set of StageoutWorkers (threads or procs)
       - has a set of ExecWorkers     (threads or procs)
       - has a set of UpdateWorkers   (threads or procs)
       - has a HeartbeatMonitor       (threads or procs)
       - has a inputstaging  queue
       - has a outputstaging queue
       - has a execution queue
       - has a update queue
       - loops forever
       - in each iteration
         - pulls CU bulks from DB
         - pushes CUs into inputstaging queue or execution queue (based on
           obvious metric)

     class StageinWorker
       - competes for CU input staging requests from inputstaging queue
       - for each received CU
         - performs staging
         - pushes CU into execution queue
         - pushes stage change notification request into update queue

     class StageoutWorker
       - competes for CU output staging requests from outputstaging queue
       - for each received CU
         - performs staging
         - pushes stage change notification request into update queue

     class ExecWorker
       - manages a partition of the allocated cores
         (partition size == max cu size)
       - competes for CU execution reqeusts from execute queue
       - for each CU
         - prepares execution command
         - pushes command to ExecutionEnvironment
         - pushes stage change notification request into update queue

     class Spawner
       - executes CUs according to ExecWorker instruction
       - monitors CU execution (for completion)
       - gets CU execution reqeusts from ExecWorker
       - for each CU
         - executes CU command
         - monitors CU execution
         - on CU completion
           - pushes CU to outputstaging queue (if staging is needed)
           - pushes stage change notification request into update queue

     class UpdateWorker
       - competes for CU state update reqeusts from update queue
       - for each CU
         - pushes state update (collected into bulks if possible)
         - cleans CU workdir if CU is final and cleanup is requested

     Agent
       |
       +--------------------------------------------------------
       |           |              |              |             |
       |           |              |              |             |
       V           V              V              V             V
     ExecWorker* StageinWorker* StageoutWorker* UpdateWorker* HeartbeatMonitor
       |
       +-------------------------------------------------
       |     |               |                |         |
       |     |               |                |         |
       V     V               V                V         V
     LRMS  MPILaunchMethod TaskLaunchMethod Scheduler Spawner


    NOTE:
    -----
      - Units are progressing through the different worker threads, where, in
        general, the unit changes state when transitioning to the next thread.
        The unit ownership thus *defines* the unit state (its owned by the
        InputStagingWorker, it is in StagingInput state, etc), and the state
        update notifications to the DB are merely informational (and can thus be
        asynchron).  The updates need to be ordered though, to reflect valid and
        correct state transition history.


    TODO:
    -----

    - add option to scheduler to ignore core 0 (which hosts the agent process)
    - add LRMS.partition (n) to return a set of partitioned LRMS for partial
      ExecWorkers
    - publish pilot slot history once on shutdown?  Or once in a while when
      idle?  Or push continuously?
    - Schedulers, LRMSs, LaunchMethods, etc need to be made threadsafe, for the
      case where more than one execution worker threads are running.
    - move util functions to rp.utils or r.utils, and pull the from there
    - split the agent into logical components (classes?), and install along with
      RP.
    - add state asserts after `queue.get ()`
    - move mkdir etc from ingest thread to where its used (input staging or
      execution)
    - the structure of the base scheduler should be suitable for both, UMGR
      scheduling and Agent scheduling.  The algs will be different though,
      mostly because the pilots (as targets of the umgr scheduler) have a wait
      queue, but the cores (targets of the agent scheduler) have not.  Is it
      worthwhile to re-use the structure anyway?
    - all stop() method calls need to be replaced with commands which travel 
      through the queues.  To deliver commands timely though we either need 
      command prioritization (difficult), or need separate command queues...

"""

__copyright__ = "Copyright 2014, http://radical.rutgers.edu"
__license__   = "MIT"

import os
import copy
import math
import stat
import sys
import time
import errno
import Queue
import pprint
import signal
import shutil
import socket
import hostlist
import tempfile
import threading
import traceback
import subprocess
import multiprocessing

import saga                as rs
import radical.utils       as ru
import radical.pilot       as rp
import radical.pilot.utils as rpu



# ------------------------------------------------------------------------------
#
# http://stackoverflow.com/questions/9539052/python-dynamically-changing-base-classes-at-runtime-how-to
#
# Depending on agent architecture (which is specific to the resource type it
# runs on) can switch between different component types: using threaded (when
# running on the same node), multiprocessing (also for running on the same node,
# but avoiding python's threading problems, for the prices of slower queues),
# and remote processes (for running components on different nodes, using zeromq
# queues for communication).
#
# We do some trickery to keep the actual components independent from the actual
# schema:
#
#   - we wrap the different queue types into a rpu.Queue object
#   - we change the base class of the component dynamically to the respective type
#
# This requires components to adhere to the following restrictions:
#
#   - *only* communicate over queues -- no shared data with other components or
#     component instances.  Note that this also holds for example for the
#     scheduler!
#   - no shared data between the component class and it's run() method.  That
#     includes no sharing of queues.
#   - components inherit from base_component, and the constructor needs to
#     register all required component-internal and -external queues with that
#     base class -- the run() method can then transparently retrieve them from
#     there.
#

# this needs git attribute 'ident' set for this file
git_ident = "$Id$"


# ------------------------------------------------------------------------------
# CONSTANTS
#
# 'enum' for unit launch method types
LAUNCH_METHOD_APRUN         = 'APRUN'
LAUNCH_METHOD_CCMRUN        = 'CCMRUN'
LAUNCH_METHOD_DPLACE        = 'DPLACE'
LAUNCH_METHOD_FORK          = 'FORK'
LAUNCH_METHOD_IBRUN         = 'IBRUN'
LAUNCH_METHOD_MPIEXEC       = 'MPIEXEC'
LAUNCH_METHOD_MPIRUN_CCMRUN = 'MPIRUN_CCMRUN'
LAUNCH_METHOD_MPIRUN_DPLACE = 'MPIRUN_DPLACE'
LAUNCH_METHOD_MPIRUN        = 'MPIRUN'
LAUNCH_METHOD_MPIRUN_RSH    = 'MPIRUN_RSH'
LAUNCH_METHOD_ORTE          = 'ORTE'
LAUNCH_METHOD_POE           = 'POE'
LAUNCH_METHOD_RUNJOB        = 'RUNJOB'
LAUNCH_METHOD_SSH           = 'SSH'

# 'enum' for local resource manager types
LRMS_NAME_CCM               = 'CCM'
LRMS_NAME_FORK              = 'FORK'
LRMS_NAME_LOADLEVELER       = 'LOADL'
LRMS_NAME_LSF               = 'LSF'
LRMS_NAME_PBSPRO            = 'PBSPRO'
LRMS_NAME_SGE               = 'SGE'
LRMS_NAME_SLURM             = 'SLURM'
LRMS_NAME_TORQUE            = 'TORQUE'

# 'enum' for pilot's unit scheduler types
SCHEDULER_NAME_CONTINUOUS   = "CONTINUOUS"
SCHEDULER_NAME_SCATTERED    = "SCATTERED"
SCHEDULER_NAME_TORUS        = "TORUS"

# 'enum' for pilot's unit spawner types
SPAWNER_NAME_POPEN          = "POPEN"
SPAWNER_NAME_SHELL          = "SHELL"

# defines for pilot commands
COMMAND_CANCEL_PILOT        = "Cancel_Pilot"
COMMAND_CANCEL_COMPUTE_UNIT = "Cancel_Compute_Unit"
COMMAND_KEEP_ALIVE          = "Keep_Alive"
COMMAND_FIELD               = "commands"
COMMAND_TYPE                = "type"
COMMAND_ARG                 = "arg"
COMMAND_CANCEL              = "Cancel"
COMMAND_SCHEDULE            = "schedule"
COMMAND_RESCHEDULE          = "reschedule"
COMMAND_UNSCHEDULE          = "unschedule"
COMMAND_WAKEUP              = "wakeup"


# 'enum' for staging action operators
COPY     = 'Copy'     # local cp
LINK     = 'Link'     # local ln -s
MOVE     = 'Move'     # local mv
TRANSFER = 'Transfer' # saga remote transfer
                      # TODO: This might just be a special case of copy

# tri-state for unit spawn retval
OK       = 'OK'
FAIL     = 'FAIL'
RETRY    = 'RETRY'

# two-state for slot occupation.
FREE     = 'Free'
BUSY     = 'Busy'

# ----------------------------------------------------------------------------------
#
def rec_makedir(target):

    # recursive makedir which ignores errors if dir already exists

    try:
        os.makedirs(target)

    except OSError as e:
        # ignore failure on existing directory
        if e.errno == errno.EEXIST and os.path.isdir(os.path.dirname(target)):
            pass
        else:
            raise


# ------------------------------------------------------------------------------
#
def pilot_FAILED(mongo_p=None, pilot_uid=None, logger=None, msg=None):

    if logger:
        logger.error(msg)
        logger.error(ru.get_trace())

    print msg
    print ru.get_trace()

    if mongo_p and pilot_uid:

        now = rpu.timestamp()
        out = None
        err = None
        log = None

        try    : out = open('./agent.out', 'r').read()
        except : pass
        try    : err = open('./agent.err', 'r').read()
        except : pass
        try    : log = open('./agent.log', 'r').read()
        except : pass

        msg = [{"message": msg,              "timestamp": now},
               {"message": rpu.get_rusage(), "timestamp": now}]

        mongo_p.update({"_id": pilot_uid},
            {"$pushAll": {"log"         : msg},
             "$push"   : {"statehistory": {"state"     : rp.FAILED,
                                           "timestamp" : now}},
             "$set"    : {"state"       : rp.FAILED,
                          "stdout"      : rpu.tail(out),
                          "stderr"      : rpu.tail(err),
                          "logfile"     : rpu.tail(log),
                          "finished"    : now}
            })

    else:
        if logger:
            logger.error("cannot log error state in database!")

        print "cannot log error state in database!"


# ------------------------------------------------------------------------------
#
def pilot_CANCELED(mongo_p=None, pilot_uid=None, logger=None, msg=None):

    if logger:
        logger.warning(msg)

    print msg


    if mongo_p and pilot_uid:

        now = rpu.timestamp()
        out = None
        err = None
        log = None

        try    : out = open('./agent.out', 'r').read()
        except : pass
        try    : err = open('./agent.err', 'r').read()
        except : pass
        try    : log = open('./agent.log',    'r').read()
        except : pass

        msg = [{"message": msg,              "timestamp": now},
               {"message": rpu.get_rusage(), "timestamp": now}]

        mongo_p.update({"_id": pilot_uid},
            {"$pushAll": {"log"         : msg},
             "$push"   : {"statehistory": {"state"     : rp.CANCELED,
                                           "timestamp" : now}},
             "$set"    : {"state"       : rp.CANCELED,
                          "stdout"      : rpu.tail(out),
                          "stderr"      : rpu.tail(err),
                          "logfile"     : rpu.tail(log),
                          "finished"    : now}
            })

    else:
        if logger:
            logger.error("cannot log cancel state in database!")

        print "cannot log cancel state in database!"


# ------------------------------------------------------------------------------
#
def pilot_DONE(mongo_p=None, pilot_uid=None, logger=None, msg=None):

    if mongo_p and pilot_uid:

        now = rpu.timestamp()
        out = None
        err = None
        log = None

        try    : out = open('./agent.out', 'r').read()
        except : pass
        try    : err = open('./agent.err', 'r').read()
        except : pass
        try    : log = open('./agent.log',    'r').read()
        except : pass

        msg = [{"message": "pilot done",     "timestamp": now},
               {"message": rpu.get_rusage(), "timestamp": now}]

        mongo_p.update({"_id": pilot_uid},
            {"$pushAll": {"log"         : msg},
             "$push"   : {"statehistory": {"state"    : rp.DONE,
                                           "timestamp": now}},
             "$set"    : {"state"       : rp.DONE,
                          "stdout"      : rpu.tail(out),
                          "stderr"      : rpu.tail(err),
                          "logfile"     : rpu.tail(log),
                          "finished"    : now}
            })

    else:
        if logger:
            logger.error("cannot log cancel state in database!")

        print "cannot log cancel state in database!"



# ==============================================================================
#
# Schedulers
#
# ==============================================================================
#
class AgentSchedulingComponent(rpu.Component):

    # FIXME: clarify what can be overloaded by Scheduler classes

    # --------------------------------------------------------------------------
    #
    def __init__(self, cfg):

        rpu.Component.__init__(self, cfg)


    # --------------------------------------------------------------------------
    #
    def initialize(self):

      # self.declare_input (rp.AGENT_SCHEDULING_PENDING, rp.AGENT_SCHEDULING_QUEUE)
      # self.declare_worker(rp.AGENT_SCHEDULING_PENDING, self.work)

        self.declare_input (rp.ALLOCATING_PENDING, rp.AGENT_SCHEDULING_QUEUE)
        self.declare_worker(rp.ALLOCATING_PENDING, self.work)

        self.declare_output(rp.EXECUTING_PENDING,  rp.AGENT_EXECUTING_QUEUE)

        # we need unschedule updates to learn about units which free their
        # allocated cores.  Those updates need to be issued after execution, ie.
        # by the AgentExecutionComponent.
        self.declare_publisher ('state',      rp.AGENT_STATE_PUBSUB)
        self.declare_subscriber('unschedule', rp.AGENT_UNSCHEDULE_PUBSUB, self.unschedule_cb)

        # we create a pubsub pair for reschedule trigger
        self.declare_publisher ('reschedule', rp.AGENT_RESCHEDULE_PUBSUB)
        self.declare_subscriber('reschedule', rp.AGENT_RESCHEDULE_PUBSUB, self.reschedule_cb)

        # The scheduler needs the LRMS information which have been collected
        # during agent startup.  We dig them out of the config at this point.
        self._cores = self._cfg['cores']
        self._lrms_lm_info        = self._cfg['lrms_info']['lm_info']
        self._lrms_node_list      = self._cfg['lrms_info']['node_list']
        self._lrms_cores_per_node = self._cfg['lrms_info']['cores_per_node']
        # FIXME: this information is insufficient for the torus scheduler!

        self._wait_pool = list()            # set of units which wait for the resource
        self._wait_lock = threading.RLock() # look on the above set
        self._slot_lock = threading.RLock() # look for slot allocation/deallocation

        # configure the scheduler instance
        self._configure()


    # --------------------------------------------------------------------------
    #
    # This class-method creates the appropriate sub-class for the Scheduler.
    #
    @classmethod
    def create(cls, cfg):

        # Make sure that we are the base-class!
        if cls != AgentSchedulingComponent:
            raise TypeError("Scheduler Factory only available to base class!")

        name = cfg['scheduler']

        try:
            impl = {
                SCHEDULER_NAME_CONTINUOUS : SchedulerContinuous,
                SCHEDULER_NAME_SCATTERED  : SchedulerScattered,
                SCHEDULER_NAME_TORUS      : SchedulerTorus
            }[name]

            impl = impl(cfg)
            return impl

        except KeyError:
            raise ValueError("Scheduler '%s' unknown or defunct" % name)


    # --------------------------------------------------------------------------
    #
    def _configure(self):
        raise NotImplementedError("_configure() not implemented for Scheduler '%s'." % self._cname)


    # --------------------------------------------------------------------------
    #
    def slot_status(self):
        raise NotImplementedError("slot_status() not implemented for Scheduler '%s'." % self._cname)


    # --------------------------------------------------------------------------
    #
    def _allocate_slot(self, cores_requested):
        raise NotImplementedError("_allocate_slot() not implemented for Scheduler '%s'." % self._cname)


    # --------------------------------------------------------------------------
    #
    def _release_slot(self, opaque_slots):
        raise NotImplementedError("_release_slot() not implemented for Scheduler '%s'." % self._cname)


    # --------------------------------------------------------------------------
    #
    def _try_allocation(self, cu):
        """
        Attempt to allocate cores for a specific CU.  If it succeeds, send the
        CU off to the ExecutionWorker.
        """

        # needs to be locked as we try to acquire slots, but slots are freed
        # in a different thread.  But we keep the lock duration short...
        with self._slot_lock :

            # schedule this unit, and receive an opaque handle that has meaning to
            # the LRMS, Scheduler and LaunchMethod.
            cu['opaque_slots'] = self._allocate_slot(cu['description']['cores'])

        if not cu['opaque_slots']:
            # signal the CU remains unhandled
            return False

        # got an allocation, go off and launch the process
        self._prof.prof('schedule', msg="allocated", uid=cu['_id'])
        self._log.info("slot status after allocated  : %s" % self.slot_status ())

        # FIXME: if allocation succeeded, then the unit will likely advance to
        #        executing soon.  Advance will do a blowup before puching -- but
        #        that will also *drop* units.  We need to unschedule those.
        #        self.unschedule(cu_dropped), and should probably do that right
        #        here?  Not sure if this is worth a dropping-hook on component
        #        level...
        return True


    # --------------------------------------------------------------------------
    #
    def reschedule_cb(self, topic, msg):
        # we ignore any passed CU.  In principle the cu info could be used to
        # determine which slots have been freed.  No need for that optimization
        # right now.  This will become interesting once reschedule becomes too
        # expensive.

        cu = msg

        self._prof.prof('reschedule')
        self._log.info("slot status before reschedule: %s" % self.slot_status())

        # cycle through wait queue, and see if we get anything running now.  We
        # cycle over a copy of the list, so that we can modify the list on the
        # fly
        for cu in self._wait_pool[:]:

            if self._try_allocation(cu):

                # allocated cu -- advance it
                self.advance(cu, rp.EXECUTING_PENDING, publish=True, push=True)

                # remove it from the wait queue
                with self._wait_lock :
                    self._wait_pool.remove(cu)
                    self._prof.prof('unqueue', msg="re-allocation done", uid=cu['_id'])

        self._log.info("slot status after  reschedule: %s" % self.slot_status ())
        self._prof.prof('reschedule done')


    # --------------------------------------------------------------------------
    #
    def unschedule_cb(self, topic, msg):
        """
        release (for whatever reason) all slots allocated to this CU
        """

        cu = msg
        self._prof.prof('unschedule', uid=cu['_id'])

        if not cu['opaque_slots']:
            # Nothing to do -- how come?
            self._log.warn("cannot unschedule: %s (no slots)" % cu)
            return
        
        self._log.info("slot status before unschedule: %s" % self.slot_status ())

        # needs to be locked as we try to release slots, but slots are acquired
        # in a different thread....
        with self._slot_lock :
            self._release_slot(cu['opaque_slots'])

        # notify the scheduling thread, ie. trigger a reschedule to utilize
        # the freed slots
        # FIXME: we don't have a reschedule pubsub, yet.  A local queue
        #        should in principle suffice though.
        self.publish('reschedule', cu)

        self._log.info("slot status after  unschedule: %s" % self.slot_status ())


    # --------------------------------------------------------------------------
    #
    def work(self, cu):

      # self.advance(cu, rp.AGENT_SCHEDULING, publish=True, push=False)
        self.advance(cu, rp.ALLOCATING      , publish=True, push=False)

        # we got a new unit to schedule.  Either we can place it
        # straight away and move it to execution, or we have to
        # put it on the wait queue.
        if self._try_allocation(cu):
            self._prof.prof('schedule', msg="allocation succeeded", uid=cu['_id'])
            self.advance(cu, rp.EXECUTING_PENDING, publish=True, push=True)

        else:
            # No resources available, put in wait queue
            self._prof.prof('schedule', msg="allocation failed", uid=cu['_id'])
            with self._wait_lock :
                self._wait_pool.append(cu)



# ==============================================================================
#
class SchedulerContinuous(AgentSchedulingComponent):

    # --------------------------------------------------------------------------
    #
    def __init__(self, cfg):

        self.slots = None

        AgentSchedulingComponent.__init__(self, cfg)


    # --------------------------------------------------------------------------
    #
    def _configure(self):
        if not self._lrms_node_list:
            raise RuntimeError("LRMS %s didn't _configure node_list." % self._lrms.name)

        if not self._lrms_cores_per_node:
            raise RuntimeError("LRMS %s didn't _configure cores_per_node." % self._lrms.name)

        # Slots represents the internal process management structure.
        # The structure is as follows:
        # [
        #    {'node': 'node1', 'cores': [p_1, p_2, p_3, ... , p_cores_per_node]},
        #    {'node': 'node2', 'cores': [p_1, p_2, p_3. ... , p_cores_per_node]
        # ]
        #
        # We put it in a list because we care about (and make use of) the order.
        #
        self.slots = []
        for node in self._lrms_node_list:
            self.slots.append({
                'node': node,
                # TODO: Maybe use the real core numbers in the case of
                # non-exclusive host reservations?
                'cores': [FREE for _ in range(0, self._lrms_cores_per_node)]
            })


    # --------------------------------------------------------------------------
    #
    def slot_status(self):
        """Returns a multi-line string corresponding to slot status.
        """

        slot_matrix = ""
        for slot in self.slots:
            slot_matrix += "|"
            for core in slot['cores']:
                if core == FREE:
                    slot_matrix += "-"
                else:
                    slot_matrix += "+"
        slot_matrix += "|"
        return {'timestamp' : rpu.timestamp(),
                'slotstate' : slot_matrix}


    # --------------------------------------------------------------------------
    #
    def _allocate_slot(self, cores_requested):

        # TODO: single_node should be enforced for e.g. non-message passing
        #       tasks, but we don't have that info here.
        if cores_requested <= self._lrms_cores_per_node:
            single_node = True
        else:
            single_node = False

        # Given that we are the continuous scheduler, this is fixed.
        # TODO: Argument can be removed altogether?
        continuous = True

        # Switch between searching for continuous or scattered slots
        # Switch between searching for single or multi-node
        if single_node:
            if continuous:
                task_slots = self._find_slots_single_cont(cores_requested)
            else:
                raise NotImplementedError('No scattered single node scheduler implemented yet.')
        else:
            if continuous:
                task_slots = self._find_slots_multi_cont(cores_requested)
            else:
                raise NotImplementedError('No scattered multi node scheduler implemented yet.')

        if not task_slots:
            # allocation failed
            return {}

        self._change_slot_states(task_slots, BUSY)
        task_offsets = self.slots2offset(task_slots)

        return {'task_slots'   : task_slots, 
                'task_offsets' : task_offsets, 
                'lm_info'      : self._lrms_lm_info}


    # --------------------------------------------------------------------------
    #
    # Convert a set of slots into an index into the global slots list
    #
    def slots2offset(self, task_slots):
        # TODO: This assumes all hosts have the same number of cores

        first_slot = task_slots[0]
        # Get the host and the core part
        [first_slot_host, first_slot_core] = first_slot.split(':')
        # Find the entry in the the all_slots list based on the host
        slot_entry = (slot for slot in self.slots if slot["node"] == first_slot_host).next()
        # Transform it into an index in to the all_slots list
        all_slots_slot_index = self.slots.index(slot_entry)

        return all_slots_slot_index * self._lrms_cores_per_node + int(first_slot_core)


    # --------------------------------------------------------------------------
    #
    def _release_slot(self, opaque_slots):

        if not 'task_slots' in opaque_slots:
            raise RuntimeError('insufficient information to release slots via %s: %s' \
                    % (self.name, opaque_slots))

        self._change_slot_states(opaque_slots['task_slots'], FREE)


    # --------------------------------------------------------------------------
    #
    # Find a needle (continuous sub-list) in a haystack (list)
    #
    def _find_sublist(self, haystack, needle):
        n = len(needle)
        # Find all matches (returns list of False and True for every position)
        hits = [(needle == haystack[i:i+n]) for i in xrange(len(haystack)-n+1)]
        try:
            # Grab the first occurrence
            index = hits.index(True)
        except ValueError:
            index = None

        return index


    # --------------------------------------------------------------------------
    #
    # Transform the number of cores into a continuous list of "status"es,
    # and use that to find a sub-list.
    #
    def _find_cores_cont(self, slot_cores, cores_requested, status):
        return self._find_sublist(slot_cores, [status for _ in range(cores_requested)])


    # --------------------------------------------------------------------------
    #
    # Find an available continuous slot within node boundaries.
    #
    def _find_slots_single_cont(self, cores_requested):

        for slot in self.slots:
            slot_node = slot['node']
            slot_cores = slot['cores']

            slot_cores_offset = self._find_cores_cont(slot_cores, cores_requested, FREE)

            if slot_cores_offset is not None:
              # self._log.info('Node %s satisfies %d cores at offset %d',
              #               slot_node, cores_requested, slot_cores_offset)
                return ['%s:%d' % (slot_node, core) for core in
                        range(slot_cores_offset, slot_cores_offset + cores_requested)]

        return None


    # --------------------------------------------------------------------------
    #
    # Find an available continuous slot across node boundaries.
    #
    def _find_slots_multi_cont(self, cores_requested):

        # Convenience aliases
        cores_per_node = self._lrms_cores_per_node
        all_slots = self.slots

        # Glue all slot core lists together
        all_slot_cores = [core for node in [node['cores'] for node in all_slots] for core in node]
        # self._log.debug("all_slot_cores: %s", all_slot_cores)

        # Find the start of the first available region
        all_slots_first_core_offset = self._find_cores_cont(all_slot_cores, cores_requested, FREE)
        self._log.debug("all_slots_first_core_offset: %s", all_slots_first_core_offset)
        if all_slots_first_core_offset is None:
            return None

        # Determine the first slot in the slot list
        first_slot_index = all_slots_first_core_offset / cores_per_node
        self._log.debug("first_slot_index: %s", first_slot_index)
        # And the core offset within that node
        first_slot_core_offset = all_slots_first_core_offset % cores_per_node
        self._log.debug("first_slot_core_offset: %s", first_slot_core_offset)

        # Note: We subtract one here, because counting starts at zero;
        #       Imagine a zero offset and a count of 1, the only core used
        #       would be core 0.
        #       TODO: Verify this claim :-)
        all_slots_last_core_offset = (first_slot_index * cores_per_node) +\
                                     first_slot_core_offset + cores_requested - 1
        self._log.debug("all_slots_last_core_offset: %s", all_slots_last_core_offset)
        last_slot_index = (all_slots_last_core_offset) / cores_per_node
        self._log.debug("last_slot_index: %s", last_slot_index)
        last_slot_core_offset = all_slots_last_core_offset % cores_per_node
        self._log.debug("last_slot_core_offset: %s", last_slot_core_offset)

        # Convenience aliases
        last_slot = self.slots[last_slot_index]
        self._log.debug("last_slot: %s", last_slot)
        last_node = last_slot['node']
        self._log.debug("last_node: %s", last_node)
        first_slot = self.slots[first_slot_index]
        self._log.debug("first_slot: %s", first_slot)
        first_node = first_slot['node']
        self._log.debug("first_node: %s", first_node)

        # Collect all node:core slots here
        task_slots = []

        # Add cores from first slot for this unit
        # As this is a multi-node search, we can safely assume that we go
        # from the offset all the way to the last core.
        task_slots.extend(['%s:%d' % (first_node, core) for core in
                           range(first_slot_core_offset, cores_per_node)])

        # Add all cores from "middle" slots
        for slot_index in range(first_slot_index+1, last_slot_index):
            slot_node = all_slots[slot_index]['node']
            task_slots.extend(['%s:%d' % (slot_node, core) for core in range(0, cores_per_node)])

        # Add the cores of the last slot
        task_slots.extend(['%s:%d' % (last_node, core) for core in range(0, last_slot_core_offset+1)])

        return task_slots


    # --------------------------------------------------------------------------
    #
    # Change the reserved state of slots (FREE or BUSY)
    #
    def _change_slot_states(self, task_slots, new_state):

        # Convenience alias
        all_slots = self.slots

        # logger.debug("change_slot_states: unit slots: %s", task_slots)

        for slot in task_slots:
            # logger.debug("change_slot_states: slot content: %s", slot)
            # Get the node and the core part
            [slot_node, slot_core] = slot.split(':')
            # Find the entry in the the all_slots list
            slot_entry = (slot for slot in all_slots if slot["node"] == slot_node).next()
            # Change the state of the slot
            slot_entry['cores'][int(slot_core)] = new_state



# ==============================================================================
#
class SchedulerScattered(AgentSchedulingComponent):
    # FIXME: implement
    pass


# ==============================================================================
#
class SchedulerTorus(AgentSchedulingComponent):

    # TODO: Ultimately all BG/Q specifics should move out of the scheduler

    # --------------------------------------------------------------------------
    #
    # Offsets into block structure
    #
    TORUS_BLOCK_INDEX  = 0
    TORUS_BLOCK_COOR   = 1
    TORUS_BLOCK_NAME   = 2
    TORUS_BLOCK_STATUS = 3


    # --------------------------------------------------------------------------
    def __init__(self, cfg):

        self.slots            = None
        self._cores_per_node  = None

        AgentSchedulingComponent.__init__(self, cfg)


    # --------------------------------------------------------------------------
    #
    def _configure(self):
        if not self._lrms_cores_per_node:
            raise RuntimeError("LRMS %s didn't _configure cores_per_node." % self._lrms.name)

        self._cores_per_node = self._lrms_cores_per_node

        # TODO: get rid of field below
        self.slots = 'bogus'


    # --------------------------------------------------------------------------
    #
    def slot_status(self):
        """Returns a multi-line string corresponding to slot status.
        """

        slot_matrix = ""
        for slot in self._lrms.torus_block:
            slot_matrix += "|"
            if slot[self.TORUS_BLOCK_STATUS] == FREE:
                slot_matrix += "-" * self._lrms_cores_per_node
            else:
                slot_matrix += "+" * self._lrms_cores_per_node
        slot_matrix += "|"
        return {'timestamp': rpu.timestamp(),
                'slotstate': slot_matrix}


    # --------------------------------------------------------------------------
    #
    # Allocate a number of cores
    #
    # Currently only implements full-node allocation, so core count must
    # be a multiple of cores_per_node.
    #
    def _allocate_slot(self, cores_requested):

        block = self._lrms.torus_block
        sub_block_shape_table = self._lrms.shape_table

        self._log.info("Trying to allocate %d core(s).", cores_requested)

        if cores_requested % self._lrms_cores_per_node:
            num_cores = int(math.ceil(cores_requested / float(self._lrms_cores_per_node))) \
                        * self._lrms_cores_per_node
            self._log.error('Core not multiple of %d, increasing to %d!',
                           self._lrms_cores_per_node, num_cores)

        num_nodes = cores_requested / self._lrms_cores_per_node

        offset = self._alloc_sub_block(block, num_nodes)

        if offset is None:
            self._log.warning('No allocation made.')
            return

        # TODO: return something else than corner location? Corner index?
        sub_block_shape     = sub_block_shape_table[num_nodes]
        sub_block_shape_str = self._lrms.shape2str(sub_block_shape)
        corner              = block[offset][self.TORUS_BLOCK_COOR]
        corner_offset       = self.corner2offset(self._lrms.torus_block, corner)
        corner_node         = self._lrms.torus_block[corner_offset][self.TORUS_BLOCK_NAME]

        end = self.get_last_node(corner, sub_block_shape)
        self._log.debug('Allocating sub-block of %d node(s) with dimensions %s'
                       ' at offset %d with corner %s and end %s.',
                        num_nodes, sub_block_shape_str, offset,
                        self._lrms.loc2str(corner), self._lrms.loc2str(end))

        return {'cores_per_node'      : self._lrms_cores_per_node, 
                'loadl_bg_block'      : self._lrms.loadl_bg_block,
                'sub_block_shape_str' : sub_block_shape_str,
                'corner_node'         : corner_node,
                'lm_info'             : self._lrms_lm_info}


    # --------------------------------------------------------------------------
    #
    # Allocate a sub-block within a block
    # Currently only works with offset that are exactly the sub-block size
    #
    def _alloc_sub_block(self, block, num_nodes):

        offset = 0
        # Iterate through all nodes with offset a multiple of the sub-block size
        while True:

            # Verify the assumption (needs to be an assert?)
            if offset % num_nodes != 0:
                msg = 'Sub-block needs to start at correct offset!'
                self._log.exception(msg)
                raise ValueError(msg)
                # TODO: If we want to workaround this, the coordinates need to overflow

            not_free = False
            # Check if all nodes from offset till offset+size are FREE
            for peek in range(num_nodes):
                try:
                    if block[offset+peek][self.TORUS_BLOCK_STATUS] == BUSY:
                        # Once we find the first BUSY node we can discard this attempt
                        not_free = True
                        break
                except IndexError:
                    self._log.exception('Block out of bound. Num_nodes: %d, offset: %d, peek: %d.',
                            num_nodes, offset, peek)

            if not_free == True:
                # No success at this offset
                self._log.info("No free nodes found at this offset: %d.", offset)

                # If we weren't the last attempt, then increase the offset and iterate again.
                if offset + num_nodes < self._block2num_nodes(block):
                    offset += num_nodes
                    continue
                else:
                    return

            else:
                # At this stage we have found a free spot!

                self._log.info("Free nodes found at this offset: %d.", offset)

                # Then mark the nodes busy
                for peek in range(num_nodes):
                    block[offset+peek][self.TORUS_BLOCK_STATUS] = BUSY

                return offset


    # --------------------------------------------------------------------------
    #
    # Return the number of nodes in a block
    #
    def _block2num_nodes(self, block):
        return len(block)


    # --------------------------------------------------------------------------
    #
    def _release_slot(self, (corner, shape)):
        self._free_cores(self._lrms.torus_block, corner, shape)


    # --------------------------------------------------------------------------
    #
    # Free up an allocation
    #
    def _free_cores(self, block, corner, shape):

        # Number of nodes to free
        num_nodes = self._shape2num_nodes(shape)

        # Location of where to start freeing
        offset = self.corner2offset(block, corner)

        self._log.info("Freeing %d nodes starting at %d.", num_nodes, offset)

        for peek in range(num_nodes):
            assert block[offset+peek][self.TORUS_BLOCK_STATUS] == BUSY, \
                'Block %d not Free!' % block[offset+peek]
            block[offset+peek][self.TORUS_BLOCK_STATUS] = FREE


    # --------------------------------------------------------------------------
    #
    # Follow coordinates to get the last node
    #
    def get_last_node(self, origin, shape):
        ret = {}
        for dim in self._lrms.torus_dimension_labels:
            ret[dim] = origin[dim] + shape[dim] -1
        return ret


    # --------------------------------------------------------------------------
    #
    # Return the number of nodes for the given block shape
    #
    def _shape2num_nodes(self, shape):

        nodes = 1
        for dim in self._lrms.torus_dimension_labels:
            nodes *= shape[dim]

        return nodes


    # --------------------------------------------------------------------------
    #
    # Return the offset into the node list from a corner
    #
    # TODO: Can this be determined instead of searched?
    #
    def corner2offset(self, block, corner):
        offset = 0

        for e in block:
            if corner == e[self.TORUS_BLOCK_COOR]:
                return offset
            offset += 1

        return offset



# ==============================================================================
#
# Launch Methods
#
# ==============================================================================
#
class LaunchMethod(object):

    # List of environment variables that designated Launch Methods should export
    EXPORT_ENV_VARIABLES = [
        'LD_LIBRARY_PATH',
        'PATH',
        'PYTHONPATH',
        'PYTHON_DIR',
    ]

    # --------------------------------------------------------------------------
    #
    def __init__(self, cfg, logger):

        self.name = type(self).__name__
        self._cfg = cfg
        self._log = logger

        self._prof = rpu.Profiler('launch_method.prof')

        self.launch_command = None
        self._configure()
        # TODO: This doesn't make too much sense for LM's that use multiple
        #       commands, perhaps this needs to move to per LM __init__.
        if self.launch_command is None:
            raise RuntimeError("Launch command not found for LaunchMethod '%s'" % self.name)

        logger.info("Discovered launch command: '%s'.", self.launch_command)


    # --------------------------------------------------------------------------
    #
    # This class-method creates the appropriate sub-class for the Launch Method.
    #
    @classmethod
    def create(cls, name, cfg, logger):

        # Make sure that we are the base-class!
        if cls != LaunchMethod:
            raise TypeError("LaunchMethod factory only available to base class!")

        try:
            impl = {
                LAUNCH_METHOD_APRUN         : LaunchMethodAPRUN,
                LAUNCH_METHOD_CCMRUN        : LaunchMethodCCMRUN,
                LAUNCH_METHOD_DPLACE        : LaunchMethodDPLACE,
                LAUNCH_METHOD_FORK          : LaunchMethodFORK,
                LAUNCH_METHOD_IBRUN         : LaunchMethodIBRUN,
                LAUNCH_METHOD_MPIEXEC       : LaunchMethodMPIEXEC,
                LAUNCH_METHOD_MPIRUN_CCMRUN : LaunchMethodMPIRUNCCMRUN,
                LAUNCH_METHOD_MPIRUN_DPLACE : LaunchMethodMPIRUNDPLACE,
                LAUNCH_METHOD_MPIRUN        : LaunchMethodMPIRUN,
                LAUNCH_METHOD_MPIRUN_RSH    : LaunchMethodMPIRUNRSH,
                LAUNCH_METHOD_ORTE          : LaunchMethodORTE,
                LAUNCH_METHOD_POE           : LaunchMethodPOE,
                LAUNCH_METHOD_RUNJOB        : LaunchMethodRUNJOB,
                LAUNCH_METHOD_SSH           : LaunchMethodSSH
            }[name]
            return impl(cfg, logger)

        except KeyError:
            logger.exception("LaunchMethod '%s' unknown or defunct" % name)

        except Exception as e:
            logger.exception("LaunchMethod cannot be used: %s!" % e)


    # --------------------------------------------------------------------------
    #
    @classmethod
    def lrms_config_hook(cls, name, cfg, lrms, logger):
        """
        This hook will allow the LRMS to perform launch methods specific
        configuration steps.  The LRMS layer MUST ensure that this hook is
        called exactly once (globally).  This will be a NOOP for LMs which do
        not overload this method.  Exceptions fall through to the LRMS.
        """

        # Make sure that we are the base-class!
        if cls != LaunchMethod:
            raise TypeError("LaunchMethod config hook only available to base class!")

        impl = {
          # LAUNCH_METHOD_APRUN         : LaunchMethodAPRUN,
          # LAUNCH_METHOD_CCMRUN        : LaunchMethodCCMRUN,
          # LAUNCH_METHOD_DPLACE        : LaunchMethodDPLACE,
          # LAUNCH_METHOD_FORK          : LaunchMethodFORK,
          # LAUNCH_METHOD_IBRUN         : LaunchMethodIBRUN,
          # LAUNCH_METHOD_MPIEXEC       : LaunchMethodMPIEXEC,
          # LAUNCH_METHOD_MPIRUN_CCMRUN : LaunchMethodMPIRUNCCMRUN,
          # LAUNCH_METHOD_MPIRUN_DPLACE : LaunchMethodMPIRUNDPLACE,
          # LAUNCH_METHOD_MPIRUN        : LaunchMethodMPIRUN,
          # LAUNCH_METHOD_MPIRUN_RSH    : LaunchMethodMPIRUNRSH,
            LAUNCH_METHOD_ORTE          : LaunchMethodORTE,
          # LAUNCH_METHOD_POE           : LaunchMethodPOE,
          # LAUNCH_METHOD_RUNJOB        : LaunchMethodRUNJOB,
          # LAUNCH_METHOD_SSH           : LaunchMethodSSH
        }.get(name)

        if not impl:
            logger.info('no LRMS config hook defined for LaunchMethod %s' % name)
            return None

        logger.info('call LRMS config hook for LaunchMethod %s: %s' % (name, impl))
        return impl.lrms_config_hook(name, cfg, lrms, logger)




    # --------------------------------------------------------------------------
    #
    def _configure(self):
        raise NotImplementedError("_configure() not implemented for LaunchMethod: %s." % self.name)

    # --------------------------------------------------------------------------
    #
    def construct_command(self, task_exec, task_args, task_numcores,
                          launch_script_hop, opaque_slots):
        raise NotImplementedError("construct_command() not implemented for LaunchMethod: %s." % self.name)


    # --------------------------------------------------------------------------
    #
    @classmethod
    def _find_executable(cls, names):
        """Takes a (list of) name(s) and looks for an executable in the path.
        """

        if not isinstance(names, list):
            names = [names]

        for name in names:
            ret = cls._which(name)
            if ret is not None:
                return ret

        return None


    # --------------------------------------------------------------------------
    #
    @classmethod
    def _which(cls, program):
        """Finds the location of an executable.
        Taken from:
        http://stackoverflow.com/questions/377017/test-if-executable-exists-in-python
        """
        # ----------------------------------------------------------------------
        #
        def is_exe(fpath):
            return os.path.isfile(fpath) and os.access(fpath, os.X_OK)

        fpath, _ = os.path.split(program)
        if fpath:
            if is_exe(program):
                return program
        else:
            for path in os.environ["PATH"].split(os.pathsep):
                exe_file = os.path.join(path, program)
                if is_exe(exe_file):
                    return exe_file
        return None


# ==============================================================================
#
class LaunchMethodFORK(LaunchMethod):

    # --------------------------------------------------------------------------
    #
    def __init__(self, cfg, logger):

        LaunchMethod.__init__(self, cfg, logger)


    # --------------------------------------------------------------------------
    #
    def _configure(self):
        # "Regular" tasks
        self.launch_command = ''


    # --------------------------------------------------------------------------
    #
    def construct_command(self, task_exec, task_args, task_numcores,
                          launch_script_hop, opaque_slots):

        if task_args:
            command = " ".join([task_exec, task_args])
        else:
            command = task_exec

        return command, None



# ==============================================================================
#
class LaunchMethodMPIRUN(LaunchMethod):

    # --------------------------------------------------------------------------
    #
    def __init__(self, cfg, logger):

        LaunchMethod.__init__(self, cfg, logger)


    # --------------------------------------------------------------------------
    #
    def _configure(self):
        self.launch_command = self._find_executable([
            'mpirun',            # General case
            'mpirun_rsh',        # Gordon @ SDSC
            'mpirun-mpich-mp',   # Mac OSX MacPorts
            'mpirun-openmpi-mp'  # Mac OSX MacPorts
        ])


    # --------------------------------------------------------------------------
    #
    def construct_command(self, task_exec, task_args, task_numcores,
                          launch_script_hop, opaque_slots):

        if not 'task_slots' in opaque_slots:
            raise RuntimeError('insufficient information to launch via %s: %s' \
                    % (self.name, opaque_slots))

        task_slots = opaque_slots['task_slots']

        if task_args:
            task_command = " ".join([task_exec, task_args])
        else:
            task_command = task_exec

        # Construct the hosts_string
        hosts_string = ",".join([slot.split(':')[0] for slot in task_slots])

        export_vars = ' '.join(['-x ' + var for var in self.EXPORT_ENV_VARIABLES if var in os.environ])

        mpirun_command = "%s %s -np %s -host %s %s" % (
            self.launch_command, export_vars, task_numcores, hosts_string, task_command)

        return mpirun_command, None


# ==============================================================================
#
class LaunchMethodSSH(LaunchMethod):

    # --------------------------------------------------------------------------
    #
    def __init__(self, cfg, logger):

        LaunchMethod.__init__(self, cfg, logger)


    # --------------------------------------------------------------------------
    #
    def _configure(self):
        # Find ssh command
        command = self._which('ssh')

        if command is not None:

            # Some MPI environments (e.g. SGE) put a link to rsh as "ssh" into
            # the path.  We try to detect that and then use different arguments.
            if os.path.islink(command):

                target = os.path.realpath(command)

                if os.path.basename(target) == 'rsh':
                    self._log.info('Detected that "ssh" is a link to "rsh".')
                    return target

            command = '%s -o StrictHostKeyChecking=no' % command

        self.launch_command = command


    # --------------------------------------------------------------------------
    #
    def construct_command(self, task_exec, task_args, task_numcores,
                          launch_script_hop, opaque_slots):

        if not 'task_slots' in opaque_slots:
            raise RuntimeError('insufficient information to launch via %s: %s' \
                    % (self.name, opaque_slots))

        task_slots = opaque_slots['task_slots']

        if not launch_script_hop :
            raise ValueError ("LaunchMethodSSH.construct_command needs launch_script_hop!")

        # Get the host of the first entry in the acquired slot
        host = task_slots[0].split(':')[0]

        if task_args:
            task_command = " ".join([task_exec, task_args])
        else:
            task_command = task_exec

        # Command line to execute launch script via ssh on host
        ssh_hop_cmd = "%s %s %s" % (self.launch_command, host, launch_script_hop)

        # Special case, return a tuple that overrides the default command line.
        return task_command, ssh_hop_cmd



# ==============================================================================
#
class LaunchMethodMPIEXEC(LaunchMethod):

    # --------------------------------------------------------------------------
    #
    def __init__(self, cfg, logger):

        LaunchMethod.__init__(self, cfg, logger)


    # --------------------------------------------------------------------------
    #
    def _configure(self):
        # mpiexec (e.g. on SuperMUC)
        self.launch_command = self._find_executable([
            'mpiexec',            # General case
            'mpiexec-mpich-mp',   # Mac OSX MacPorts
            'mpiexec-openmpi-mp'  # Mac OSX MacPorts
        ])

    # --------------------------------------------------------------------------
    #
    def construct_command(self, task_exec, task_args, task_numcores,
                          launch_script_hop, opaque_slots):

        if not 'task_slots' in opaque_slots:
            raise RuntimeError('insufficient information to launch via %s: %s' \
                    % (self.name, opaque_slots))

        task_slots = opaque_slots['task_slots']

        # Construct the hosts_string
        hosts_string = ",".join([slot.split(':')[0] for slot in task_slots])

        # Construct the executable and arguments
        if task_args:
            task_command = " ".join([task_exec, task_args])
        else:
            task_command = task_exec

        mpiexec_command = "%s -n %s -host %s %s" % (
            self.launch_command, task_numcores, hosts_string, task_command)

        return mpiexec_command, None


# ==============================================================================
#
class LaunchMethodAPRUN(LaunchMethod):

    # --------------------------------------------------------------------------
    #
    def __init__(self, cfg, logger):

        LaunchMethod.__init__(self, cfg, logger)


    # --------------------------------------------------------------------------
    #
    def _configure(self):
        # aprun: job launcher for Cray systems
        self.launch_command= self._which('aprun')

        # TODO: ensure that only one concurrent aprun per node is executed!


    # --------------------------------------------------------------------------
    #
    def construct_command(self, task_exec, task_args, task_numcores,
                          launch_script_hop, opaque_slots):

        if task_args:
            task_command = " ".join([task_exec, task_args])
        else:
            task_command = task_exec

        aprun_command = "%s -n %d %s" % (self.launch_command, task_numcores, task_command)

        return aprun_command, None



# ==============================================================================
#
class LaunchMethodCCMRUN(LaunchMethod):

    # --------------------------------------------------------------------------
    #
    def __init__(self, cfg, logger):

        LaunchMethod.__init__(self, cfg, logger)


    # --------------------------------------------------------------------------
    #
    def _configure(self):
        # ccmrun: Cluster Compatibility Mode (CCM) job launcher for Cray systems
        self.launch_command= self._which('ccmrun')


    # --------------------------------------------------------------------------
    #
    def construct_command(self, task_exec, task_args, task_numcores,
                          launch_script_hop, opaque_slots):

        if task_args:
            task_command = " ".join([task_exec, task_args])
        else:
            task_command = task_exec

        ccmrun_command = "%s -n %d %s" % (self.launch_command, task_numcores, task_command)

        return ccmrun_command, None



# ==============================================================================
#
class LaunchMethodMPIRUNCCMRUN(LaunchMethod):
    # TODO: This needs both mpirun and ccmrun

    # --------------------------------------------------------------------------
    #
    def __init__(self, cfg, logger):

        LaunchMethod.__init__(self, cfg, logger)


    # --------------------------------------------------------------------------
    #
    def _configure(self):
        # ccmrun: Cluster Compatibility Mode job launcher for Cray systems
        self.launch_command= self._which('ccmrun')

        self.mpirun_command = self._which('mpirun')
        if not self.mpirun_command:
            raise RuntimeError("mpirun not found!")


    # --------------------------------------------------------------------------
    #
    def construct_command(self, task_exec, task_args, task_numcores,
                          launch_script_hop, opaque_slots):

        if not 'task_slots' in opaque_slots:
            raise RuntimeError('insufficient information to launch via %s: %s' \
                    % (self.name, opaque_slots))

        task_slots = opaque_slots['task_slots']

        if task_args:
            task_command = " ".join([task_exec, task_args])
        else:
            task_command = task_exec

        # Construct the hosts_string
        # TODO: is there any use in using $HOME/.crayccm/ccm_nodelist.$JOBID?
        hosts_string = ",".join([slot.split(':')[0] for slot in task_slots])

        export_vars = ' '.join(['-x ' + var for var in self.EXPORT_ENV_VARIABLES if var in os.environ])

        mpirun_ccmrun_command = "%s %s %s -np %d -host %s %s" % (
            self.launch_command, self.mpirun_command, export_vars,
            task_numcores, hosts_string, task_command)

        return mpirun_ccmrun_command, None



# ==============================================================================
#
class LaunchMethodRUNJOB(LaunchMethod):

    # --------------------------------------------------------------------------
    #
    def __init__(self, cfg, logger):

        LaunchMethod.__init__(self, cfg, logger)


    # --------------------------------------------------------------------------
    #
    def _configure(self):
        # runjob: job launcher for IBM BG/Q systems, e.g. Joule
        self.launch_command= self._which('runjob')

        raise NotImplementedError('RUNJOB LM needs to be decoupled from the scheduler/LRMS')


    # --------------------------------------------------------------------------
    #
    def construct_command(self, task_exec, task_args, task_numcores,
                          launch_script_hop, opaque_slots):

        if  'cores_per_node'      not in opaque_slots or\
            'loadl_bg_block'      not in opaque_slots or\
            'sub_block_shape_str' not in opaque_slots or\
            'corner_node'         not in opaque_slots :
            raise RuntimeError('insufficient information to launch via %s: %s' \
                    % (self.name, opaque_slots))

        cores_per_node      = opaque_slots['cores_per_node']
        loadl_bg_block      = opaque_slots['loadl_bg_block']
        sub_block_shape_str = opaque_slots['sub_block_shape_str']
        corner_node         = opaque_slots['corner_node']

        if task_numcores % cores_per_node:
            msg = "Num cores (%d) is not a multiple of %d!" % (task_numcores, cores_per_node)
            self._log.exception(msg)
            raise ValueError(msg)

        # Runjob it is!
        runjob_command = self.launch_command

        # Set the number of tasks/ranks per node
        # TODO: Currently hardcoded, this should be configurable,
        #       but I don't see how, this would be a leaky abstraction.
        runjob_command += ' --ranks-per-node %d' % min(cores_per_node, task_numcores)

        # Run this subjob in the block communicated by LoadLeveler
        runjob_command += ' --block %s'  % loadl_bg_block
        runjob_command += ' --corner %s' % corner_node

        # convert the shape
        runjob_command += ' --shape %s' % sub_block_shape_str

        # runjob needs the full path to the executable
        if os.path.basename(task_exec) == task_exec:
            # Use `which` with back-ticks as the executable,
            # will be expanded in the shell script.
            task_exec = '`which %s`' % task_exec
            # Note: We can't use the expansion from here,
            #       as the pre-execs of the CU aren't run yet!!

        # And finally add the executable and the arguments
        # usage: runjob <runjob flags> : /bin/hostname -f
        runjob_command += ' : %s' % task_exec
        if task_args:
            runjob_command += ' %s' % task_args

        return runjob_command, None


# ==============================================================================
#
class LaunchMethodDPLACE(LaunchMethod):

    # --------------------------------------------------------------------------
    #
    def __init__(self, cfg, logger):

        LaunchMethod.__init__(self, cfg, logger)


    # --------------------------------------------------------------------------
    #
    def _configure(self):
        # dplace: job launcher for SGI systems (e.g. on Blacklight)
        self.launch_command = self._which('dplace')


    # --------------------------------------------------------------------------
    #
    def construct_command(self, task_exec, task_args, task_numcores,
                          launch_script_hop, opaque_slots):

        if 'task_offsets' not in opaque_slots :
            raise RuntimeError('insufficient information to launch via %s: %s' \
                    % (self.name, opaque_slots))

        task_offsets = opaque_slots['task_offsets']

        if task_args:
            task_command = " ".join([task_exec, task_args])
        else:
            task_command = task_exec

        dplace_offset = task_offsets

        dplace_command = "%s -c %d-%d %s" % (
            self.launch_command, dplace_offset,
            dplace_offset+task_numcores-1, task_command)

        return dplace_command, None


# ==============================================================================
#
class LaunchMethodMPIRUNRSH(LaunchMethod):

    # --------------------------------------------------------------------------
    #
    def __init__(self, cfg, logger):

        LaunchMethod.__init__(self, cfg, logger)

    # --------------------------------------------------------------------------
    #
    def _configure(self):

        # mpirun_rsh (e.g. on Gordon@SDSC, Stampede@TACC)
        if not self._which('mpirun_rsh'):
            raise Exception("mpirun_rsh could not be found")

        # We don't use the full pathname as the user might load a different
        # compiler / MPI library suite from his CU pre_exec that requires
        # the launcher from that version, as experienced on stampede in #572.
        self.launch_command = 'mpirun_rsh'

    # --------------------------------------------------------------------------
    #
    def construct_command(self, task_exec, task_args, task_numcores,
                          launch_script_hop, opaque_slots):

        if not 'task_slots' in opaque_slots:
            raise RuntimeError('insufficient information to launch via %s: %s' \
                    % (self.name, opaque_slots))

        task_slots = opaque_slots['task_slots']

        if task_args:
            task_command = " ".join([task_exec, task_args])
        else:
            task_command = task_exec

        # Construct the hosts_string ('h1 h2 .. hN')
        hosts_string = " ".join([slot.split(':')[0] for slot in task_slots])

        export_vars = ' '.join([var+"=$"+var for var in self.EXPORT_ENV_VARIABLES if var in os.environ])

        mpirun_rsh_command = "%s -np %s %s %s %s" % (
            self.launch_command, task_numcores, hosts_string, export_vars, task_command)

        return mpirun_rsh_command, None


# ==============================================================================
#
class LaunchMethodMPIRUNDPLACE(LaunchMethod):
    # TODO: This needs both mpirun and dplace

    # --------------------------------------------------------------------------
    #
    def __init__(self, cfg, logger):

        LaunchMethod.__init__(self, cfg, logger)


    # --------------------------------------------------------------------------
    #
    def _configure(self):
        # dplace: job launcher for SGI systems (e.g. on Blacklight)
        self.launch_command = self._which('dplace')
        self.mpirun_command = self._which('mpirun')


    # --------------------------------------------------------------------------
    #
    def construct_command(self, task_exec, task_args, task_numcores,
                          launch_script_hop, opaque_slots):

        if not 'task_offsets' in opaque_slots:
            raise RuntimeError('insufficient information to launch via %s: %s' \
                    % (self.name, opaque_slots))

        task_offsets = opaque_slots['task_offsets']

        if task_args:
            task_command = " ".join([task_exec, task_args])
        else:
            task_command = task_exec

        dplace_offset = task_offsets

        mpirun_dplace_command = "%s -np %d %s -c %d-%d %s" % \
            (self.mpirun_command, task_numcores, self.launch_command,
             dplace_offset, dplace_offset+task_numcores-1, task_command)

        return mpirun_dplace_command, None



# ==============================================================================
#
class LaunchMethodIBRUN(LaunchMethod):
    # NOTE: Don't think that with IBRUN it is possible to have
    # processes != cores ...

    # --------------------------------------------------------------------------
    #
    def __init__(self, cfg, logger):

        LaunchMethod.__init__(self, cfg, logger)


    # --------------------------------------------------------------------------
    #
    def _configure(self):
        # ibrun: wrapper for mpirun at TACC
        self.launch_command = self._which('ibrun')


    # --------------------------------------------------------------------------
    #
    def construct_command(self, task_exec, task_args, task_numcores,
                          launch_script_hop, opaque_slots):

        if not 'task_offsets' in opaque_slots:
            raise RuntimeError('insufficient information to launch via %s: %s' \
                    % (self.name, opaque_slots))

        task_offsets = opaque_slots['task_offsets']

        if task_args:
            task_command = " ".join([task_exec, task_args])
        else:
            task_command = task_exec

        ibrun_offset = task_offsets

        ibrun_command = "%s -n %s -o %d %s" % \
                        (self.launch_command, task_numcores,
                         ibrun_offset, task_command)

        return ibrun_command, None



# ==============================================================================
#
# NOTE: This requires a development version of Open MPI available.
#
class LaunchMethodORTE(LaunchMethod):

    # --------------------------------------------------------------------------
    #
    def __init__(self, cfg, logger):

        LaunchMethod.__init__(self, cfg, logger)


    # --------------------------------------------------------------------------
    #
    @classmethod
    def lrms_config_hook(cls, name, cfg, lrms, logger):
        """
        FIXME: this config hook will manipulate the LRMS nodelist.  Not a nice
               thing to do, but hey... :P
               What really should be happening is that the LRMS digs information
               on node reservation out of the config and configures the node
               list accordingly.  This config hook should be limited to starting
               the DVM.
        """

        dvm_command = cls._which('orte-dvm')
        if not dvm_command:
            raise Exception("Couldn't find orte-dvm")

        # Use (g)stdbuf to disable buffering.
        # We need this to get the "DVM ready",
        # without waiting for orte-dvm to complete.
        # The command seems to be generally available on our Cray's,
        # if not, we can code some home-coooked pty stuff.
        stdbuf_cmd =  cls._find_executable(['stdbuf', 'gstdbuf'])
        if not stdbuf_cmd:
            raise Exception("Couldn't find (g)stdbuf")
        stdbuf_arg = "-oL"

        vm_size = len(lrms.node_list)

        logger.info("Starting ORTE DVM on %d nodes ..." % vm_size)

        dvm_process = subprocess.Popen(
            [stdbuf_cmd, stdbuf_arg, dvm_command, '--debug-devel',
             '--mca', 'orte_max_vm_size', str(vm_size)],
            stdout=subprocess.PIPE, stderr=subprocess.STDOUT
        )

        while True:

            line = dvm_process.stdout.readline().strip()

            if line.startswith('VMURI:'):

                if len(line.split(' ')) != 2:
                    raise Exception("Unknown VMURI format: %s" % line)

                label, dvm_uri = line.split(' ', 1)

                if label != 'VMURI:':
                    raise Exception("Unknown VMURI format: %s" % line)

                logger.info("ORTE DVM URI: %s" % dvm_uri)

            elif line == 'DVM ready':

                if not dvm_uri:
                    raise Exception("VMURI not found!")

                logger.info("ORTE DVM startup successful!")
                break

            else:

                # Check if the process is still around,
                # and log output in debug mode.
                if None == dvm_process.poll():
                    logger.debug("ORTE: %s" % line)
                else:
                    # Process is gone: fatal!
                    raise Exception("ORTE DVM process disappeared")

        #######################################################################
        #
        def _watch_dvm(dvm_process):

            logger.info('starting DVM watcher')

            while dvm_process.poll() is None:
                line = dvm_process.stdout.readline().strip()
                if line:
                    logger.debug('dvm output: %s' % line)
                else:
                    time.sleep(1.0)

            logger.info('DVM stopped (%d)' % dvm_process.returncode)
            # TODO: Tear down everything?

        dvm_watcher = threading.Thread(target=_watch_dvm, args=(dvm_process,), name="DVMWatcher")
        dvm_watcher.start()

        lm_info = {'dvm_uri': dvm_uri}

        # we need to inform the actual LM instance about the DVM URI.  So we
        # pass it back to the LRMS which will keep it in an 'lm_info', which
        # will then be passed as part of the opaque_slots via the scheduler
        return lm_info

    # TODO: Create teardown() function for LaunchMethod's (in this case to terminate the dvm)
    #subprocess.Popen([self.launch_command, "--hnp", orte_vm_uri_filename, "--terminate"])


    # --------------------------------------------------------------------------
    #
    def _configure(self):

        self.launch_command = self._which('orte-submit')


    # --------------------------------------------------------------------------
    #
    def construct_command(self, task_exec, task_args, task_numcores,
                          launch_script_hop, opaque_slots):

        if 'task_slots' not in opaque_slots:
            raise RuntimeError('No task_slots to launch via %s: %s' \
                               % (self.name, opaque_slots))

        if 'lm_info' not in opaque_slots:
            raise RuntimeError('No lm_info to launch via %s: %s' \
                    % (self.name, opaque_slots))

        if not opaque_slots['lm_info']:
            raise RuntimeError('lm_info missing for %s: %s' \
                               % (self.name, opaque_slots))

        if 'dvm_uri' not in opaque_slots['lm_info']:
            raise RuntimeError('dvm_uri not in lm_info for %s: %s' \
                    % (self.name, opaque_slots))

        task_slots = opaque_slots['task_slots']
        dvm_uri    = opaque_slots['lm_info']['dvm_uri']

        if task_args:
            task_command = " ".join([task_exec, task_args])
        else:
            task_command = task_exec

        # Construct the hosts_string, env vars
        hosts_string = ",".join([slot.split(':')[0] for slot in task_slots])
        export_vars  = ' '.join(['-x ' + var for var in self.EXPORT_ENV_VARIABLES if var in os.environ])

        orte_command = '%s --hnp "%s" %s -np %s -host %s %s' % (
            self.launch_command, dvm_uri, export_vars, task_numcores, hosts_string, task_command)

        return orte_command, None



# ==============================================================================
#
class LaunchMethodPOE(LaunchMethod):

    # --------------------------------------------------------------------------
    #
    def __init__(self, cfg, logger):

        LaunchMethod.__init__(self, cfg, logger)


    # --------------------------------------------------------------------------
    #
    def _configure(self):
        # poe: LSF specific wrapper for MPI (e.g. yellowstone)
        self.launch_command = self._which('poe')


    # --------------------------------------------------------------------------
    #
    def construct_command(self, task_exec, task_args, task_numcores,
                          launch_script_hop, opaque_slots):

        if not 'task_slots' in opaque_slots:
            raise RuntimeError('insufficient information to launch via %s: %s' \
                    % (self.name, opaque_slots))

        task_slots = opaque_slots['task_slots']

        # Count slots per host in provided slots description.
        hosts = {}
        for slot in task_slots:
            host = slot.split(':')[0]
            if host not in hosts:
                hosts[host] = 1
            else:
                hosts[host] += 1

        # Create string with format: "hostX N host
        hosts_string = ''
        for host in hosts:
            hosts_string += '%s %d ' % (host, hosts[host])

        if task_args:
            task_command = " ".join([task_exec, task_args])
        else:
            task_command = task_exec

        # Override the LSB_MCPU_HOSTS env variable as this is set by
        # default to the size of the whole pilot.
        poe_command = 'LSB_MCPU_HOSTS="%s" %s %s' % (
            hosts_string, self.launch_command, task_command)

        return poe_command, None



# ==============================================================================
#
# Base class for LRMS implementations.
#
# ==============================================================================
#
class LRMS(object):
    """
    The Local Resource Manager (LRMS -- where does the 's' come from, actually?)
    provide three fundamental information:

      LRMS.node_list      : a list of node names
      LRMS.agent_node_list: the list of nodes reserved for agent execution
      LRMS.cores_per_node : the number of cores each node has available

    Schedulers can rely on these information to be available.  Specific LRMS
    incarnation may have additional information available -- but schedulers
    relying on those are invariably bound to the specific LRMS.  An example is
    the Torus Scheduler which relies on detailed torus layout information from
    the LoadLevelerLRMS (which describes the BG/Q).

    The LRMS will reserve nodes for the agent execution, by deriving the
    respectively required node count from the config's agent_layout section.
    Those nodes will be listed in LRMS.agent_node_list. Schedulers MUST NOT use
    the agent_node_list to place compute units -- CUs are limited to the nodes
    in LRMS.node_list.

    Additionally, the LRMS can inform the agent about the current hostname
    (LRMS.hostname()) and ip (LRMS.hostip()).  Once we start to spread the agent
    over some compute nodes, we may want to block the respective nodes on LRMS
    level, so that is only reports the remaining nodes to the scheduler.
    """

    # TODO: Core counts dont have to be the same number for all hosts.

    # TODO: We might not have reserved the whole node.

    # TODO: Given that the Agent can determine the real core count, in
    #       principle we could just ignore the config and use as many as we
    #       have to our availability (taken into account that we might not
    #       have the full node reserved of course)
    #       Answer: at least on Yellowstone this doesnt work for MPI,
    #               as you can't spawn more tasks then the number of slots.


    # --------------------------------------------------------------------------
    #
    def __init__(self, cfg, logger):

        self.name            = type(self).__name__
        self._cfg            = cfg
        self._log            = logger
        self._hostname       = None
        self._hostip         = None
        self.requested_cores = self._cfg['cores']

        self._log.info("Configuring LRMS %s.", self.name)

        self.lm_info         = dict()
        self.slot_list       = list()
        self.node_list       = list()
        self.agent_nodes     = {}
        self.cores_per_node  = None

        # The LRMS will possibly need to reserve nodes for the agent, according to the
        # agent layout.  We dig out the respective requirements from the config
        # right here.
        self._agent_reqs = []
        layout = self._cfg['agent_layout']
        for worker in layout:
            target = layout[worker].get('target')
            # make sure that the target either 'local', which we will ignore,
            # or 'node'.
            if target == 'local':
                pass # ignore that one
            elif target == 'node':
                self._agent_reqs.append(worker)
            else :
                raise ValueError("ill-formatted agent target '%s'" % target)

        # We are good to get rolling, and to detect the runtime environment of
        # the local LRMS.
        self._configure()
        logger.info("Discovered execution environment: %s", self.node_list)

        # Make sure we got a valid nodelist and a valid setting for
        # cores_per_node
        if not self.node_list or self.cores_per_node < 1:
            raise RuntimeError('LRMS configuration invalid (%s)(%s)' % \
                    (self.node_list, self.cores_per_node))

        # Check if the LRMS implementation reserved agent nodes.  If not, pick
        # the first couple of nodes from the nodelist as a fallback.
        if self._agent_reqs and not self.agent_nodes:
            self._log.info('Determine list of agent nodes generically.')
            for worker in self._agent_reqs:
                # Get a node from the end of the node list
                self.agent_nodes[worker] = self.node_list.pop()
                # If all nodes are taken by workers now, we can safely stop,
                # and let the raise below do its thing.
                if not self.node_list:
                    break

        if self.agent_nodes:
            self._log.info('Reserved agent nodes: %s' % self.agent_nodes.values())
            self._log.info('Agent running on nodes: %s' % self.agent_nodes.keys())
            self._log.info('Remaining work nodes: %s' % self.node_list)

        # Check if we can do any work
        if not self.node_list:
            raise RuntimeError('LRMS has no nodes left to run units')

        # After LRMS configuration, we call any existing config hooks on the
        # launch methods.  Those hooks may need to adjust the LRMS settings
        # (hello ORTE).  We only call LM hooks *once*
        launch_methods = set() # set keeps entries unique
        launch_methods.add(self._cfg['mpi_launch_method'])
        launch_methods.add(self._cfg['task_launch_method'])
        launch_methods.add(self._cfg['agent_launch_method'])

        for lm in launch_methods:
            if lm:
                try:
                    ru.dict_merge(self.lm_info,
                            LaunchMethod.lrms_config_hook(lm, self._cfg, self, self._log))
                except Exception as e:
                    self._log.exception("lrms config hook failed")
                    raise

                self._log.exception("lrms config hook succeeded (%s)" % lm)

        # For now assume that all nodes have equal amount of cores
        cores_avail = len(self.node_list) * self.cores_per_node
        if 'RADICAL_PILOT_PROFILE' not in os.environ:
            if cores_avail < int(self.requested_cores):
                raise ValueError("Not enough cores available (%s) to satisfy allocation request (%s)." \
                                % (str(cores_avail), str(self.requested_cores)))


    # --------------------------------------------------------------------------
    #
    # This class-method creates the appropriate sub-class for the LRMS.
    #
    @classmethod
    def create(cls, name, cfg, logger):

        # Make sure that we are the base-class!
        if cls != LRMS:
            raise TypeError("LRMS Factory only available to base class!")

        try:
            impl = {
                LRMS_NAME_CCM         : CCMLRMS,
                LRMS_NAME_FORK        : ForkLRMS,
                LRMS_NAME_LOADLEVELER : LoadLevelerLRMS,
                LRMS_NAME_LSF         : LSFLRMS,
                LRMS_NAME_PBSPRO      : PBSProLRMS,
                LRMS_NAME_SGE         : SGELRMS,
                LRMS_NAME_SLURM       : SLURMLRMS,
                LRMS_NAME_TORQUE      : TORQUELRMS
            }[name]
            return impl(cfg, logger)

        except KeyError:
            logger.exception('lrms construction error')
            raise RuntimeError("LRMS type '%s' unknown or defunct" % name)


    # --------------------------------------------------------------------------
    #
    def _configure(self):
        raise NotImplementedError("_Configure not implemented for LRMS type: %s." % self.name)


    # --------------------------------------------------------------------------
    #
    @staticmethod
    def hostname(logger=None):

        hostname = socket.getfqdn()

        if not hostname:
            hostname = os.uname()[1]

        if not hostname:
            if logger:
                logger.error("could not detect hostname")
            raise RuntimeError("could not detect hostname")

        return hostname


    # --------------------------------------------------------------------------
    #
    @staticmethod
    def hostip(host=None, logger=None):
        """
        look up the ip number for a given host name.  If hostname is not given,
        look up IP for localhost.
        """

        if not host:

            # try the simple and safe detection first -- which will fail though
            # if we don't have any connectivity
            try:
                s = socket.socket(socket.AF_INET, socket.SOCK_DGRAM)
                s.setblocking(False)
                s.settimeout(1.0)
                s.connect(('8.8.8.8', 53))
                return s.getsockname()[0]
            except Exception as e:
                if logger:
                    logger.exception("use fallback IP detection (%s)" % e)

            # if that did not work, fall back to the normal lookup for localhost
            host = LRMS.hostname()

        # a host is given, or is localhost now -- look it up.

        # FIXME: move to ru?
        if hasattr(socket, 'setdefaulttimeout'):
            socket.setdefaulttimeout(1)

        try:
            iplist = socket.gethostbyaddr(host)[2]
            if isinstance(iplist, list):
                return iplist[0]
            else:
                return iplist
        except:
            raise LookupError("Can't get IP address for host %s" % host)



# ==============================================================================
#
class CCMLRMS(LRMS):
    # --------------------------------------------------------------------------
    #
    def __init__(self, cfg, logger):

        LRMS.__init__(self, cfg, logger)


    # --------------------------------------------------------------------------
    #
    def _configure(self):

        self._log.info("Configured to run on system with %s.", self.name)

        CCM_NODEFILE_DIR = os.path.expanduser('~/.crayccm')

        ccm_nodefile_list = filter(lambda x: x.startswith('ccm_nodelist'),
                                   os.listdir(CCM_NODEFILE_DIR))
        if not ccm_nodefile_list:
            raise Exception("No CCM nodefiles found in: %s." % CCM_NODEFILE_DIR)

        ccm_nodefile_name = max(ccm_nodefile_list, key=lambda x:
                              os.stat(os.path.join(CCM_NODEFILE_DIR, x)).st_mtime)
        ccm_nodefile = os.path.join(CCM_NODEFILE_DIR, ccm_nodefile_name)

        hostname = os.uname()[1]
        if not hostname in open(ccm_nodefile).read():
            raise RuntimeError("Using the most recent CCM nodefile (%s),"
                               " but I (%s) am not in it!" % (ccm_nodefile, hostname))

        # Parse the CCM nodefile
        ccm_nodes = [line.strip() for line in open(ccm_nodefile)]
        self._log.info("Found CCM nodefile: %s.", ccm_nodefile)

        # Get the number of raw entries
        ccm_nodes_length = len(ccm_nodes)

        # Unique nodes
        ccm_node_list = list(set(ccm_nodes))
        ccm_node_list_length = len(ccm_node_list)

        # Some simple arithmetic
        self.cores_per_node = ccm_nodes_length / ccm_node_list_length

        self.node_list = ccm_node_list


# ==============================================================================
#
class TORQUELRMS(LRMS):

    # --------------------------------------------------------------------------
    #
    def __init__(self, cfg, logger):

        LRMS.__init__(self, cfg, logger)


    # --------------------------------------------------------------------------
    #
    def _configure(self):

        self._log.info("Configured to run on system with %s.", self.name)

        torque_nodefile = os.environ.get('PBS_NODEFILE')
        if torque_nodefile is None:
            msg = "$PBS_NODEFILE not set!"
            self._log.error(msg)
            raise RuntimeError(msg)

        # Parse PBS the nodefile
        torque_nodes = [line.strip() for line in open(torque_nodefile)]
        self._log.info("Found Torque PBS_NODEFILE %s: %s", torque_nodefile, torque_nodes)

        # Number of cpus involved in allocation
        val = os.environ.get('PBS_NCPUS')
        if val:
            torque_num_cpus = int(val)
        else:
            msg = "$PBS_NCPUS not set! (new Torque version?)"
            torque_num_cpus = None
            self._log.warning(msg)

        # Number of nodes involved in allocation
        val = os.environ.get('PBS_NUM_NODES')
        if val:
            torque_num_nodes = int(val)
        else:
            msg = "$PBS_NUM_NODES not set! (old Torque version?)"
            torque_num_nodes = None
            self._log.warning(msg)

        # Number of cores (processors) per node
        val = os.environ.get('PBS_NUM_PPN')
        if val:
            torque_cores_per_node = int(val)
        else:
            msg = "$PBS_NUM_PPN is not set!"
            torque_cores_per_node = None
            self._log.warning(msg)

        if torque_cores_per_node in [None, 1]:
            # lets see if SAGA has been forthcoming with some information
            self._log.warning("fall back to $SAGA_PPN : %s", os.environ.get ('SAGA_PPN', None))
            torque_cores_per_node = int(os.environ.get('SAGA_PPN', torque_cores_per_node))

        # Number of entries in nodefile should be PBS_NUM_NODES * PBS_NUM_PPN
        torque_nodes_length = len(torque_nodes)
        torque_node_list = []
        [torque_node_list.append(i) for i in torque_nodes if not torque_node_list.count(i)]

      # if torque_num_nodes and torque_cores_per_node and \
      #     torque_nodes_length < torque_num_nodes * torque_cores_per_node:
      #     msg = "Number of entries in $PBS_NODEFILE (%s) does not match with $PBS_NUM_NODES*$PBS_NUM_PPN (%s*%s)" % \
      #           (torque_nodes_length, torque_num_nodes,  torque_cores_per_node)
      #     raise RuntimeError(msg)

        # only unique node names
        torque_node_list_length = len(torque_node_list)
        self._log.debug("Node list: %s(%d)", torque_node_list, torque_node_list_length)

        if torque_num_nodes and torque_cores_per_node:
            # Modern style Torque
            self.cores_per_node = torque_cores_per_node
        elif torque_num_cpus:
            # Blacklight style (TORQUE-2.3.13)
            self.cores_per_node = torque_num_cpus
        else:
            # Old style Torque (Should we just use this for all versions?)
            self.cores_per_node = torque_nodes_length / torque_node_list_length
        self.node_list = torque_node_list


# ==============================================================================
#
class PBSProLRMS(LRMS):

    # --------------------------------------------------------------------------
    #
    def __init__(self, cfg, logger):

        LRMS.__init__(self, cfg, logger)


    # --------------------------------------------------------------------------
    #
    def _configure(self):
        # TODO: $NCPUS?!?! = 1 on archer

        pbspro_nodefile = os.environ.get('PBS_NODEFILE')

        if pbspro_nodefile is None:
            msg = "$PBS_NODEFILE not set!"
            self._log.error(msg)
            raise RuntimeError(msg)

        self._log.info("Found PBSPro $PBS_NODEFILE %s." % pbspro_nodefile)

        # Dont need to parse the content of nodefile for PBSPRO, only the length
        # is interesting, as there are only duplicate entries in it.
        pbspro_nodes_length = len([line.strip() for line in open(pbspro_nodefile)])

        # Number of Processors per Node
        val = os.environ.get('NUM_PPN')
        if val:
            pbspro_num_ppn = int(val)
        else:
            msg = "$NUM_PPN not set!"
            self._log.error(msg)
            raise RuntimeError(msg)

        # Number of Nodes allocated
        val = os.environ.get('NODE_COUNT')
        if val:
            pbspro_node_count = int(val)
        else:
            msg = "$NODE_COUNT not set!"
            self._log.error(msg)
            raise RuntimeError(msg)

        # Number of Parallel Environments
        val = os.environ.get('NUM_PES')
        if val:
            pbspro_num_pes = int(val)
        else:
            msg = "$NUM_PES not set!"
            self._log.error(msg)
            raise RuntimeError(msg)

        pbspro_vnodes = self._parse_pbspro_vnodes()

        # Verify that $NUM_PES == $NODE_COUNT * $NUM_PPN == len($PBS_NODEFILE)
        if not (pbspro_node_count * pbspro_num_ppn == pbspro_num_pes == pbspro_nodes_length):
            self._log.warning("NUM_PES != NODE_COUNT * NUM_PPN != len($PBS_NODEFILE)")

        self.cores_per_node = pbspro_num_ppn
        self.node_list = pbspro_vnodes


    # --------------------------------------------------------------------------
    #
    def _parse_pbspro_vnodes(self):

        # PBS Job ID
        val = os.environ.get('PBS_JOBID')
        if val:
            pbspro_jobid = val
        else:
            msg = "$PBS_JOBID not set!"
            self._log.error(msg)
            raise RuntimeError(msg)

        # Get the output of qstat -f for this job
        output = subprocess.check_output(["qstat", "-f", pbspro_jobid])

        # Get the (multiline) 'exec_vnode' entry
        vnodes_str = ''
        for line in output.splitlines():
            # Detect start of entry
            if 'exec_vnode = ' in line:
                vnodes_str += line.strip()
            elif vnodes_str:
                # Find continuing lines
                if " = " not in line:
                    vnodes_str += line.strip()
                else:
                    break

        # Get the RHS of the entry
        rhs = vnodes_str.split('=',1)[1].strip()
        self._log.debug("input: %s", rhs)

        nodes_list = []
        # Break up the individual node partitions into vnode slices
        while True:
            idx = rhs.find(')+(')

            node_str = rhs[1:idx]
            nodes_list.append(node_str)
            rhs = rhs[idx+2:]

            if idx < 0:
                break

        vnodes_list = []
        cpus_list = []
        # Split out the slices into vnode name and cpu count
        for node_str in nodes_list:
            slices = node_str.split('+')
            for _slice in slices:
                vnode, cpus = _slice.split(':')
                cpus = int(cpus.split('=')[1])
                self._log.debug("vnode: %s cpus: %s", vnode, cpus)
                vnodes_list.append(vnode)
                cpus_list.append(cpus)

        self._log.debug("vnodes: %s", vnodes_list)
        self._log.debug("cpus: %s", cpus_list)

        cpus_list = list(set(cpus_list))
        min_cpus = int(min(cpus_list))

        if len(cpus_list) > 1:
            self._log.debug("Detected vnodes of different sizes: %s, the minimal is: %d.", cpus_list, min_cpus)

        node_list = []
        for vnode in vnodes_list:
            # strip the last _0 of the vnodes to get the node name
            node_list.append(vnode.rsplit('_', 1)[0])

        # only unique node names
        node_list = list(set(node_list))
        self._log.debug("Node list: %s", node_list)

        # Return the list of node names
        return node_list



# ==============================================================================
#
class SLURMLRMS(LRMS):

    # --------------------------------------------------------------------------
    #
    def __init__(self, cfg, logger):

        LRMS.__init__(self, cfg, logger)


    # --------------------------------------------------------------------------
    #
    def _configure(self):

        slurm_nodelist = os.environ.get('SLURM_NODELIST')
        if slurm_nodelist is None:
            msg = "$SLURM_NODELIST not set!"
            self._log.error(msg)
            raise RuntimeError(msg)

        # Parse SLURM nodefile environment variable
        slurm_nodes = hostlist.expand_hostlist(slurm_nodelist)
        self._log.info("Found SLURM_NODELIST %s. Expanded to: %s", slurm_nodelist, slurm_nodes)

        # $SLURM_NPROCS = Total number of cores allocated for the current job
        slurm_nprocs_str = os.environ.get('SLURM_NPROCS')
        if slurm_nprocs_str is None:
            msg = "$SLURM_NPROCS not set!"
            self._log.error(msg)
            raise RuntimeError(msg)
        else:
            slurm_nprocs = int(slurm_nprocs_str)

        # $SLURM_NNODES = Total number of (partial) nodes in the job's resource allocation
        slurm_nnodes_str = os.environ.get('SLURM_NNODES')
        if slurm_nnodes_str is None:
            msg = "$SLURM_NNODES not set!"
            self._log.error(msg)
            raise RuntimeError(msg)
        else:
            slurm_nnodes = int(slurm_nnodes_str)

        # $SLURM_CPUS_ON_NODE = Number of cores per node (physically)
        slurm_cpus_on_node_str = os.environ.get('SLURM_CPUS_ON_NODE')
        if slurm_cpus_on_node_str is None:
            msg = "$SLURM_CPUS_ON_NODE not set!"
            self._log.error(msg)
            raise RuntimeError(msg)
        else:
            slurm_cpus_on_node = int(slurm_cpus_on_node_str)

        # Verify that $SLURM_NPROCS <= $SLURM_NNODES * $SLURM_CPUS_ON_NODE
        if not slurm_nprocs <= slurm_nnodes * slurm_cpus_on_node:
            self._log.warning("$SLURM_NPROCS(%d) <= $SLURM_NNODES(%d) * $SLURM_CPUS_ON_NODE(%d)",
                            slurm_nprocs, slurm_nnodes, slurm_cpus_on_node)

        # Verify that $SLURM_NNODES == len($SLURM_NODELIST)
        if slurm_nnodes != len(slurm_nodes):
            self._log.error("$SLURM_NNODES(%d) != len($SLURM_NODELIST)(%d)",
                           slurm_nnodes, len(slurm_nodes))

        # Report the physical number of cores or the total number of cores
        # in case of a single partial node allocation.
        self.cores_per_node = min(slurm_cpus_on_node, slurm_nprocs)

        self.node_list = slurm_nodes



# ==============================================================================
#
class SGELRMS(LRMS):

    # --------------------------------------------------------------------------
    #
    def __init__(self, cfg, logger):

        LRMS.__init__(self, cfg, logger)


    # --------------------------------------------------------------------------
    #
    def _configure(self):

        sge_hostfile = os.environ.get('PE_HOSTFILE')
        if sge_hostfile is None:
            msg = "$PE_HOSTFILE not set!"
            self._log.error(msg)
            raise RuntimeError(msg)

        # SGE core configuration might be different than what multiprocessing
        # announces
        # Alternative: "qconf -sq all.q|awk '/^slots *[0-9]+$/{print $2}'"

        # Parse SGE hostfile for nodes
        sge_node_list = [line.split()[0] for line in open(sge_hostfile)]
        # Keep only unique nodes
        sge_nodes = list(set(sge_node_list))
        self._log.info("Found PE_HOSTFILE %s. Expanded to: %s", sge_hostfile, sge_nodes)

        # Parse SGE hostfile for cores
        sge_cores_count_list = [int(line.split()[1]) for line in open(sge_hostfile)]
        sge_core_counts = list(set(sge_cores_count_list))
        sge_cores_per_node = min(sge_core_counts)
        self._log.info("Found unique core counts: %s Using: %d", sge_core_counts, sge_cores_per_node)

        self.node_list = sge_nodes
        self.cores_per_node = sge_cores_per_node



# ==============================================================================
#
class LSFLRMS(LRMS):

    # --------------------------------------------------------------------------
    #
    def __init__(self, cfg, logger):

        LRMS.__init__(self, cfg, logger)


    # --------------------------------------------------------------------------
    #
    def _configure(self):

        lsf_hostfile = os.environ.get('LSB_DJOB_HOSTFILE')
        if lsf_hostfile is None:
            msg = "$LSB_DJOB_HOSTFILE not set!"
            self._log.error(msg)
            raise RuntimeError(msg)

        lsb_mcpu_hosts = os.environ.get('LSB_MCPU_HOSTS')
        if lsb_mcpu_hosts is None:
            msg = "$LSB_MCPU_HOSTS not set!"
            self._log.error(msg)
            raise RuntimeError(msg)

        # parse LSF hostfile
        # format:
        # <hostnameX>
        # <hostnameX>
        # <hostnameY>
        # <hostnameY>
        #
        # There are in total "-n" entries (number of tasks)
        # and "-R" entries per host (tasks per host).
        # (That results in "-n" / "-R" unique hosts)
        #
        lsf_nodes = [line.strip() for line in open(lsf_hostfile)]
        self._log.info("Found LSB_DJOB_HOSTFILE %s. Expanded to: %s",
                      lsf_hostfile, lsf_nodes)
        lsf_node_list = list(set(lsf_nodes))

        # Grab the core (slot) count from the environment
        # Format: hostX N hostY N hostZ N
        lsf_cores_count_list = map(int, lsb_mcpu_hosts.split()[1::2])
        lsf_core_counts = list(set(lsf_cores_count_list))
        lsf_cores_per_node = min(lsf_core_counts)
        self._log.info("Found unique core counts: %s Using: %d",
                      lsf_core_counts, lsf_cores_per_node)

        self.node_list = lsf_node_list
        self.cores_per_node = lsf_cores_per_node



# ==============================================================================
#
class LoadLevelerLRMS(LRMS):

    # --------------------------------------------------------------------------
    #
    # BG/Q Topology of Nodes within a Board
    #
    BGQ_BOARD_TOPO = {
        0: {'A': 29, 'B':  3, 'C':  1, 'D': 12, 'E':  7},
        1: {'A': 28, 'B':  2, 'C':  0, 'D': 13, 'E':  6},
        2: {'A': 31, 'B':  1, 'C':  3, 'D': 14, 'E':  5},
        3: {'A': 30, 'B':  0, 'C':  2, 'D': 15, 'E':  4},
        4: {'A': 25, 'B':  7, 'C':  5, 'D':  8, 'E':  3},
        5: {'A': 24, 'B':  6, 'C':  4, 'D':  9, 'E':  2},
        6: {'A': 27, 'B':  5, 'C':  7, 'D': 10, 'E':  1},
        7: {'A': 26, 'B':  4, 'C':  6, 'D': 11, 'E':  0},
        8: {'A': 21, 'B': 11, 'C':  9, 'D':  4, 'E': 15},
        9: {'A': 20, 'B': 10, 'C':  8, 'D':  5, 'E': 14},
        10: {'A': 23, 'B':  9, 'C': 11, 'D':  6, 'E': 13},
        11: {'A': 22, 'B':  8, 'C': 10, 'D':  7, 'E': 12},
        12: {'A': 17, 'B': 15, 'C': 13, 'D':  0, 'E': 11},
        13: {'A': 16, 'B': 14, 'C': 12, 'D':  1, 'E': 10},
        14: {'A': 19, 'B': 13, 'C': 15, 'D':  2, 'E':  9},
        15: {'A': 18, 'B': 12, 'C': 14, 'D':  3, 'E':  8},
        16: {'A': 13, 'B': 19, 'C': 17, 'D': 28, 'E': 23},
        17: {'A': 12, 'B': 18, 'C': 16, 'D': 29, 'E': 22},
        18: {'A': 15, 'B': 17, 'C': 19, 'D': 30, 'E': 21},
        19: {'A': 14, 'B': 16, 'C': 18, 'D': 31, 'E': 20},
        20: {'A':  9, 'B': 23, 'C': 21, 'D': 24, 'E': 19},
        21: {'A':  8, 'B': 22, 'C': 20, 'D': 25, 'E': 18},
        22: {'A': 11, 'B': 21, 'C': 23, 'D': 26, 'E': 17},
        23: {'A': 10, 'B': 20, 'C': 22, 'D': 27, 'E': 16},
        24: {'A':  5, 'B': 27, 'C': 25, 'D': 20, 'E': 31},
        25: {'A':  4, 'B': 26, 'C': 24, 'D': 21, 'E': 30},
        26: {'A':  7, 'B': 25, 'C': 27, 'D': 22, 'E': 29},
        27: {'A':  6, 'B': 24, 'C': 26, 'D': 23, 'E': 28},
        28: {'A':  1, 'B': 31, 'C': 29, 'D': 16, 'E': 27},
        29: {'A':  0, 'B': 30, 'C': 28, 'D': 17, 'E': 26},
        30: {'A':  3, 'B': 29, 'C': 31, 'D': 18, 'E': 25},
        31: {'A':  2, 'B': 28, 'C': 30, 'D': 19, 'E': 24},
        }

    # --------------------------------------------------------------------------
    #
    # BG/Q Config
    #
    BGQ_CORES_PER_NODE      = 16
    BGQ_NODES_PER_BOARD     = 32 # NODE == Compute Card == Chip module
    BGQ_BOARDS_PER_MIDPLANE = 16 # NODE BOARD == NODE CARD
    BGQ_MIDPLANES_PER_RACK  = 2


    # --------------------------------------------------------------------------
    #
    # Default mapping = "ABCDE(T)"
    #
    # http://www.redbooks.ibm.com/redbooks/SG247948/wwhelp/wwhimpl/js/html/wwhelp.htm
    #
    BGQ_MAPPING = "ABCDE"


    # --------------------------------------------------------------------------
    #
    # Board labels (Rack, Midplane, Node)
    #
    BGQ_BOARD_LABELS = ['R', 'M', 'N']


    # --------------------------------------------------------------------------
    #
    # Dimensions of a (sub-)block
    #
    BGQ_DIMENSION_LABELS = ['A', 'B', 'C', 'D', 'E']


    # --------------------------------------------------------------------------
    #
    # Supported sub-block sizes (number of nodes).
    # This influences the effectiveness of mixed-size allocations
    # (and might even be a hard requirement from a topology standpoint).
    #
    # TODO: Do we actually need to restrict our sub-block sizes to this set?
    #
    BGQ_SUPPORTED_SUB_BLOCK_SIZES = [1, 2, 4, 8, 16, 32, 64, 128, 256, 512]


    # --------------------------------------------------------------------------
    #
    # Mapping of starting corners.
    #
    # "board" -> "node"
    #
    # Ordering: ['E', 'D', 'DE', etc.]
    #
    # TODO: Is this independent of the mapping?
    #
    BGQ_BLOCK_STARTING_CORNERS = {
        0:  0,
        4: 29,
        8:  4,
        12: 25
    }


    # --------------------------------------------------------------------------
    #
    # BG/Q Topology of Boards within a Midplane
    #
    BGQ_MIDPLANE_TOPO = {
        0: {'A':  4, 'B':  8, 'C':  1, 'D':  2},
        1: {'A':  5, 'B':  9, 'C':  0, 'D':  3},
        2: {'A':  6, 'B': 10, 'C':  3, 'D':  0},
        3: {'A':  7, 'B': 11, 'C':  2, 'D':  1},
        4: {'A':  0, 'B': 12, 'C':  5, 'D':  6},
        5: {'A':  1, 'B': 13, 'C':  4, 'D':  7},
        6: {'A':  2, 'B': 14, 'C':  7, 'D':  4},
        7: {'A':  3, 'B': 15, 'C':  6, 'D':  5},
        8: {'A': 12, 'B':  0, 'C':  9, 'D': 10},
        9: {'A': 13, 'B':  1, 'C':  8, 'D': 11},
        10: {'A': 14, 'B':  2, 'C': 11, 'D':  8},
        11: {'A': 15, 'B':  3, 'C': 10, 'D':  9},
        12: {'A':  8, 'B':  4, 'C': 13, 'D': 14},
        13: {'A':  9, 'B':  5, 'C': 12, 'D': 15},
        14: {'A': 10, 'B':  6, 'C': 15, 'D': 12},
        15: {'A': 11, 'B':  7, 'C': 14, 'D': 13},
        }

    # --------------------------------------------------------------------------
    #
    # Shape of whole BG/Q Midplane
    #
    BGQ_MIDPLANE_SHAPE = {'A': 4, 'B': 4, 'C': 4, 'D': 4, 'E': 2} # '4x4x4x4x2'


    # --------------------------------------------------------------------------
    #
    def __init__(self, cfg, logger):

        self.torus_block            = None
        self.loadl_bg_block         = None
        self.shape_table            = None
        self.torus_dimension_labels = None

        LRMS.__init__(self, cfg, logger)

    # --------------------------------------------------------------------------
    #
    def _configure(self):

        loadl_node_list = None
        loadl_cpus_per_node = None

        # Determine method for determining hosts,
        # either through hostfile or BG/Q environment.
        loadl_hostfile = os.environ.get('LOADL_HOSTFILE')
        self.loadl_bg_block = os.environ.get('LOADL_BG_BLOCK')
        if loadl_hostfile is None and self.loadl_bg_block is None:
            msg = "Neither $LOADL_HOSTFILE or $LOADL_BG_BLOCK set!"
            self._log.error(msg)
            raise RuntimeError(msg)

        # Determine the size of the pilot allocation
        if loadl_hostfile is not None:
            # Non Blue Gene Load Leveler installation.

            loadl_total_tasks_str = os.environ.get('LOADL_TOTAL_TASKS')
            if loadl_total_tasks_str is None:
                msg = "$LOADL_TOTAL_TASKS not set!"
                self._log.error(msg)
                raise RuntimeError(msg)
            else:
                loadl_total_tasks = int(loadl_total_tasks_str)

            # Construct the host list
            loadl_nodes = [line.strip() for line in open(loadl_hostfile)]
            self._log.info("Found LOADL_HOSTFILE %s. Expanded to: %s",
                          loadl_hostfile, loadl_nodes)
            loadl_node_list = list(set(loadl_nodes))

            # Verify that $LLOAD_TOTAL_TASKS == len($LOADL_HOSTFILE)
            if loadl_total_tasks != len(loadl_nodes):
                self._log.error("$LLOAD_TOTAL_TASKS(%d) != len($LOADL_HOSTFILE)(%d)",
                               loadl_total_tasks, len(loadl_nodes))

            # Determine the number of cpus per node.  Assume:
            # cores_per_node = lenght(nodefile) / len(unique_nodes_in_nodefile)
            loadl_cpus_per_node = len(loadl_nodes) / len(loadl_node_list)

        elif self.loadl_bg_block is not None:
            # Blue Gene specific.
            loadl_bg_midplane_list_str = None
            loadl_bg_block_size_str = None

            loadl_job_name = os.environ.get('LOADL_JOB_NAME')
            if loadl_job_name is None:
                msg = "$LOADL_JOB_NAME not set!"
                self._log.error(msg)
                raise RuntimeError(msg)

            # Get the board list and block shape from 'llq -l' output
            output = subprocess.check_output(["llq", "-l", loadl_job_name])
            loadl_bg_board_list_str = None
            loadl_bg_block_shape_str = None
            for line in output.splitlines():
                # Detect BG board list
                if "BG Node Board List: " in line:
                    loadl_bg_board_list_str = line.split(':')[1].strip()
                elif "BG Midplane List: " in line:
                    loadl_bg_midplane_list_str = line.split(':')[1].strip()
                elif "BG Shape Allocated: " in line:
                    loadl_bg_block_shape_str = line.split(':')[1].strip()
                elif "BG Size Allocated: " in line:
                    loadl_bg_block_size_str = line.split(':')[1].strip()
            if not loadl_bg_board_list_str:
                msg = "No board list found in llq output!"
                self._log.error(msg)
                raise RuntimeError(msg)
            self._log.debug("BG Node Board List: %s" % loadl_bg_board_list_str)
            if not loadl_bg_midplane_list_str:
                msg = "No midplane list found in llq output!"
                self._log.error(msg)
                raise RuntimeError(msg)
            self._log.debug("BG Midplane List: %s" % loadl_bg_midplane_list_str)
            if not loadl_bg_block_shape_str:
                msg = "No board shape found in llq output!"
                self._log.error(msg)
                raise RuntimeError(msg)
            self._log.debug("BG Shape Allocated: %s" % loadl_bg_block_shape_str)
            if not loadl_bg_block_size_str:
                msg = "No board size found in llq output!"
                self._log.error(msg)
                raise RuntimeError(msg)
            loadl_bg_block_size = int(loadl_bg_block_size_str)
            self._log.debug("BG Size Allocated: %d" % loadl_bg_block_size)

            # Build nodes data structure to be handled by Torus Scheduler
            try:
                self.torus_block = self._bgq_construct_block(
                    loadl_bg_block_shape_str, loadl_bg_board_list_str,
                    loadl_bg_block_size, loadl_bg_midplane_list_str)
            except Exception as e:
                msg = "Couldn't construct block: %s" % e.message
                self._log.error(msg)
                raise RuntimeError(msg)
            self._log.debug("Torus block constructed:")
            for e in self.torus_block:
                self._log.debug("%s %s %s %s" %
                                (e[0], [e[1][key] for key in sorted(e[1])], e[2], e[3]))

            try:
                loadl_node_list = [entry[SchedulerTorus.TORUS_BLOCK_NAME] for entry in self.torus_block]
            except Exception as e:
                msg = "Couldn't construct node list."
                self._log.error(msg)
                raise RuntimeError(msg)
            #self._log.debug("Node list constructed: %s" % loadl_node_list)

            # Construct sub-block table
            try:
                self.shape_table = self._bgq_create_sub_block_shape_table(loadl_bg_block_shape_str)
            except Exception as e:
                msg = "Couldn't construct shape table: %s" % e.message
                self._log.error(msg)
                raise RuntimeError(msg)
            self._log.debug("Shape table constructed: ")
            for (size, dim) in [(key, self.shape_table[key]) for key in sorted(self.shape_table)]:
                self._log.debug("%s %s" % (size, [dim[key] for key in sorted(dim)]))

            # Determine the number of cpus per node
            loadl_cpus_per_node = self.BGQ_CORES_PER_NODE

            # BGQ Specific Torus labels
            self.torus_dimension_labels = self.BGQ_DIMENSION_LABELS

        self.node_list = loadl_node_list
        self.cores_per_node = loadl_cpus_per_node

        self._log.debug("Sleeping for #473 ...")
        time.sleep(5)
        self._log.debug("Configure done")


    # --------------------------------------------------------------------------
    #
    # Walk the block and return the node name for the given location
    #
    def _bgq_nodename_by_loc(self, midplanes, board, location):

        self._log.debug("Starting nodebyname - midplanes:%s, board:%d" % (midplanes, board))

        node = self.BGQ_BLOCK_STARTING_CORNERS[board]

        # TODO: Does the order of walking matter?
        #       It might because of the starting blocks ...
        for dim in self.BGQ_DIMENSION_LABELS: # [::-1]:
            max_length = location[dim]
            self._log.debug("Within dim loop dim:%s, max_length: %d" % (dim, max_length))

            cur_length = 0
            # Loop while we are not at the final depth
            while cur_length < max_length:
                self._log.debug("beginning of while loop, cur_length: %d" % cur_length)

                if cur_length % 2 == 0:
                    # Stay within the board
                    node = self.BGQ_BOARD_TOPO[node][dim]

                else:
                    # We jump to another board.
                    self._log.debug("jumping to new board from board: %d, dim: %s)" % (board, dim))
                    board = self.BGQ_MIDPLANE_TOPO[board][dim]
                    self._log.debug("board is now: %d" % board)

                    # If we switch boards in the B dimension,
                    # we seem to "land" at the opposite E dimension.
                    if dim  == 'B':
                        node = self.BGQ_BOARD_TOPO[node]['E']

                self._log.debug("node is now: %d" % node)

                # Increase the length for the next iteration
                cur_length += 1

            self._log.debug("Wrapping inside dim loop dim:%s" % (dim))

        # TODO: This will work for midplane expansion in one dimension only
        midplane_idx = max(location.values()) / 4
        rack = midplanes[midplane_idx]['R']
        midplane = midplanes[midplane_idx]['M']

        nodename = 'R%.2d-M%.1d-N%.2d-J%.2d' % (rack, midplane, board, node)
        self._log.debug("from location %s constructed node name: %s, left at board: %d" % (self.loc2str(location), nodename, board))

        return nodename


    # --------------------------------------------------------------------------
    #
    # Convert the board string as given by llq into a board structure
    #
    # E.g. 'R00-M1-N08,R00-M1-N09,R00-M1-N10,R00-M0-N11' =>
    # [{'R': 0, 'M': 1, 'N': 8}, {'R': 0, 'M': 1, 'N': 9},
    #  {'R': 0, 'M': 1, 'N': 10}, {'R': 0, 'M': 0, 'N': 11}]
    #
    def _bgq_str2boards(self, boards_str):

        boards = boards_str.split(',')

        board_dict_list = []

        for board in boards:
            elements = board.split('-')

            board_dict = {}
            for l, e in zip(self.BGQ_BOARD_LABELS, elements):
                board_dict[l] = int(e.split(l)[1])

            board_dict_list.append(board_dict)

        return board_dict_list


    # --------------------------------------------------------------------------
    #
    # Convert the midplane string as given by llq into a midplane structure
    #
    # E.g. 'R04-M0,R04-M1' =>
    # [{'R': 4, 'M': 0}, {'R': 4, 'M': 1}]
    #
    #
    def _bgq_str2midplanes(self, midplane_str):

        midplanes = midplane_str.split(',')

        midplane_dict_list = []
        for midplane in midplanes:
            elements = midplane.split('-')

            midplane_dict = {}
            # Take the first two labels
            for l, e in zip(self.BGQ_BOARD_LABELS[:2], elements):
                midplane_dict[l] = int(e.split(l)[1])

            midplane_dict_list.append(midplane_dict)

        return midplane_dict_list


    # --------------------------------------------------------------------------
    #
    # Convert the string as given by llq into a block shape structure:
    #
    # E.g. '1x2x3x4x5' => {'A': 1, 'B': 2, 'C': 3, 'D': 4, 'E': 5}
    #
    def _bgq_str2shape(self, shape_str):

        # Get the lengths of the shape
        shape_lengths = shape_str.split('x', 4)

        shape_dict = {}
        for dim, length in zip(self.BGQ_DIMENSION_LABELS, shape_lengths):
            shape_dict[dim] = int(length)

        return shape_dict


    # --------------------------------------------------------------------------
    #
    # Multiply two shapes
    #
    def _multiply_shapes(self, shape1, shape2):

        result = {}

        for dim in self.BGQ_DIMENSION_LABELS:
            try:
                val1 = shape1[dim]
            except KeyError:
                val1 = 1

            try:
                val2 = shape2[dim]
            except KeyError:
                val2 = 1

            result[dim] = val1 * val2

        return result


    # --------------------------------------------------------------------------
    #
    # Convert location dict into a tuple string
    # E.g. {'A': 1, 'C': 4, 'B': 1, 'E': 2, 'D': 4} => '(1,4,1,2,4)'
    #
    def loc2str(self, loc):
        return str(tuple(loc[dim] for dim in self.BGQ_DIMENSION_LABELS))


    # --------------------------------------------------------------------------
    #
    # Convert a shape dict into string format
    #
    # E.g. {'A': 1, 'C': 4, 'B': 1, 'E': 2, 'D': 4} => '1x4x1x2x4'
    #
    def shape2str(self, shape):

        shape_str = ''
        for l in self.BGQ_DIMENSION_LABELS:

            # Get the corresponding count
            shape_str += str(shape[l])

            # Add an 'x' behind all but the last label
            if l in self.BGQ_DIMENSION_LABELS[:-1]:
                shape_str += 'x'

        return shape_str


    # --------------------------------------------------------------------------
    #
    # Return list of nodes that make up the block
    #
    # Format: [(index, location, nodename, status), (i, c, n, s), ...]
    #
    # TODO: This function and _bgq_nodename_by_loc should be changed so that we
    #       only walk the torus once?
    #
    def _bgq_get_block(self, midplanes, board, shape):

        self._log.debug("Shape: %s", shape)

        nodes = []
        index = 0

        for a in range(shape['A']):
            for b in range(shape['B']):
                for c in range(shape['C']):
                    for d in range(shape['D']):
                        for e in range(shape['E']):
                            location = {'A': a, 'B': b, 'C': c, 'D': d, 'E': e}
                            nodename = self._bgq_nodename_by_loc(midplanes, board, location)
                            nodes.append([index, location, nodename, FREE])
                            index += 1

        return nodes


    # --------------------------------------------------------------------------
    #
    # Use block shape and board list to construct block structure
    #
    # The 5 dimensions are denoted by the letters A, B, C, D, and E, T for the core (0-15).
    # The latest dimension E is always 2, and is contained entirely within a midplane.
    # For any compute block, compute nodes (as well midplanes for large blocks) are combined in 4 dimensions,
    # only 4 dimensions need to be considered.
    #
    #  128 nodes: BG Shape Allocated: 2x2x4x4x2
    #  256 nodes: BG Shape Allocated: 4x2x4x4x2
    #  512 nodes: BG Shape Allocated: 1x1x1x1
    #  1024 nodes: BG Shape Allocated: 1x1x1x2
    #
    def _bgq_construct_block(self, block_shape_str, boards_str,
                            block_size, midplane_list_str):

        llq_shape = self._bgq_str2shape(block_shape_str)

        # TODO: Could check this, but currently _shape2num is part of the other class
        #if self._shape2num_nodes(llq_shape) != block_size:
        #    self._log.error("Block Size doesn't match Block Shape")

        # If the block is equal to or greater than a Midplane,
        # then there is no board list provided.
        # But because at that size, we have only full midplanes,
        # we can construct it.

        if block_size >= 1024:
            #raise NotImplementedError("Currently multiple midplanes are not yet supported.")

            # BG Size: 1024, BG Shape: 1x1x1x2, BG Midplane List: R04-M0,R04-M1
            midplanes = self._bgq_str2midplanes(midplane_list_str)

            # Start of at the "lowest" available rack/midplane/board
            # TODO: No other explanation than that this seems to be the convention?
            # TODO: Can we safely assume that they are sorted?
            #rack = midplane_dict_list[0]['R']
            #midplane = midplane_dict_list[0]['M']
            board = 0

            # block_shape = llq_shape * BGQ_MIDPLANE_SHAPE
            block_shape = self._multiply_shapes(self.BGQ_MIDPLANE_SHAPE, llq_shape)
            self._log.debug("Resulting shape after multiply: %s" % block_shape)

        elif block_size == 512:
            # Full midplane

            # BG Size: 1024, BG Shape: 1x1x1x2, BG Midplane List: R04-M0,R04-M1
            midplanes = self._bgq_str2midplanes(midplane_list_str)

            # Start of at the "lowest" available rack/midplane/board
            # TODO: No other explanation than that this seems to be the convention?
            #rack = midplane_dict_list[0]['R'] # Assume they are all equal
            #midplane = min([entry['M'] for entry in midplane_dict_list])
            board = 0

            block_shape = self.BGQ_MIDPLANE_SHAPE

        else:
            # Within single midplane, < 512 nodes

            board_dict_list = self._bgq_str2boards(boards_str)
            self._log.debug("Board dict list:\n%s", '\n'.join([str(x) for x in board_dict_list]))

            midplanes = [{'R': board_dict_list[0]['R'],
                          'M': board_dict_list[0]['M']}]

            # Start of at the "lowest" available board.
            # TODO: No other explanation than that this seems to be the convention?
            board = min([entry['N'] for entry in board_dict_list])

            block_shape = llq_shape

        # From here its all equal (assuming our walker does the walk and not just the talk!)
        block = self._bgq_get_block(midplanes, board, block_shape)

        # TODO: Check returned block:
        #       - Length
        #       - No duplicates

        return block


    # --------------------------------------------------------------------------
    #
    # Construction of sub-block shapes based on overall block allocation.
    #
    # Depending on the size of the total allocated block, the maximum size
    # of a subblock can be 512 nodes.
    #
    #
    def _bgq_create_sub_block_shape_table(self, shape_str):

        # Convert the shape string into dict structure
        #
        # For < 512 nodes: the dimensions within a midplane (AxBxCxDxE)
        # For >= 512 nodes: the dimensions between the midplanes (AxBxCxD)
        #
        if len(shape_str.split('x')) == 5:
            block_shape = self._bgq_str2shape(shape_str)
        elif len(shape_str.split('x')) == 4:
            block_shape = self.BGQ_MIDPLANE_SHAPE
        else:
            raise ValueError('Invalid shape string: %s' % shape_str)

        # Dict to store the results
        table = {}

        # Create a sub-block dict with shape 1x1x1x1x1
        sub_block_shape = {}
        for l in self.BGQ_DIMENSION_LABELS:
            sub_block_shape[l] = 1

        # Look over all the dimensions starting at the most right
        for dim in self.BGQ_MAPPING[::-1]:
            while True:

                # Calculate the number of nodes for the current shape
                from operator import mul
                num_nodes = reduce(mul, filter(lambda length: length != 0, sub_block_shape.values()))

                if num_nodes in self.BGQ_SUPPORTED_SUB_BLOCK_SIZES:
                    table[num_nodes] = copy.copy(sub_block_shape)
                else:
                    self._log.warning("Non supported sub-block size: %d.", num_nodes)

                # Done with iterating this dimension
                if sub_block_shape[dim] >= block_shape[dim]:
                    break

                # Increase the length in this dimension for the next iteration.
                if sub_block_shape[dim] == 1:
                    sub_block_shape[dim] = 2
                elif sub_block_shape[dim] == 2:
                    sub_block_shape[dim] = 4

        return table



# ==============================================================================
#
class ForkLRMS(LRMS):

    # --------------------------------------------------------------------------
    #
    def __init__(self, cfg, logger):

        LRMS.__init__(self, cfg, logger)


    # --------------------------------------------------------------------------
    #
    def _configure(self):

        self._log.info("Using fork on localhost.")

        selected_cpus = self.requested_cores

        # when we profile the agent, we fake any number of cores, so don't
        # perform any sanity checks.  Otherwise we use at most all available
        # cores (and informa about unused ones)
        if 'RADICAL_PILOT_PROFILE' not in os.environ:

            detected_cpus = multiprocessing.cpu_count()

            if detected_cpus < selected_cpus:
                self._log.warn("insufficient cores: using available %d instead of requested %d.",
                        detected_cpus, selected_cpus)
                selected_cpus = detected_cpus

            elif detected_cpus > selected_cpus:
                self._log.warn("more cores available: using requested %d instead of available %d.",
                        selected_cpus, detected_cpus)

        self.node_list = ["localhost"]
        self.cores_per_node = selected_cpus



# ==============================================================================
#
# Worker Classes
#
# ==============================================================================
#
class AgentExecutingComponent(rpu.Component):
    """
    Manage the creation of CU processes, and watch them until they are completed
    (one way or the other).  The spawner thus moves the unit from
    PendingExecution to Executing, and then to a final state (or PendingStageOut
    of course).
    """

    # --------------------------------------------------------------------------
    #
    def __init__(self, cfg):

        rpu.Component.__init__(self, cfg)


    # --------------------------------------------------------------------------
    #
    # This class-method creates the appropriate sub-class for the Spawner
    #
    @classmethod
    def create(cls, cfg):

        # Make sure that we are the base-class!
        if cls != AgentExecutingComponent:
            raise TypeError("Factory only available to base class!")

        name   = cfg['spawner']

        try:
            impl = {
                SPAWNER_NAME_POPEN : AgentExecutingComponent_POPEN,
                SPAWNER_NAME_SHELL : AgentExecutingComponent_SHELL
            }[name]

            impl = impl(cfg)
            return impl

        except KeyError:
            raise ValueError("AgentExecutingComponent '%s' unknown or defunct" % name)



# ==============================================================================
#
class AgentExecutingComponent_POPEN (AgentExecutingComponent) :

    # --------------------------------------------------------------------------
    #
    def __init__(self, cfg):

        AgentExecutingComponent.__init__ (self, cfg)


    # --------------------------------------------------------------------------
    #
    def initialize(self):

      # self.declare_input (rp.AGENT_EXECUTING_PENDING, rp.AGENT_EXECUTING_QUEUE)
      # self.declare_worker(rp.AGENT_EXECUTING_PENDING, self.work)

        self.declare_input (rp.EXECUTING_PENDING, rp.AGENT_EXECUTING_QUEUE)
        self.declare_worker(rp.EXECUTING_PENDING, self.work)

        self.declare_output(rp.AGENT_STAGING_OUTPUT_PENDING, rp.AGENT_STAGING_OUTPUT_QUEUE)

        self.declare_publisher('unschedule', rp.AGENT_UNSCHEDULE_PUBSUB)
        self.declare_publisher('state',      rp.AGENT_STATE_PUBSUB)

        self.declare_subscriber('command',   rp.AGENT_COMMAND_PUBSUB, self.command_cb)

        self._cancel_lock    = threading.RLock()
        self._cus_to_cancel  = list()
        self._cus_to_watch   = list()
        self._watch_queue    = Queue.Queue ()
        self._cu_environment = self._populate_cu_environment()

        # run watcher thread
        self._terminate = threading.Event()
        self._watcher   = threading.Thread(target=self._watch, name="Watcher")
        self._watcher.start ()

        # The AgentExecutingComponent needs the LaunchMethods to construct
        # commands.
        self._task_launcher = LaunchMethod.create(
                name   = self._cfg['task_launch_method'],
                cfg    = self._cfg,
                logger = self._log)

        self._mpi_launcher = LaunchMethod.create(
                name   = self._cfg['mpi_launch_method'],
                cfg    = self._cfg,
                logger = self._log)


    # --------------------------------------------------------------------------
    #
    def finalize(self):

        # terminate watcher thread
        self._terminate.set()
        self._watcher.join()


    # --------------------------------------------------------------------------
    #
    def command_cb(self, topic, msg):

        cmd = msg['cmd']
        arg = msg['arg']

        if cmd == 'cancel_unit':

            self._log.info("cancel unit command (%s)" % arg)
            with self._cancel_lock:
                self._cus_to_cancel.append(arg)

        else:
            self._log.info("ignored command '%s'" % msg)


    # --------------------------------------------------------------------------
    #
    def _populate_cu_environment(self):
        """Derive the environment for the cu's from our own environment."""

        # Get the environment of the agent
        new_env = copy.deepcopy(os.environ)

        #
        # Mimic what virtualenv's "deactivate" would do
        #
        old_path = new_env.pop('_OLD_VIRTUAL_PATH', None)
        if old_path:
            new_env['PATH'] = old_path

        old_home = new_env.pop('_OLD_VIRTUAL_PYTHONHOME', None)
        if old_home:
            new_env['PYTHON_HOME'] = old_home

        old_ps = new_env.pop('_OLD_VIRTUAL_PS1', None)
        if old_ps:
            new_env['PS1'] = old_ps

        new_env.pop('VIRTUAL_ENV', None)

        return new_env


    # --------------------------------------------------------------------------
    #
    def work(self, cu):

      # self.advance(cu, rp.AGENT_EXECUTING, publish=True, push=False)
        self.advance(cu, rp.EXECUTING, publish=True, push=False)

        try: 
            if cu['description']['mpi']:
                launcher = self._mpi_launcher
            else :
                launcher = self._task_launcher

            if not launcher:
                raise RuntimeError("no launcher (mpi=%s)" % cu['description']['mpi'])

            self._log.debug("Launching unit with %s (%s).", launcher.name, launcher.launch_command)

            assert(cu['opaque_slots']) # FIXME: no assert, but check
            self._prof.prof('exec', msg='unit launch', uid=cu['_id'])

            # Start a new subprocess to launch the unit
            self.spawn(launcher=launcher, cu=cu)

        except Exception as e:
            # append the startup error to the units stderr.  This is
            # not completely correct (as this text is not produced
            # by the unit), but it seems the most intuitive way to
            # communicate that error to the application/user.
            self._log.exception("error running CU")
            cu['stderr'] += "\nPilot cannot start compute unit:\n%s\n%s" \
                            % (str(e), traceback.format_exc())

            # Free the Slots, Flee the Flots, Ree the Frots!
            if cu['opaque_slots']:
                self.publish('unschedule', cu)

            self.advance(cu, rp.FAILED, publish=True, push=False)


    # --------------------------------------------------------------------------
    #
    def spawn(self, launcher, cu):

        self._prof.prof('spawn', msg='unit spawn', uid=cu['_id'])

        launch_script_name = '%s/radical_pilot_cu_launch_script.sh' % cu['workdir']
        self._log.debug("Created launch_script: %s", launch_script_name)

        with open(launch_script_name, "w") as launch_script:
            launch_script.write('#!/bin/bash -l\n\n')
            launch_script.write("# timestamp utility: seconds since epoch\n")
            launch_script.write("timestamp () {\n")
            launch_script.write("TIMESTAMP=`awk 'BEGIN{srand(); print srand()}'`\n")
            launch_script.write("}\n\n")

            launch_script.write('\n# Change to working directory for unit\ncd %s\n' % cu['workdir'])

            # Before the Big Bang there was nothing
            if cu['description']['pre_exec']:
                pre_exec_string = ''
                if isinstance(cu['description']['pre_exec'], list):
                    for elem in cu['description']['pre_exec']:
                        pre_exec_string += "%s\n" % elem
                else:
                    pre_exec_string += "%s\n" % cu['description']['pre_exec']
                launch_script.write("# Pre-exec commands\n")
                launch_script.write("timestamp\n")
                launch_script.write("echo pre  start $TIMESTAMP >> %s/PROF\n" % cu['workdir'])
                launch_script.write(pre_exec_string)
                launch_script.write("timestamp\n")
                launch_script.write("echo pre  stop  $TIMESTAMP >> %s/PROF\n" % cu['workdir'])

            # Create string for environment variable setting
            if cu['description']['environment'] and    \
                cu['description']['environment'].keys():
                env_string = 'export'
                for key,val in cu['description']['environment'].iteritems():
                    env_string += ' %s=%s' % (key, val)
                launch_script.write('# Environment variables\n%s\n' % env_string)

            # unit Arguments (if any)
            task_args_string = ''
            if cu['description']['arguments']:
                for arg in cu['description']['arguments']:
                    if not arg:
                        # ignore empty args
                        continue

                    arg = arg.replace('"', '\\"')          # Escape all double quotes
                    if arg[0] == arg[-1] == "'" :          # If a string is between outer single quotes,
                        task_args_string += '%s ' % arg    # ... pass it as is.
                    else:
                        task_args_string += '"%s" ' % arg  # Otherwise return between double quotes.

            launch_script_hop = "/usr/bin/env RP_SPAWNER_HOP=TRUE %s" % launch_script_name

            # The actual command line, constructed per launch-method
            try:
                launch_command, hop_cmd = \
                    launcher.construct_command(cu['description']['executable'],
                                               task_args_string,
                                               cu['description']['cores'],
                                               launch_script_hop,
                                               cu['opaque_slots'])
                if hop_cmd : cmdline = hop_cmd
                else       : cmdline = launch_script_name

                self._prof.prof('command', msg='launch script constructed', uid=cu['_id'])

            except Exception as e:
                msg = "Error in spawner (%s)" % e
                self._log.exception(msg)
                raise RuntimeError(msg)

            launch_script.write("# The command to run\n")
            launch_script.write("%s\n" % launch_command)

            # After the universe dies the infrared death, there will be nothing
            if cu['description']['post_exec']:
                post_exec_string = ''
                if isinstance(cu['description']['post_exec'], list):
                    for elem in cu['description']['post_exec']:
                        post_exec_string += "%s\n" % elem
                else:
                    post_exec_string += "%s\n" % cu['description']['post_exec']
                launch_script.write("# Post-exec commands\n")
                launch_script.write("timestamp\n")
                launch_script.write("echo post start $TIMESTAMP >> %s/PROF\n" % cu['workdir'])
                launch_script.write('%s\n' % post_exec_string)
                launch_script.write("timestamp\n")
                launch_script.write("echo post stop  $TIMESTAMP >> %s/PROF\n" % cu['workdir'])

        # done writing to launch script, get it ready for execution.
        st = os.stat(launch_script_name)
        os.chmod(launch_script_name, st.st_mode | stat.S_IEXEC)

        _stdout_file_h = open(cu['stdout_file'], "w")
        _stderr_file_h = open(cu['stderr_file'], "w")

        self._log.info("Launching unit %s via %s in %s", cu['_id'], cmdline, cu['workdir'])
        self._prof.prof('spawning pass to popen', uid=cu['_id'])

        proc = subprocess.Popen(args               = cmdline,
                                bufsize            = 0,
                                executable         = None,
                                stdin              = None,
                                stdout             = _stdout_file_h,
                                stderr             = _stderr_file_h,
                                preexec_fn         = None,
                                close_fds          = True,
                                shell              = True,
                                cwd                = cu['workdir'],
                                env                = self._cu_environment,
                                universal_newlines = False,
                                startupinfo        = None,
                                creationflags      = 0)

        self._prof.prof('spawning passed to popen', uid=cu['_id'])

        cu['started'] = rpu.timestamp()
        cu['proc']    = proc

        self._watch_queue.put(cu)


    # --------------------------------------------------------------------------
    #
    def _watch(self):

        cname = self.name.replace('Component', 'Watcher')
        self._prof = rpu.Profiler(cname)
        self._prof.prof('run')
        try:
            self._log = ru.get_logger(cname, target="%s.log" % cname,
                                      level='DEBUG') # FIXME?

            while not self._terminate.is_set():

                cus = list()

                try:

                    # we don't want to only wait for one CU -- then we would
                    # pull CU state too frequently.  OTOH, we also don't want to
                    # learn about CUs until all slots are filled, because then
                    # we may not be able to catch finishing CUs in time -- so
                    # there is a fine balance here.  Balance means 100 (FIXME).
                  # self._prof.prof('ExecWorker popen watcher pull cu from queue')
                    MAX_QUEUE_BULKSIZE = 100
                    while len(cus) < MAX_QUEUE_BULKSIZE :
                        cus.append (self._watch_queue.get_nowait())

                except Queue.Empty:

                    # nothing found -- no problem, see if any CUs finshed
                    pass


                # add all cus we found to the watchlist
                for cu in cus :
                    
                    self._prof.prof('passed', msg="ExecWatcher picked up unit", uid=cu['_id'])
                    self._cus_to_watch.append (cu)

                # check on the known cus.
                action = self._check_running()

                if not action and not cus :
                    # nothing happend at all!  Zzz for a bit.
                    time.sleep(self._cfg['db_poll_sleeptime'])

        except Exception as e:
            self._log.exception("Error in ExecWorker watch loop (%s)" % e)
            # FIXME: this should signal the ExecWorker for shutdown...

        self._prof.prof ('stop')


    # --------------------------------------------------------------------------
    # Iterate over all running tasks, check their status, and decide on the
    # next step.  Also check for a requested cancellation for the tasks.
    def _check_running(self):

        action = 0

        for cu in self._cus_to_watch:

            # poll subprocess object
            exit_code = cu['proc'].poll()
            now       = rpu.timestamp()

            if exit_code is None:
                # Process is still running

                if cu['_id'] in self._cus_to_cancel:

                    # FIXME: there is a race condition between the state poll
                    # above and the kill command below.  We probably should pull
                    # state after kill again?

                    # We got a request to cancel this cu
                    action += 1
                    cu['proc'].kill()
<<<<<<< HEAD
                    cu['proc'].wait() # make sure proc is collected
                    self._cus_to_cancel.remove(cu['_id'])
                    self._schedule_queue.put ([COMMAND_UNSCHEDULE, cu])

                    cu['state'] = rp.CANCELED
                    self._agent.update_unit_state(src    = 'ExecWatcher',
                                                  uid    = cu['_id'],
                                                  state  = rp.CANCELED,
                                                  msg    = "unit execution canceled")
                    rpu.prof('final', msg="execution canceled", uid=cu['_id'])
                    # NOTE: this is final, cu will not be touched anymore
                    cu = None
=======
                    with self._cancel_lock:
                        self._cus_to_cancel.remove(cu['_id'])

                    self._prof.prof('final', msg="execution canceled", uid=cu['_id'])

                    del(cu['proc'])  # proc is not json serializable
                    self.publish('unschedule', cu)
                    self.advance(cu, rp.CANCELED, publish=True, push=False)
>>>>>>> f78ca353

            else:
                self._prof.prof('exec', msg='execution complete', uid=cu['_id'])

                # make sure proc is collected
                cu['proc'].wait()

                # we have a valid return code -- unit is final
                action += 1
                self._log.info("Unit %s has return code %s.", cu['_id'], exit_code)

                cu['exit_code'] = exit_code
                cu['finished']  = now

                # Free the Slots, Flee the Flots, Ree the Frots!
                self._cus_to_watch.remove(cu)
                del(cu['proc'])  # proc is not json serializable
                self.publish('unschedule', cu)

                if os.path.isfile("%s/PROF" % cu['workdir']):
                    with open("%s/PROF" % cu['workdir'], 'r') as prof_f:
                        try:
                            txt = prof_f.read()
                            for line in txt.split("\n"):
                                if line:
                                    x1, x2, x3 = line.split()
                                    self._prof.prof(x1, msg=x2, timestamp=float(x3), uid=cu['_id'])
                        except Exception as e:
                            self._log.error("Pre/Post profiling file read failed: `%s`" % e)

                if exit_code != 0:
                    # The unit failed - fail after staging output
                    self._prof.prof('final', msg="execution failed", uid=cu['_id'])
                    cu['target_state'] = rp.FAILED

                else:
                    # The unit finished cleanly, see if we need to deal with
                    # output data.  We always move to stageout, even if there are no
                    # directives -- at the very least, we'll upload stdout/stderr
                    self._prof.prof('final', msg="execution succeeded", uid=cu['_id'])
                    cu['target_state'] = rp.DONE

                self.advance(cu, rp.AGENT_STAGING_OUTPUT_PENDING, publish=True, push=True)

        return action


# ==============================================================================
#
class AgentExecutingComponent_SHELL(AgentExecutingComponent):


    # --------------------------------------------------------------------------
    #
    def __init__(self, cfg):

        AgentExecutingComponent.__init__ (self, cfg)


    # --------------------------------------------------------------------------
    #
    def initialize(self):

        self.declare_input (rp.EXECUTING_PENDING, rp.AGENT_EXECUTING_QUEUE)
        self.declare_worker(rp.EXECUTING_PENDING, self.work)

        self.declare_output(rp.AGENT_STAGING_OUTPUT_PENDING, rp.AGENT_STAGING_OUTPUT_QUEUE)

        self.declare_publisher('unschedule', rp.AGENT_UNSCHEDULE_PUBSUB)
        self.declare_publisher('state',      rp.AGENT_STATE_PUBSUB)

        self.declare_subscriber('command',   rp.AGENT_COMMAND_PUBSUB, self.command_cb)

        # Mimic what virtualenv's "deactivate" would do
        self._deactivate = "# deactivate pilot virtualenv\n"

        old_path = os.environ.get('_OLD_VIRTUAL_PATH',       None)
        old_home = os.environ.get('_OLD_VIRTUAL_PYTHONHOME', None)
        old_ps1  = os.environ.get('_OLD_VIRTUAL_PS1',        None)

        if old_path: self._deactivate += 'export PATH="%s"\n'        % old_path
        if old_home: self._deactivate += 'export PYTHON_HOME="%s"\n' % old_home
        if old_ps1:  self._deactivate += 'export PS1="%s"\n'         % old_ps1

        self._deactivate += 'unset VIRTUAL_ENV\n\n'

        if old_path: os.environ['PATH']        = old_path
        if old_home: os.environ['PYTHON_HOME'] = old_home
        if old_ps1:  os.environ['PS1']         = old_ps1

        if 'VIRTUAL_ENV' in os.environ :
            del(os.environ['VIRTUAL_ENV'])

        # simplify shell startup / prompt detection
        os.environ['PS1'] = '$ '

        # the registry keeps track of units to watch, indexed by their shell
        # spawner process ID.  As the registry is shared between the spawner and
        # watcher thread, we use a lock while accessing it.
        self._registry      = dict()
        self._registry_lock = threading.RLock()

        self._cus_to_cancel  = list()
        self._cancel_lock    = threading.RLock()

        self._cached_events = list() # keep monitoring events for pid's which
                                     # are not yet known

        # get some threads going -- those will do all the work.
        import saga.utils.pty_shell as sups
        self.launcher_shell = sups.PTYShell ("fork://localhost/")
        self.monitor_shell  = sups.PTYShell ("fork://localhost/")

        # run the spawner on the shells
        # tmp = tempfile.gettempdir()
        # Moving back to shared file system again, until it reaches maturity,
        # as this breaks launch methods with a hop, e.g. ssh.
        tmp = os.getcwd() # FIXME: see #658
        pilot_id = self._cfg['pilot_id']
        ret, out, _  = self.launcher_shell.run_sync \
                           ("/bin/sh %s/agent/radical-pilot-spawner.sh /%s/%s-%s" \
                           % (os.path.dirname (rp.__file__), tmp, pilot_id, self._cname))
        if  ret != 0 :
            raise RuntimeError ("failed to bootstrap launcher: (%s)(%s)", ret, out)

        ret, out, _  = self.monitor_shell.run_sync \
                           ("/bin/sh %s/agent/radical-pilot-spawner.sh /%s/%s-%s" \
                           % (os.path.dirname (rp.__file__), tmp, pilot_id, self._cname))
        if  ret != 0 :
            raise RuntimeError ("failed to bootstrap monitor: (%s)(%s)", ret, out)

        # run watcher thread
        self._terminate = threading.Event()
        self._watcher   = threading.Thread(target=self._watch, name="Watcher")
        self._watcher.start ()

        self._prof.prof('run setup done')

        # FIXME: 
        #
        # The AgentExecutingComponent needs the LaunchMethods to construct
        # commands.  Those need the scheduler for some lookups and helper
        # methods, and the scheduler needs the LRMS.  The LRMS can in general
        # only initialized in the original agent environment -- which ultimately
        # limits our ability to place the CU execution on other nodes.  
        #
        # As a temporary workaround we pass a None-Scheduler -- this will only
        # work for some launch methods, and specifically not for ORTE, DPLACE
        # and RUNJOB.  
        #
        # The clean solution seems to be to make sure that, on 'allocating', the
        # scheduler derives all information needed to use the allocation and
        # attaches them to the CU, so that the launch methods don't need to look
        # them up again.  This will make the 'opaque_slots' more opaque -- but
        # that is the reason of their existence (and opaqueness) in the first
        # place...

        self._task_launcher = LaunchMethod.create(
                name   = self._cfg['task_launch_method'],
                cfg    = self._cfg,
                logger = self._log)

        self._mpi_launcher = LaunchMethod.create(
                name   = self._cfg['mpi_launch_method'],
                cfg    = self._cfg,
                logger = self._log)


    # --------------------------------------------------------------------------
    #
    def command_cb(self, topic, msg):

        cmd = msg['cmd']
        arg = msg['arg']

        if cmd == 'cancel_unit':

            self._log.info("cancel unit command (%s)" % arg)
            with self._cancel_lock:
                self._cus_to_cancel.append(arg)

        else:
            self._log.info("ignored command '%s'" % msg)


    # --------------------------------------------------------------------------
    #
    def work(self, cu):

        # check that we don't start any units which need cancelling
        if cu['_id'] in self._cus_to_cancel:

            with self._cancel_lock:
                self._cus_to_cancel.remove(cu['_id'])

            self.publish('unschedule', cu)
            self.advance(cu, rp.CANCELED, publish=True, push=False)
            return True

        # otherwise, check if we have any active units to cancel
        # FIXME: this should probably go into a separate idle callback
        if self._cus_to_cancel:

            # NOTE: cu cancellation is costly: we keep a potentially long list
            # of cancel candidates, perform one inversion and n lookups on the
            # registry, and lock the registry for that complete time span...

            with self._registry_lock :
                # inverse registry for quick lookups:
                inv_registry = {v: k for k, v in self._registry.items()}

                for cu_uid in self._cus_to_cancel:
                    pid = inv_registry.get(cu_uid)
                    if pid:
                        # we own that cu, cancel it!
                        ret, out, _ = self.launcher_shell.run_sync ('CANCEL %s\n' % pid)
                        if  ret != 0 :
                            self._log.error ("failed to cancel unit '%s': (%s)(%s)" \
                                            , (cu_uid, ret, out))
                        # successful or not, we only try once
                        del(self._registry[pid])

                        with self._cancel_lock:
                            self._cus_to_cancel.remove(cu_uid)

            # The state advance will be managed by the watcher, which will pick
            # up the cancel notification.  
            # FIXME: We could optimize a little by publishing the unschedule
            #        right here...


      # self.advance(cu, rp.AGENT_EXECUTING, publish=True, push=False)
        self.advance(cu, rp.EXECUTING, publish=True, push=False)

        try:
            if cu['description']['mpi']:
                launcher = self._mpi_launcher
            else :
                launcher = self._task_launcher

            if not launcher:
                raise RuntimeError("no launcher (mpi=%s)" % cu['description']['mpi'])

            self._log.debug("Launching unit with %s (%s).", launcher.name, launcher.launch_command)

            assert(cu['opaque_slots']) # FIXME: no assert, but check
            self._prof.prof('exec', msg='unit launch', uid=cu['_id'])

            # Start a new subprocess to launch the unit
            self.spawn(launcher=launcher, cu=cu)

        except Exception as e:
            # append the startup error to the units stderr.  This is
            # not completely correct (as this text is not produced
            # by the unit), but it seems the most intuitive way to
            # communicate that error to the application/user.
            self._log.exception("error running CU")
            cu['stderr'] += "\nPilot cannot start compute unit:\n%s\n%s" \
                            % (str(e), traceback.format_exc())

            # Free the Slots, Flee the Flots, Ree the Frots!
            if cu['opaque_slots']:
                self.publish('unschedule', cu)

            self.advance(cu, rp.FAILED, publish=True, push=False)


    # --------------------------------------------------------------------------
    #
    def _cu_to_cmd (self, cu, launcher) :

        # ----------------------------------------------------------------------
        def quote_args (args) :

            ret = list()
            for arg in args :

                if not arg:
                    continue

                # if string is between outer single quotes,
                #    pass it as is.
                # if string is between outer double quotes,
                #    pass it as is.
                # otherwise (if string is not quoted)
                #    escape all double quotes

                if  arg[0] == arg[-1]  == "'" :
                    ret.append (arg)
                elif arg[0] == arg[-1] == '"' :
                    ret.append (arg)
                else :
                    arg = arg.replace ('"', '\\"')
                    ret.append ('"%s"' % arg)

            return  ret

        # ----------------------------------------------------------------------

        args  = ""
        env   = self._deactivate
        cwd   = ""
        pre   = ""
        post  = ""
        io    = ""
        cmd   = ""
        descr = cu['description']

        if  cu['workdir'] :
            cwd  += "# CU workdir\n"
            cwd  += "mkdir -p %s\n" % cu['workdir']
            cwd  += "cd       %s\n" % cu['workdir']
            cwd  += "\n"

        if  descr['environment'] :
            env  += "# CU environment\n"
            for e in descr['environment'] :
                env += "export %s=%s\n"  %  (e, descr['environment'][e])
            env  += "\n"

        if  descr['pre_exec'] :
            pre  += "# CU pre-exec\n"
            pre  += "timestamp\n"
            pre  += "echo pre  start $TIMESTAMP >> %s/PROF\n" % cu['workdir']
            pre  += '\n'.join(descr['pre_exec' ])
            pre  += "\n"
            pre  += "timestamp\n"
            pre  += "echo pre  stop  $TIMESTAMP >> %s/PROF\n" % cu['workdir']
            pre  += "\n"

        if  descr['post_exec'] :
            post += "# CU post-exec\n"
            post += "timestamp\n"
            post += "echo post start $TIMESTAMP >> %s/PROF\n" % cu['workdir']
            post += '\n'.join(descr['post_exec' ])
            post += "\n"
            post += "timestamp\n"
            post += "echo post stop  $TIMESTAMP >> %s/PROF\n" % cu['workdir']
            post += "\n"

        if  descr['arguments']  :
            args  = ' ' .join (quote_args (descr['arguments']))

      # if  descr['stdin']  : io  += "<%s "  % descr['stdin']
      # else                : io  += "<%s "  % '/dev/null'
        if  descr['stdout'] : io  += "1>%s " % descr['stdout']
        else                : io  += "1>%s " %       'STDOUT'
        if  descr['stderr'] : io  += "2>%s " % descr['stderr']
        else                : io  += "2>%s " %       'STDERR'

        cmd, hop_cmd  = launcher.construct_command(descr['executable'], args,
                                                   descr['cores'],
                                                   '/usr/bin/env RP_SPAWNER_HOP=TRUE "$0"',
                                                   cu['opaque_slots'])


        script = """
# timestamp utility: seconds since epoch
timestamp () {
  TIMESTAMP=`awk 'BEGIN{srand(); print srand()}'`
}

"""
        if hop_cmd :
            # the script will itself contain a remote callout which calls again
            # the script for the invokation of the real workload (cmd) -- we
            # thus introduce a guard for the first execution.  The hop_cmd MUST
            # set RP_SPAWNER_HOP to some value for the startup to work

            script += "# ------------------------------------------------------\n"
            script += '# perform one hop for the actual command launch\n'
            script += 'if test -z "$RP_SPAWNER_HOP"\n'
            script += 'then\n'
            script += '    %s\n' % hop_cmd
            script += '    exit\n'
            script += 'fi\n\n'

        script += "# ------------------------------------------------------\n"
        script += "%s"        %  cwd
        script += "%s"        %  env
        script += "%s"        %  pre
        script += "# CU execution\n"
        script += "%s %s\n\n" % (cmd, io)
        script += "%s"        %  post
        script += "# ------------------------------------------------------\n\n"

      # self._log.debug ("execution script:\n%s\n" % script)

        return script


    # --------------------------------------------------------------------------
    #
    def spawn(self, launcher, cu):

        uid = cu['_id']

        self._prof.prof('spawn', msg='unit spawn', uid=uid)

        # we got an allocation: go off and launch the process.  we get
        # a multiline command, so use the wrapper's BULK/LRUN mode.
        cmd       = self._cu_to_cmd (cu, launcher)
        run_cmd   = "BULK\nLRUN\n%s\nLRUN_EOT\nBULK_RUN\n" % cmd

        self._prof.prof('command', msg='launch script constructed', uid=cu['_id'])

      # TODO: Remove this commented out block?
      # if  self.lrms.target_is_macos :
      #     run_cmd = run_cmd.replace ("\\", "\\\\\\\\") # hello MacOS

        ret, out, _ = self.launcher_shell.run_sync (run_cmd)

        if  ret != 0 :
            self._log.error ("failed to run unit '%s': (%s)(%s)" \
                            , (run_cmd, ret, out))
            return FAIL

        lines = filter (None, out.split ("\n"))

        self._log.debug (lines)

        if  len (lines) < 2 :
            raise RuntimeError ("Failed to run unit (%s)", lines)

        if  lines[-2] != "OK" :
            raise RuntimeError ("Failed to run unit (%s)" % lines)

        # FIXME: verify format of returned pid (\d+)!
        pid           = lines[-1].strip ()
        cu['pid']     = pid
        cu['started'] = rpu.timestamp()

        # before we return, we need to clean the
        # 'BULK COMPLETED message from lrun
        ret, out = self.launcher_shell.find_prompt ()
        if  ret != 0 :
            raise RuntimeError ("failed to run unit '%s': (%s)(%s)" \
                             % (run_cmd, ret, out))

        self._prof.prof('spawn', msg='spawning passed to pty', uid=uid)

        # FIXME: this is too late, there is already a race with the monitoring
        # thread for this CU execution.  We need to communicate the PIDs/CUs via
        # a queue again!
        self._prof.prof('pass', msg="to watcher (%s)" % cu['state'], uid=cu['_id'])
        with self._registry_lock :
            self._registry[pid] = cu


    # --------------------------------------------------------------------------
    #
    def _watch (self) :

        cname = self.name.replace('Component', 'Watcher')
        self._prof = rpu.Profiler(cname)

        MONITOR_READ_TIMEOUT = 1.0   # check for stop signal now and then
        static_cnt           = 0

        self._prof.prof('run')
        try:
            self._log = ru.get_logger(cname, target="%s.log" % cname,
                                      level='DEBUG') # FIXME?
            self.monitor_shell.run_async ("MONITOR")

            while not self._terminate.is_set () :

                _, out = self.monitor_shell.find (['\n'], timeout=MONITOR_READ_TIMEOUT)

                line = out.strip ()
              # self._log.debug ('monitor line: %s' % line)

                if  not line :

                    # just a read timeout, i.e. an opportunity to check for
                    # termination signals...
                    if  self._terminate.is_set() :
                        self._log.debug ("stop monitoring")
                        return

                    # ... and for health issues ...
                    if not self.monitor_shell.alive () :
                        self._log.warn ("monitoring channel died")
                        return

                    # ... and to handle cached events.
                    if not self._cached_events :
                        static_cnt += 1

                    else :
                        self._log.info ("monitoring channel checks cache (%d)", len(self._cached_events))
                        static_cnt += 1

                        if static_cnt == 10 :
                            # 10 times cache to check, dump it for debugging
                            static_cnt = 0

                        cache_copy          = self._cached_events[:]
                        self._cached_events = list()
                        events_to_handle    = list()

                        with self._registry_lock :

                            for pid, state, data in cache_copy :
                                cu = self._registry.get (pid, None)

                                if cu : events_to_handle.append ([cu, pid, state, data])
                                else  : self._cached_events.append ([pid, state, data])

                        # FIXME: measure if using many locks in the loop below
                        # is really better than doing all ops in the locked loop
                        # above
                        for cu, pid, state, data in events_to_handle :
                            self._handle_event (cu, pid, state, data)

                    # all is well...
                  # self._log.info ("monitoring channel finish idle loop")
                    continue


                elif line == 'EXIT' or line == "Killed" :
                    self._log.error ("monitoring channel failed (%s)", line)
                    self._terminate.set()
                    return

                elif not ':' in line :
                    self._log.warn ("monitoring channel noise: %s", line)

                else :
                    elems = line.split (':', 2)
                    if len(elems) != 3:
                        raise ValueError("parse error for (%s)", line)
                    pid, state, data = elems

                    # we are not interested in non-final state information, at
                    # the moment
                    if state in ['RUNNING'] :
                        continue

                    self._log.info ("monitoring channel event: %s", line)
                    cu = None

                    with self._registry_lock :
                        cu = self._registry.get (pid, None)

                    if cu:
                        self._prof.prof('passed', msg="ExecWatcher picked up unit",
                                state=cu['state'], uid=cu['_id'])
                        self._handle_event (cu, pid, state, data)
                    else:
                        self._cached_events.append ([pid, state, data])

        except Exception as e:

            self._log.exception("Exception in job monitoring thread: %s", e)
            self._terminate.set()

        self._prof.prof ('stop')


    # --------------------------------------------------------------------------
    #
    def _handle_event (self, cu, pid, state, data) :

        # got an explicit event to handle
        self._log.info ("monitoring handles event for %s: %s:%s:%s", cu['_id'], pid, state, data)

        rp_state = {'DONE'     : rp.DONE,
                    'FAILED'   : rp.FAILED,
                    'CANCELED' : rp.CANCELED}.get (state, rp.UNKNOWN)

        if rp_state not in [rp.DONE, rp.FAILED, rp.CANCELED] :
            # non-final state
            self._log.debug ("ignore shell level state transition (%s:%s:%s)",
                             pid, state, data)
            return

        # for final states, we can free the slots.
        self.publish('unschedule', cu)

        # record timestamp, exit code on final states
        cu['finished'] = rpu.timestamp()

        if data : cu['exit_code'] = int(data)
        else    : cu['exit_code'] = None

        if rp_state in [rp.FAILED, rp.CANCELED] :
            # The unit failed - fail after staging output
            self._prof.prof('final', msg="execution failed", uid=cu['_id'])
            cu['target_state'] = rp.FAILED

        else:
            # The unit finished cleanly, see if we need to deal with
            # output data.  We always move to stageout, even if there are no
            # directives -- at the very least, we'll upload stdout/stderr
            self._prof.prof('final', msg="execution succeeded", uid=cu['_id'])
            cu['target_state'] = rp.DONE

        self.advance(cu, rp.AGENT_STAGING_OUTPUT_PENDING, publish=True, push=True)

        # we don't need the cu in the registry anymore
        with self._registry_lock :
            if pid in self._registry :  # why wouldn't it be in there though?
                del(self._registry[pid])


# ==============================================================================
#
class AgentUpdateWorker(rpu.Worker):
    """
    An UpdateWorker pushes CU and Pilot state updates to mongodb.  Its instances
    compete for update requests on the update_queue.  Those requests will be
    triplets of collection name, query dict, and update dict.  Update requests
    will be collected into bulks over some time (BULK_COLLECTION_TIME), to
    reduce number of roundtrips.
    """

    # --------------------------------------------------------------------------
    #
    def __init__(self, cfg):

        rpu.Worker.__init__(self, cfg)


    # --------------------------------------------------------------------------
    #
    @classmethod
    def create(cls, cfg):

        return cls(cfg)


    # --------------------------------------------------------------------------
    #
    def initialize(self):

        self._session_id    = self._cfg['session_id']
        self._mongodb_url   = self._cfg['mongodb_url']

        _, db, _, _, _      = ru.mongodb_connect(self._mongodb_url)
        self._mongo_db      = db
        self._cinfo         = dict()            # collection cache
        self._lock          = threading.RLock() # protect _cinfo

        self.declare_subscriber('state', 'agent_state_pubsub', self.state_cb)
        self.declare_idle_cb(self.idle_cb, self._cfg.get('bulk_collection_time'))


    # ------------------------------------------------------------------
    #
    def _timed_bulk_execute(self, cinfo):

        # is there any bulk to look at?
        if not cinfo['bulk']:
            return False

        now = time.time()
        age = now - cinfo['last']

        # only push if collection time has been exceeded
        if not age > self._cfg['bulk_collection_time']:
            return False

        res = cinfo['bulk'].execute()
        self._log.debug("bulk update result: %s", res)

        self._prof.prof('unit update bulk pushed (%d)' % len(cinfo['uids']))
        for entry in cinfo['uids']:
            uid   = entry[0]
            state = entry[1]
            if state:
                self._prof.prof('update', msg='unit update pushed (%s)' % state, uid=uid)
            else:
                self._prof.prof('update', msg='unit update pushed', uid=uid)

        cinfo['last'] = now
        cinfo['bulk'] = None
        cinfo['uids'] = list()

        return True


    # --------------------------------------------------------------------------
    #
    def idle_cb(self):

        action = 0
        with self._lock:
            for cname in self._cinfo:
                action += self._timed_bulk_execute(self._cinfo[cname])

        return bool(action)


    # --------------------------------------------------------------------------
    #
    def state_cb(self, topic, msg):

        cu = msg

        # we don't have a good fallback on error, as the 'advance to fail' would
        # create an infinite loop.  We can thus *never* fail!  So we try/catch
        # and just log any errors.
        #
        # FIXME: should we send shutdown signals on errors?
        #
        # FIXME: at the moment, the update worker only operates on units.
        #        Should it accept other updates, eg. for pilot states?
        #
        try:
            # got a new request.  Add to bulk (create as needed),
            # and push bulk if time is up.
            uid   = cu['_id']
            state = cu.get('state')

            self._prof.prof('get', msg="update unit state to %s" % state, uid=uid)

            cbase       = cu.get('cbase',  '.cu')
            query_dict  = cu.get('query')
            update_dict = cu.get('update')

            if not query_dict:
                query_dict  = {'_id'  : uid} # make sure unit is not final?
            if not update_dict:
                update_dict = {'$set' : {'state': state},
                               '$push': {'statehistory': {
                                             'state': state,
                                             'timestamp': rpu.timestamp()}}}

            # check if we handled the collection before.  If not, initialize
            cname = self._session_id + cbase

            with self._lock:
                if not cname in self._cinfo:
                    self._cinfo[cname] = {
                            'coll' : self._mongo_db[cname],
                            'bulk' : None,
                            'last' : time.time(),  # time of last push
                            'uids' : list()
                            }


                # check if we have an active bulk for the collection.  If not,
                # create one.
                cinfo = self._cinfo[cname]

                if not cinfo['bulk']:
                    cinfo['bulk'] = cinfo['coll'].initialize_ordered_bulk_op()


                # push the update request onto the bulk
                cinfo['uids'].append([uid, state])
                cinfo['bulk'].find  (query_dict) \
                             .update(update_dict)
                self._prof.prof('bulk', msg='bulked (%s)' % state, uid=uid)

                # attempt a timed update
                self._timed_bulk_execute(cinfo)

        except Exception as e:
            self._log.exception("unit update failed (%s)", e)
            # FIXME: should we fail the pilot at this point?
            # FIXME: Are the strategies to recover?



# ==============================================================================
#
class AgentStagingInputComponent(rpu.Component):
    """
    This component performs all agent side input staging directives for compute
    units.  It gets units from the agent_staging_input_queue, in
    AGENT_STAGING_INPUT_PENDING state, will advance them to AGENT_STAGING_INPUT
    state while performing the staging, and then moves then to the
    AGENT_SCHEDULING_PENDING state, into the agent_scheduling_queue.
    """

    # --------------------------------------------------------------------------
    #
    def __init__(self, cfg):

        rpu.Component.__init__(self, cfg)


    # --------------------------------------------------------------------------
    #
    @classmethod
    def create(cls, cfg):

        return cls(cfg)


    # --------------------------------------------------------------------------
    #
    def initialize(self):

        self.declare_input (rp.AGENT_STAGING_INPUT_PENDING, rp.AGENT_STAGING_INPUT_QUEUE)
        self.declare_worker(rp.AGENT_STAGING_INPUT_PENDING, self.work)

        self.declare_output(rp.ALLOCATING_PENDING, rp.AGENT_SCHEDULING_QUEUE)

        self.declare_publisher('state', rp.AGENT_STATE_PUBSUB)


    # --------------------------------------------------------------------------
    #
    def work(self, cu):

        self.advance(cu, rp.AGENT_STAGING_INPUT, publish=True, push=False)
        self._log.info('handle %s' % cu['_id'])

        workdir      = os.path.join(self._cfg['workdir'], '%s' % cu['_id'])
        staging_area = os.path.join(self._cfg['workdir'], self._cfg['staging_area'])

        cu['workdir']     = workdir
        cu['stdout']      = ''
        cu['stderr']      = ''
        cu['opaque_clot'] = None

        stdout_file       = cu['description'].get('stdout')
        stdout_file       = stdout_file if stdout_file else 'STDOUT'
        stderr_file       = cu['description'].get('stderr')
        stderr_file       = stderr_file if stderr_file else 'STDERR'

        cu['stdout_file'] = os.path.join(workdir, stdout_file)
        cu['stderr_file'] = os.path.join(workdir, stderr_file)

        # create unit workdir
        rec_makedir(workdir)
        self._prof.prof('unit mkdir', uid=cu['_id'])

        for directive in cu['Agent_Input_Directives']:

            self._prof.prof('Agent input_staging queue', uid=cu['_id'],
                     msg="%s -> %s" % (str(directive['source']), str(directive['target'])))

            # Perform input staging
            self._log.info("unit input staging directives %s for cu: %s to %s",
                           directive, cu['_id'], workdir)

            # Convert the source_url into a SAGA Url object
            source_url = rs.Url(directive['source'])

            # Handle special 'staging' scheme
            if source_url.scheme == self._cfg['staging_scheme']:
                self._log.info('Operating from staging')
                # Remove the leading slash to get a relative path from the staging area
                rel2staging = source_url.path.split('/',1)[1]
                source = os.path.join(staging_area, rel2staging)
            else:
                self._log.info('Operating from absolute path')
                source = source_url.path

            # Get the target from the directive and convert it to the location
            # in the workdir
            target = directive['target']
            abs_target = os.path.join(workdir, target)

            # Create output directory in case it doesn't exist yet
            rec_makedir(os.path.dirname(abs_target))

            self._log.info("Going to '%s' %s to %s", directive['action'], source, abs_target)

            if   directive['action'] == LINK: os.symlink     (source, abs_target)
            elif directive['action'] == COPY: shutil.copyfile(source, abs_target)
            elif directive['action'] == MOVE: shutil.move    (source, abs_target)
            else:
                # FIXME: implement TRANSFER mode
                raise NotImplementedError('Action %s not supported' % directive['action'])

            log_message = "%s'ed %s to %s - success" % (directive['action'], source, abs_target)
            self._log.info(log_message)


        self._prof.prof('log', msg="toward agent scheduling", uid=cu['_id'])

      # self.advance(cu, rp.AGENT_SCHEDULING_PENDING, publish=True, push=True)
        self.advance(cu, rp.ALLOCATING_PENDING, publish=True, push=True)


# ==============================================================================
#
class AgentStagingOutputComponent(rpu.Component):
    """
    This component performs all agent side output staging directives for compute
    units.  It gets units from the agent_staging_output_queue, in
    AGENT_STAGING_OUTPUT_PENDING state, will advance them to
    AGENT_STAGING_OUTPUT state while performing the staging, and then moves then
    to the UMGR_STAGING_OUTPUT_PENDING state, which at the moment requires the
    state change to be published to MongoDB (no push into a queue).

    Note that this component also collects stdout/stderr of the units (which
    can also be considered staging, really).
    """

    # --------------------------------------------------------------------------
    #
    def __init__(self, cfg):

        rpu.Component.__init__(self, cfg)


    # --------------------------------------------------------------------------
    #
    @classmethod
    def create(cls, cfg):

        return cls(cfg)


    # --------------------------------------------------------------------------
    #
    def initialize(self):

        self.declare_input (rp.AGENT_STAGING_OUTPUT_PENDING, rp.AGENT_STAGING_OUTPUT_QUEUE)
        self.declare_worker(rp.AGENT_STAGING_OUTPUT_PENDING, self.work)

        # we don't need an output queue -- units are picked up via mongodb
        self.declare_output(rp.PENDING_OUTPUT_STAGING, None) # drop units

        self.declare_publisher('state', rp.AGENT_STATE_PUBSUB)


    # --------------------------------------------------------------------------
    #
    def work(self, cu):

        self.advance(cu, rp.AGENT_STAGING_OUTPUT, publish=True, push=False)

        staging_area = os.path.join(self._cfg['workdir'], self._cfg['staging_area'])

        workdir = cu['workdir']

        ## parked from unit state checker: unit postprocessing
        if os.path.isfile(cu['stdout_file']):
            with open(cu['stdout_file'], 'r') as stdout_f:
                try:
                    txt = unicode(stdout_f.read(), "utf-8")
                except UnicodeDecodeError:
                    txt = "unit stdout contains binary data -- use file staging directives"

                cu['stdout'] += rpu.tail(txt)

        if os.path.isfile(cu['stderr_file']):
            with open(cu['stderr_file'], 'r') as stderr_f:
                try:
                    txt = unicode(stderr_f.read(), "utf-8")
                except UnicodeDecodeError:
                    txt = "unit stderr contains binary data -- use file staging directives"

                cu['stderr'] += rpu.tail(txt)


        if os.path.isfile("%s/PROF" % cu['workdir']):
            try:
                with open("%s/PROF" % cu['workdir'], 'r') as prof_f:
                    txt = prof_f.read()
                    for line in txt.split("\n"):
                        if line:
                            x1, x2, x3 = line.split()
                            self._prof.prof(x1, msg=x2, timestamp=float(x3), uid=cu['_id'])
            except Exception as e:
                self._log.error("Pre/Post profiling file read failed: `%s`" % e)

        # NOTE: all units get here after execution, even those which did not
        #       finish successfully.  We do that so that we can make 
        #       stdout/stderr available for failed units.  But at this point we
        #       don't need to advance those units anymore, but can make them
        #       final.  
        if cu['target_state'] != rp.DONE:
            self.advance(cu, cu['target_state'], publish=True, push=False)
            return

        # all other units get their (expectedly valid) output files staged
        for directive in cu['Agent_Output_Directives']:

            self._prof.prof('Agent output_staging', uid=cu['_id'],
                     msg="%s -> %s" % (str(directive['source']), str(directive['target'])))

            # Perform output staging
            self._log.info("unit output staging directives %s for cu: %s to %s",
                    directive, cu['_id'], workdir)

            # Convert the target_url into a SAGA Url object
            target_url = rs.Url(directive['target'])

            # Handle special 'staging' scheme
            if target_url.scheme == self._cfg['staging_scheme']:
                self._log.info('Operating from staging')
                # Remove the leading slash to get a relative path from
                # the staging area
                rel2staging = target_url.path.split('/',1)[1]
                target = os.path.join(staging_area, rel2staging)
            else:
                self._log.info('Operating from absolute path')
                # FIXME: will this work for TRANSFER mode?
                target = target_url.path

            # Get the source from the directive and convert it to the location
            # in the workdir
            source = str(directive['source'])
            abs_source = os.path.join(workdir, source)

            # Create output directory in case it doesn't exist yet
            # FIXME: will this work for TRANSFER mode?
            rec_makedir(os.path.dirname(target))

            self._log.info("Going to '%s' %s to %s", directive['action'], abs_source, target)

            if directive['action'] == LINK:
                # This is probably not a brilliant idea, so at least give a warning
                os.symlink(abs_source, target)
            elif directive['action'] == COPY:
                shutil.copyfile(abs_source, target)
            elif directive['action'] == MOVE:
                shutil.move(abs_source, target)
            else:
                # FIXME: implement TRANSFER mode
                raise NotImplementedError('Action %s not supported' % directive['action'])

            log_message = "%s'ed %s to %s - success" %(directive['action'], abs_source, target)
            self._log.info(log_message)

        # Agent output staging is done.
        self.advance(cu, rp.PENDING_OUTPUT_STAGING, publish=True, push=False)


# ==============================================================================
#
class AgentHeartbeatWorker(rpu.Worker):
    """
    The HeartbeatMonitor watches the command queue for heartbeat updates (and
    other commands).
    """

    # --------------------------------------------------------------------------
    #
    def __init__(self, cfg):

        rpu.Worker.__init__(self, cfg)


    # --------------------------------------------------------------------------
    #
    @classmethod
    def create(cls, cfg):

        return cls(cfg)


    # --------------------------------------------------------------------------
    #
    def initialize(self):

        self._session_id    = self._cfg['session_id']
        self._mongodb_url   = self._cfg['mongodb_url']

        self.declare_publisher('command', rp.AGENT_COMMAND_PUBSUB)
        self.declare_idle_cb(self.idle_cb, self._cfg.get('heartbeat_interval'))

        self._pilot_id      = self._cfg['pilot_id']
        self._session_id    = self._cfg['session_id']
        self._runtime       = self._cfg['runtime']
        self._starttime     = time.time()

        # set up db connection
        _, mongo_db, _, _, _  = ru.mongodb_connect(self._cfg['mongodb_url'])

        self._p  = mongo_db["%s.p"  % self._session_id]
        self._cu = mongo_db["%s.cu" % self._session_id]


    # --------------------------------------------------------------------------
    #
    def idle_cb(self):

        try:
            self._prof.prof('heartbeat', msg='Listen! Listen! Listen to the heartbeat!')
            self._check_commands()
            self._check_state   ()
            return True

        except Exception as e:
            self._log.exception('heartbeat died - cancel')
            self.publish('command', {'cmd' : 'shutdown', 
                                     'arg' : 'exception'})

    # --------------------------------------------------------------------------
    #
    def _check_commands(self):

        # Check if there's a command waiting
        retdoc = self._p.find_and_modify(
                    query  = {"_id"  : self._pilot_id},
                    update = {"$set" : {COMMAND_FIELD: []}}, # Wipe content of array
                    fields = [COMMAND_FIELD]
                    )

        if not retdoc:
            return

        for command in retdoc[COMMAND_FIELD]:

            cmd = command[COMMAND_TYPE]
            arg = command[COMMAND_ARG]

            self._prof.prof('ingest_cmd', msg="mongodb to HeartbeatMonitor (%s : %s)" % (cmd, arg))

            if cmd == COMMAND_CANCEL_PILOT:
                self._log.info('cancel pilot cmd')
                self.publish('command', {'cmd' : 'shutdown', 
                                         'arg' : 'cancel'})

            elif cmd == COMMAND_CANCEL_COMPUTE_UNIT:
                self._log.info('cancel unit cmd')
                self.publish('command', {'cmd' : 'cancel_unit', 
                                         'arg' : command})

            elif cmd == COMMAND_KEEP_ALIVE:
                self._log.info('keepalive pilot cmd')
                self.publish('command', {'cmd' : 'heartbeat', 
                                         'arg' : 'keepalive'})

            else:
                self._log.error("Received unknown command: %s with arg: %s.", cmd, arg)


    # --------------------------------------------------------------------------
    #
    def _check_state(self):

        # Make sure that we haven't exceeded the agent runtime. if
        # we have, terminate.
        if time.time() >= self._starttime + (int(self._runtime) * 60):
            self._log.info("Agent has reached runtime limit of %s seconds.", self._runtime*60)
            self.publish('command', {'cmd' : 'shutdown', 
                                     'arg' : 'timeout'})



# ==============================================================================
#
class AgentWorker(rpu.Worker):

    # --------------------------------------------------------------------------
    #
    def __init__(self, cfg):

        self.agent_name = cfg['agent_name']
        rpu.Worker.__init__(self, cfg)

        # everything which comes after the worker init is limited in scope to
        # the current process, and will not be available in the worker process.
        self._pilot_id   = self._cfg['pilot_id']
        self._session_id = self._cfg['session_id']

        # set up db connection for the command cb (the worker process gets its
        # own db handle)
        _, mongo_db, _, _, _  = ru.mongodb_connect(self._cfg['mongodb_url'])
        self._p  = mongo_db["%s.p"  % self._session_id]

        # subscribe for commands (including shutdown)
        self.declare_subscriber('command', rp.AGENT_COMMAND_PUBSUB, self.command_cb)


    # --------------------------------------------------------------------------
    #
    def command_cb(self, topic, msg):

        cmd = msg['cmd']
        arg = msg['arg']

        if cmd == 'shutdown':

            self._log.info("shutdown command (%s)" % arg)
            self._log.info("terminate")
            self.terminate()

            if arg == 'timeout':
                pilot_DONE(self._p, self._pilot_id, self._log, "TIMEOUT received. Terminating.")

            if arg == 'cancel':
                pilot_CANCELED(self._p, self._pilot_id, self._log, "CANCEL received. Terminating.")

            else:
                pilot_FAILED(self._p, self._pilot_id, self._log, "TERMINATE(%s) received" % arg)

        else:
            self._log.error("unknown command '%s'" % msg)


    # --------------------------------------------------------------------------
    #
    def initialize(self):
        """
        Read the configuration file, setup logging and mongodb connection.
        This prepares the stage for the component setup (self._setup()).
        """

        self._cfg['workdir'] = os.getcwd() # this better be on a shared FS!

        # sanity check on config settings
        if not 'cores'               in self._cfg: raise ValueError("Missing number of cores")
        if not 'debug'               in self._cfg: raise ValueError("Missing DEBUG level")
        if not 'lrms'                in self._cfg: raise ValueError("Missing LRMS")
        if not 'mongodb_url'         in self._cfg: raise ValueError("Missing MongoDB URL")
        if not 'pilot_id'            in self._cfg: raise ValueError("Missing pilot id")
        if not 'runtime'             in self._cfg: raise ValueError("Missing or zero agent runtime")
        if not 'scheduler'           in self._cfg: raise ValueError("Missing agent scheduler")
        if not 'session_id'          in self._cfg: raise ValueError("Missing session id")
        if not 'spawner'             in self._cfg: raise ValueError("Missing agent spawner")
        if not 'mpi_launch_method'   in self._cfg: raise ValueError("Missing mpi launch method")
        if not 'task_launch_method'  in self._cfg: raise ValueError("Missing unit launch method")
        if not 'agent_layout'        in self._cfg: raise ValueError("Missing agent layout")

        self._pilot_id   = self._cfg['pilot_id']
        self._session_id = self._cfg['session_id']
        self._runtime    = self._cfg['runtime']
        self._sub_cfg    = self._cfg['agent_layout'][self.agent_name]
        self._pull_units = self._sub_cfg.get('pull_units', False)

        # another sanity check
        if self.agent_name == 'agent.0':
            if self._sub_cfg.get('target', 'local') != 'local':
                raise ValueError("agent.0 must run on target 'local'")

        # keep track of objects we need to close in the finally clause
        self._sub_agents = list()
        self._bridges    = list()
        self._components = list()
        self._workers    = list()

        # configure the agent logger
        self._log.setLevel(self._cfg['debug'])
        self._log.info('git ident: %s' % git_ident)

        # set up db connection -- only for the master agent and for the agent
        # which pulls units (which might be the same)
        if self.agent_name == 'agent.0' or self._pull_units:
            _, mongo_db, _, _, _  = ru.mongodb_connect(self._cfg['mongodb_url'])

            self._p  = mongo_db["%s.p"  % self._session_id]
            self._cu = mongo_db["%s.cu" % self._session_id]

        # first order of business: set the start time and state of the pilot
        # Only the master agent performs this action
        if self.agent_name == 'agent.0':
            now = rpu.timestamp()
            ret = self._p.update(
                {"_id": self._pilot_id},
                {"$set" : {"state"        : rp.ACTIVE,
                           "started"      : now},
                 "$push": {"statehistory" : {"state"    : rp.ACTIVE,
                                             "timestamp": now}}
                })
            # TODO: Check for return value, update should be true!
            self._log.info("Database updated: %s", ret)

        # bootstrap sub-agents, agent components, bridges etc.
        self.bootstrap_4()       

        
        # the pulling agent registers the staging_input_queue as this is what we want to push to
        # FIXME: do a sanity check on the config that only one agent pulls, as
        #        this is a non-atomic operation at this point
        self._log.debug('agent will pull units: %s' % bool(self._pull_units))
        if self._pull_units:

            self.declare_output(rp.AGENT_STAGING_INPUT_PENDING, rp.AGENT_STAGING_INPUT_QUEUE)
            self.declare_publisher('state', rp.AGENT_STATE_PUBSUB)

            # register idle callback, to pull for units -- which is the only action
            # we have to perform, really
            self.declare_idle_cb(self.idle_cb, self._cfg['db_poll_sleeptime'])


    # --------------------------------------------------------------------------
    #
    def start_sub_agents(self):
        """
        For the list of sub_agents, get a launch command and launch that
        agent instance on the respective node.  We pass it to the seconds
        bootstrap level, there is no need to pass the first one again.
        """

        self._log.debug('start_sub_agents')

        # the configs are written, and the sub-agents can be started.  To know
        # how to do that we create the agent launch method, have it creating
        # the respective command lines per agent instance, and run via
        # popen. 
        agent_lm = LaunchMethod.create(
            name   = self._cfg['agent_launch_method'],
            cfg    = self._cfg,
            logger = self._log)

        for sa in self._sub_cfg.get('sub_agents', []):
            target = self._cfg['agent_layout'][sa]['target']

            if target == 'local':

                # start agent locally
                cmd = "/bin/sh %s/bootstrap_2.sh %s" % (os.getcwd(), sa)

            elif target == 'node':

                node = self._cfg['lrms_info']['agent_nodes'].get(sa)
                # start agent remotely, use launch method
                # NOTE:  there is some implicit assumption that we can use
                #        the 'agent_node' string as 'agent_string:0' and
                #        obtain a well format slot...
                # FIXME: it is actually tricky to translate the agent_node
                #        into a viable 'opaque_slots' structure, as that is
                #        usually done by the schedulers.  So we leave that
                #        out for the moment, which will make this unable to
                #        work with a number of launch methods.  Can the
                #        offset computation be moved to the LRMS?
                # FIXME: are we using the 'hop' correctly?
                opaque_slots = { 
                        'task_slots'   : ['%s:0' % node], 
                        'task_offsets' : [], 
                        'lm_info'      : self._cfg['lrms_info']['lm_info']}
                cmd, _ = agent_lm.construct_command(task_exec="/bin/sh", 
                        task_args="%s/bootstrap_2.sh %s" % (os.getcwd(), sa), 
                        task_numcores=1, 
                        launch_script_hop='/usr/bin/env RP_SPAWNER_HOP=TRUE "$0"',
                        opaque_slots=opaque_slots)

            # spawn the sub-agent
            self._prof.prof("create", msg=sa)
            self._log.info ("create sub-agent %s: %s" % (sa, cmd))
            sa_out = open("%s.out" % sa, "w")
            sa_err = open("%s.err" % sa, "w")
            sa_proc = subprocess.Popen(cmd, shell=True, stdout=sa_out, stderr=sa_err)
            self._sub_agents.append([sa, sa_proc, sa_out, sa_err])
            self._prof.prof("created", msg=sa)

        self._log.debug('start_sub_agents done')

    # --------------------------------------------------------------------------
    #
    def start_bridges(self):
        """
        For all bridges defined on this agent instance, create that bridge.
        Keep a handle around for shutting them down later.
        """

        self._log.debug('start_bridges')

        # ----------------------------------------------------------------------
        # shortcut for bridge creation
        bridge_type = {rp.AGENT_STAGING_INPUT_QUEUE  : 'queue',
                       rp.AGENT_SCHEDULING_QUEUE     : 'queue',
                       rp.AGENT_EXECUTING_QUEUE      : 'queue',
                       rp.AGENT_STAGING_OUTPUT_QUEUE : 'queue',
                       rp.AGENT_UNSCHEDULE_PUBSUB    : 'pubsub',
                       rp.AGENT_RESCHEDULE_PUBSUB    : 'pubsub',
                       rp.AGENT_COMMAND_PUBSUB       : 'pubsub',
                       rp.AGENT_STATE_PUBSUB         : 'pubsub'}

        def _create_bridge(name):
            if bridge_type[name] == 'queue':
                return rpu.Queue.create(rpu.QUEUE_ZMQ, name, rpu.QUEUE_BRIDGE)
            elif bridge_type[name] == 'pubsub':
                return rpu.Pubsub.create(rpu.PUBSUB_ZMQ, name, rpu.PUBSUB_BRIDGE)
            else:
                raise ValueError('unknown bridge type for %s' % name)
        # ----------------------------------------------------------------------

        # create all bridges we need.  Use the default addresses,
        # ie. they will bind to all local interfacces on ports 10.000++.
        for name in self._sub_cfg.get('bridges', []):
            b = _create_bridge(name)
            self._bridges.append(b)
            self._log.info('created bridge %s: %s', name, b.name)

        self._log.debug('start_bridges done')


    # --------------------------------------------------------------------------
    #
    def start_components(self):
        """
        For all componants defined on this agent instance, create the required
        number of those.  Keep a handle around for shutting them down later.
        """

        self._log.debug("start_components")

        # We use a static map from component names to class types for now --
        # a factory might be more appropriate (FIXME)
        cmap = {
            "agent_staging_input_component"  : AgentStagingInputComponent,
            "agent_scheduling_component"     : AgentSchedulingComponent,
            "agent_executing_component"      : AgentExecutingComponent,
            "agent_staging_output_component" : AgentStagingOutputComponent
            }
        for cname, cnum in self._sub_cfg.get('components',{}).iteritems():
            for i in range(cnum):
                # each component gets its own copy of the config
                ccfg = copy.deepcopy(self._cfg)
                ccfg['number'] = i
                comp = cmap[cname].create(ccfg)
                comp.start()
                self._components.append(comp)
                self._log.info('created component %s (%s): %s', cname, cnum, comp.cname)

        # we also create *one* instance of every 'worker' type -- which are the
        # heartbeat and update worker.  To ensure this, we only create workers
        # in agent.0.  
        # FIXME: make this configurable, both number and placement
        if self.agent_name == 'agent.0':
            wmap = {
                rp.AGENT_UPDATE_WORKER    : AgentUpdateWorker,
                rp.AGENT_HEARTBEAT_WORKER : AgentHeartbeatWorker
                }
            for wname in wmap:
                self._log.info('create worker %s', wname)
                wcfg   = copy.deepcopy(self._cfg)
                worker = wmap[wname].create(wcfg)
                worker.start()
                self._workers.append(worker)

        self._log.debug("start_components done")

    # --------------------------------------------------------------------------
    #
    def bootstrap_4(self):
        """
        This method will instantiate all communitation and notification
        channels, and all components and workers.  It will then feed a set of
        units to the lead-in queue (staging_input).  A state notification
        callback will then register all units which reached a final state
        (DONE).  Once all units are accounted for, it will tear down all created
        objects.

        The agent accepts a config, which will specify in an agent_layout
        section:
          - what nodes should be used for sub-agent startup
          - what bridges should be started
          - what components should be started
          - what are the endpoints for bridges which are not started

        Before starting any sub-agent or component, the agent master (agent.0)
        will collect information about the nodes required for all instances.
        That is added to the config itself, for the benefit of the LRMS
        initialisation which is expected to block those nodes from the
        scheduler.
        """

        self._log.debug('bootstrap_4')

        # we pick the layout according to our role (name)
        # NOTE: we don't do sanity checks on the agent layout (too lazy) -- but
        #       we would hiccup badly over ill-formatted or incomplete layouts...
        if not self.agent_name in self._cfg['agent_layout']:
            raise RuntimeError("no agent layout section for %s" % self.agent_name)

        try:
            self.start_bridges()
            self.start_components()
            self.start_sub_agents()

            # FIXME: make sure all communication channels are in place.  This could
            # be replaced with a proper barrier, but not sure if that is worth it...
            time.sleep (1)


        except Exception as e:
            self._log.exception("Agent setup error: %s" % e)
            raise

        self._prof.prof('Agent setup done', logger=self._log.debug)

        # FIXME: signal the other agents, and shot down all components and
        #        bridges.


    # --------------------------------------------------------------------------
    #
    def finalize(self):

        self._log.info("Agent finalizes")
        self._prof.prof('stop')

        # FIXME: let logfiles settle before killing the components
        time.sleep(1)
      
        # burn the bridges, burn EVERYTHING
        for sa, sa_proc, sa_out, sa_err in self._sub_agents:
            self._log.info("closing sub-agent %s", sa)
            sa_proc.terminate()
            sa_out.close()
            sa_err.close()

        for c in self._components:
            self._log.info("closing component %s", c._name)
            c.close()
      
        for w in self._workers:
            self._log.info("closing worker %s", w._name)
            w.close()

        for b in self._bridges:
            self._log.info("closing bridge %s", b._name)
            b.close()

        self._log.info("Agent finalized")
        sys.exit()


    # --------------------------------------------------------------------------
    #
    def idle_cb(self):
        """
        This method will be driving all other agent components, in the sense
        that it will manage the conncection to MongoDB to retrieve units, and
        then feed them to the respective component queues.
        """

        # only do something if configured to do so
        if not self._pull_units:
            self._log.debug('not configured to pull for units')
            return True  # fake work to avoid busy noops

        try:
            # check for new units
            return self.check_units()

        except Exception as e:
            # exception in the main loop is fatal
            pilot_FAILED(self._p, self._pilot_id, self._log,
                "ERROR in agent main loop: %s. %s" % (e, traceback.format_exc()))
            self._prof.flush()
            sys.exit(1)


    # --------------------------------------------------------------------------
    #
    def check_units(self):

        # Check if there are compute units waiting for input staging
        # and log that we pulled it.
        #
        # FIXME: Unfortunately, 'find_and_modify' is not bulkable, so we have
        # to use 'find'.  To avoid finding the same units over and over again,
        # we update the state *before* running the next find -- so we do it
        # right here...  No idea how to avoid that roundtrip...
        # This also blocks us from using multiple ingest threads, or from doing
        # late binding by unit pull :/
        cu_cursor = self._cu.find(spec  = {"pilot"   : self._pilot_id,
                                           'state'   : rp.AGENT_STAGING_INPUT_PENDING, 
                                           'control' : 'umgr'})
        if not cu_cursor.count():
            # no units whatsoever...
            self._log.info("units pulled:    0")
            return False

        # update the unit states to avoid pulling them again next time.
        cu_list = list(cu_cursor)
        cu_uids = [cu['_id'] for cu in cu_list]

        self._cu.update(multi    = True,
                        spec     = {"_id"   : {"$in"     : cu_uids}},
                        document = {"$set"  : {"control" : 'agent'}})

        self._log.info("units pulled: %4d"   % len(cu_list))
        self._prof.prof('get', msg="bulk size: %d" % len(cu_list))
        for cu in cu_list:
            self._prof.prof('get', msg="bulk size: %d" % len(cu_list), uid=cu['_id'])

        # now we really own the CUs, and can start working on them (ie. push
        # them into the pipeline)
        self.advance(cu_list, publish=True, push=True)

        # indicate that we did some work (if we did...)
        return True



# ==============================================================================
#
# Agent bootstrap stage 3
#
# ==============================================================================
def bootstrap_3():
    """
    This method continues where the bootstrapper left off, but will quickly pass
    control to the Agent class which will spawn the functional components.
    """

    # set up a logger and profiler
    prof = rpu.Profiler('bootstrap_3')
    log  = ru.get_logger('bootstrap_3', 'bootstrap_3.log', 'DEBUG')  # FIXME?
    log.info('start')

    # FIXME: signal handlers need mongo_p, but we won't have that until later

    # quickly set up a mongodb handle so that we can report errors.  We need to
    # parse the config to get the url and some IDs.
    # FIXME: should those be the things we pass as arg or env?
    # --------------------------------------------------------------------------
    # load the agent config, and overload the config dicts

    if not 'RADICAL_PILOT_CFG' in os.environ:
        raise RuntimeError('RADICAL_PILOT_CFG is not set - abort')


    # find out what agent instance name we have
    if len(sys.argv) != 2: 
        raise RuntimeError('invalid number of parameters (%s)' % sys.argv)
    agent_name = sys.argv[1]
    agent_cfg  = "%s/%s.cfg" % (os.getcwd(), agent_name)

    print "startup agent %s : %s" % (agent_name, agent_cfg)

    cfg = ru.read_json_str(agent_cfg)
    cfg['agent_name'] = agent_name

    log.setLevel(cfg.get('debug', 'INFO'))

    print "Agent config (%s):\n%s\n\n" % (agent_cfg, pprint.pformat(cfg))

    mongodb_url = cfg['mongodb_url']
    pilot_id    = cfg['pilot_id']
    session_id  = cfg['session_id']

    _, mongo_db, _, _, _  = ru.mongodb_connect(mongodb_url)
    mongo_p  = mongo_db["%s.p" % cfg['session_id']]

    # set up signal and exit handlers
    def exit_handler():
        pass
      # rpu.flush_prof()
    
    def sigint_handler(signum, frame):
        pilot_FAILED(msg='Caught SIGINT. EXITING (%s)' % frame)
        sys.exit(2)

    def sigalarm_handler(signum, frame):
        pilot_FAILED(msg='Caught SIGALRM (Walltime limit?). EXITING (%s)' % frame)
        sys.exit(3)
        
    import atexit
    atexit.register(exit_handler)
    signal.signal(signal.SIGINT, sigint_handler)
    signal.signal(signal.SIGALRM, sigalarm_handler)

    try:
        # ----------------------------------------------------------------------
        # des Pudels Kern: merge LRMS info into cfg and get the agent started

        if agent_name == 'agent.0':
            
            # only the master agent creates LRMS and sub-agent config files.
            # The LRMS which will give us the set of agent_nodes to use for
            # sub-agent startup.  Add the remaining LRMS information to the
            # config, for the benefit of the scheduler).

            lrms = LRMS.create(name   = cfg['lrms'],
                               cfg    = cfg,
                               logger = log)
            cfg['lrms_info'] = dict()
            cfg['lrms_info']['lm_info']        = lrms.lm_info
            cfg['lrms_info']['node_list']      = lrms.node_list
            cfg['lrms_info']['cores_per_node'] = lrms.cores_per_node
            cfg['lrms_info']['agent_nodes']    = lrms.agent_nodes

            # Based on the LRMS info, and specifically the agent_nodes, we now
            # know where each sub_agent will run.  We will sift through the
            # config, find where the bridges are to be created, thus can
            # determine their addresses, and will then apply those addresses to
            # the queue and pubsub endpoints in all agent components.  Note that
            # the bridge addresses themself will not change -- they are fine to
            # listen on tcp://*:[port]/.
            #
            # Once we did those changes, we will write copies of the resulting config
            # for each sub agent instance.  At the moment those configs are identical,
            # and the sub_agent will pick its own layout section -- but in principle
            # this is also the point where we would make individual config changes.

            # dig out bridges from all sub-agents (sa)
            bridge_addresses = dict()
            for sa in cfg['agent_layout']:

                # FIXME: we should point the address to the node of the subagent
                #        which hosts the bridge, not the local IP.  Until this
                #        is fixed, bridges MUST run on agent.0 (which is what
                #        LRMS.hostip() below will point to).
                nodeip = LRMS.hostip()

                # we should have at most one bridge for every type
                for b in cfg['agent_layout'][sa].get('bridges', []):
                    if b in bridge_addresses:
                        raise RuntimeError('duplicated bridge entry for %s' % b)
                    bridge_addresses[b] = "tcp://%s" % nodeip

            # add bridge addresses to the config
            cfg['bridge_addresses'] = bridge_addresses

            # create a sub_config for each sub-agent (but skip master config)
            for sa in cfg['agent_layout']:
                if sa != 'agent.0':
                    ru.write_json(cfg, './%s.cfg' % sa)

        # we now have correct bridge addresses added to the agent.0.cfg, and all
        # other agents will have picked that up from their config files -- we
        # can start the agent and all its components!
        agent = AgentWorker(cfg)
        agent.start()
        agent.join()
        agent._finalize()
        # ----------------------------------------------------------------------

    except SystemExit:
        pilot_FAILED(msg="Caught system exit. EXITING") 
        sys.exit(6)

    except Exception as e:
        log.exception("Error running agent: %s" % e)
        pilot_FAILED(msg="Error running agent: %s" % e)
        sys.exit(7)

    finally:
        log.info('stop')
        prof.prof('stop', msg='finally clause')
        sys.exit(8)


# ==============================================================================
#
if __name__ == "__main__":

    print "---------------------------------------------------------------------"
    print
    print "PYTHONPATH: %s"  % sys.path
    print "python: %s"      % sys.version
    print "utils : %-5s : %s" % (ru.version_detail, ru.__file__)
    print "saga  : %-5s : %s" % (rs.version_detail, rs.__file__)
    print "pilot : %-5s : %s" % (rp.version_detail, rp.__file__)
    print "        type  : multicore"
    print "        gitid : %s" % git_ident
    print "        config: %s" % os.environ.get('RADICAL_PILOT_CFG')
    print
    print "---------------------------------------------------------------------"
    print

    dh = ru.DebugHelper()
    sys.exit(bootstrap_3())

#
# ------------------------------------------------------------------------------
<|MERGE_RESOLUTION|>--- conflicted
+++ resolved
@@ -3855,20 +3855,8 @@
                     # We got a request to cancel this cu
                     action += 1
                     cu['proc'].kill()
-<<<<<<< HEAD
                     cu['proc'].wait() # make sure proc is collected
-                    self._cus_to_cancel.remove(cu['_id'])
-                    self._schedule_queue.put ([COMMAND_UNSCHEDULE, cu])
-
-                    cu['state'] = rp.CANCELED
-                    self._agent.update_unit_state(src    = 'ExecWatcher',
-                                                  uid    = cu['_id'],
-                                                  state  = rp.CANCELED,
-                                                  msg    = "unit execution canceled")
-                    rpu.prof('final', msg="execution canceled", uid=cu['_id'])
-                    # NOTE: this is final, cu will not be touched anymore
-                    cu = None
-=======
+
                     with self._cancel_lock:
                         self._cus_to_cancel.remove(cu['_id'])
 
@@ -3877,7 +3865,6 @@
                     del(cu['proc'])  # proc is not json serializable
                     self.publish('unschedule', cu)
                     self.advance(cu, rp.CANCELED, publish=True, push=False)
->>>>>>> f78ca353
 
             else:
                 self._prof.prof('exec', msg='execution complete', uid=cu['_id'])
