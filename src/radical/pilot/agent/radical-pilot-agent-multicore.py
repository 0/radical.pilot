#!/usr/bin/env python

"""
.. module:: radical.pilot.agent
   :platform: Unix
   :synopsis: The agent for RADICAL-Pilot.

   The agent gets CUs by means of the MongoDB.
   The execution of CUs by the Agent is (primarily) configured by the
   triplet (LRMS, LAUNCH_METHOD(s), SCHEDULER):
   - The LRMS detects and structures the information about the resources
     available to agent.
   - The Scheduler maps the execution requests of the LaunchMethods to a
     subset of the resources available to the Agent.
     It does not deal with the "presentation" of this subset.
   - The LaunchMethods configure how to execute (regular and MPI) tasks,
     and know about the specific format to specify the subset of resources.


   Structure:
   ----------
   This represents the planned architecture, which is not fully represented in
   code, yet.

     - class Agent
       - represents the whole thing
       - has a set of StageinWorkers  (threads or procs)
       - has a set of StageoutWorkers (threads or procs)
       - has a set of ExecWorkers     (threads or procs)
       - has a set of UpdateWorkers   (threads or procs)
       - has a HeartbeatMonitor       (threads or procs)
       - has a inputstaging  queue
       - has a outputstaging queue
       - has a execution queue
       - has a update queue
       - loops forever
       - in each iteration
         - pulls CU bulks from DB
         - pushes CUs into inputstaging queue or execution queue (based on
           obvious metric)

     class StageinWorker
       - competes for CU input staging requests from inputstaging queue
       - for each received CU
         - performs staging
         - pushes CU into execution queue
         - pushes stage change notification request into update queue

     class StageoutWorker
       - competes for CU output staging requests from outputstaging queue
       - for each received CU
         - performs staging
         - pushes stage change notification request into update queue

     class ExecWorker
       - manages a partition of the allocated cores
         (partition size == max cu size)
       - competes for CU execution reqeusts from execute queue
       - for each CU
         - prepares execution command
         - pushes command to ExecutionEnvironment
         - pushes stage change notification request into update queue

     class Spawner
       - executes CUs according to ExecWorker instruction
       - monitors CU execution (for completion)
       - gets CU execution reqeusts from ExecWorker
       - for each CU
         - executes CU command
         - monitors CU execution
         - on CU completion
           - pushes CU to outputstaging queue (if staging is needed)
           - pushes stage change notification request into update queue

     class UpdateWorker
       - competes for CU state update reqeusts from update queue
       - for each CU
         - pushes state update (collected into bulks if possible)
         - cleans CU workdir if CU is final and cleanup is requested

     Agent
       |
       +--------------------------------------------------------
       |           |              |              |             |
       |           |              |              |             |
       V           V              V              V             V
     ExecWorker* StageinWorker* StageoutWorker* UpdateWorker* HeartbeatMonitor
       |
       +-------------------------------------------------
       |     |               |                |         |
       |     |               |                |         |
       V     V               V                V         V
     LRMS  MPILaunchMethod TaskLaunchMethod Scheduler Spawner


    NOTE:
    -----
      - Units are progressing through the different worker threads, where, in
        general, the unit changes state when transitioning to the next thread.
        The unit ownership thus *defines* the unit state (its owned by the
        InputStagingWorker, it is in StagingInput state, etc), and the state
        update notifications to the DB are merely informational (and can thus be
        asynchron).  The updates need to be ordered though, to reflect valid and
        correct state transition history.


    TODO:
    -----

    - add option to scheduler to ignore core 0 (which hosts the agent process)
    - add LRMS.partition (n) to return a set of partitioned LRMS for partial
      ExecWorkers
    - publish pilot slot history once on shutdown?  Or once in a while when
      idle?  Or push continuously?
    - Schedulers, LRMSs, LaunchMethods, etc need to be made threadsafe, for the
      case where more than one execution worker threads are running.
    - move util functions to rp.utils or r.utils, and pull the from there
    - split the agent into logical components (classes?), and install along with
      RP.
    - add state asserts after `queue.get ()`
    - move mkdir etc from ingest thread to where its used (input staging or
      execution)
    - the structure of the base scheduler should be suitable for both, UMGR
      scheduling and Agent scheduling.  The algs will be different though,
      mostly because the pilots (as targets of the umgr scheduler) have a wait
      queue, but the cores (targets of the agent scheduler) have not.  Is it
      worthwhile to re-use the structure anyway?
    - all stop() method calls need to be replaced with commands which travel 
      through the queues.  To deliver commands timely though we either need 
      command prioritization (difficult), or need separate command queues...

"""

__copyright__ = "Copyright 2014, http://radical.rutgers.edu"
__license__   = "MIT"

import os
import copy
import math
import stat
import sys
import time
import errno
import Queue
import pprint
import signal
import shutil
import socket
import hostlist
import tempfile
import threading
import traceback
import subprocess
import multiprocessing

import saga                as rs
import radical.utils       as ru
import radical.pilot       as rp
import radical.pilot.utils as rpu



# ------------------------------------------------------------------------------
#
# http://stackoverflow.com/questions/9539052/python-dynamically-changing-base-classes-at-runtime-how-to
#
# Depending on agent architecture (which is specific to the resource type it
# runs on) can switch between different component types: using threaded (when
# running on the same node), multiprocessing (also for running on the same node,
# but avoiding python's threading problems, for the prices of slower queues),
# and remote processes (for running components on different nodes, using zeromq
# queues for communication).
#
# We do some trickery to keep the actual components independent from the actual
# schema:
#
#   - we wrap the different queue types into a rpu.Queue object
#   - we change the base class of the component dynamically to the respective type
#
# This requires components to adhere to the following restrictions:
#
#   - *only* communicate over queues -- no shared data with other components or
#     component instances.  Note that this also holds for example for the
#     scheduler!
#   - no shared data between the component class and it's run() method.  That
#     includes no sharing of queues.
#   - components inherit from base_component, and the constructor needs to
#     register all required component-internal and -external queues with that
#     base class -- the run() method can then transparently retrieve them from
#     there.
#

# this needs git attribute 'ident' set for this file
git_ident = "$Id$"


# ------------------------------------------------------------------------------
# CONSTANTS
#
# 'enum' for unit launch method types
LAUNCH_METHOD_APRUN         = 'APRUN'
LAUNCH_METHOD_CCMRUN        = 'CCMRUN'
LAUNCH_METHOD_DPLACE        = 'DPLACE'
LAUNCH_METHOD_FORK          = 'FORK'
LAUNCH_METHOD_IBRUN         = 'IBRUN'
LAUNCH_METHOD_MPIEXEC       = 'MPIEXEC'
LAUNCH_METHOD_MPIRUN_CCMRUN = 'MPIRUN_CCMRUN'
LAUNCH_METHOD_MPIRUN_DPLACE = 'MPIRUN_DPLACE'
LAUNCH_METHOD_MPIRUN        = 'MPIRUN'
LAUNCH_METHOD_MPIRUN_RSH    = 'MPIRUN_RSH'
LAUNCH_METHOD_ORTE          = 'ORTE'
LAUNCH_METHOD_POE           = 'POE'
LAUNCH_METHOD_RUNJOB        = 'RUNJOB'
LAUNCH_METHOD_SSH           = 'SSH'

# 'enum' for local resource manager types
LRMS_NAME_CCM               = 'CCM'
LRMS_NAME_FORK              = 'FORK'
LRMS_NAME_LOADLEVELER       = 'LOADL'
LRMS_NAME_LSF               = 'LSF'
LRMS_NAME_PBSPRO            = 'PBSPRO'
LRMS_NAME_SGE               = 'SGE'
LRMS_NAME_SLURM             = 'SLURM'
LRMS_NAME_TORQUE            = 'TORQUE'

# 'enum' for pilot's unit scheduler types
SCHEDULER_NAME_CONTINUOUS   = "CONTINUOUS"
SCHEDULER_NAME_SCATTERED    = "SCATTERED"
SCHEDULER_NAME_TORUS        = "TORUS"

# 'enum' for pilot's unit spawner types
SPAWNER_NAME_POPEN          = "POPEN"
SPAWNER_NAME_SHELL          = "SHELL"

# defines for pilot commands
COMMAND_CANCEL_PILOT        = "Cancel_Pilot"
COMMAND_CANCEL_COMPUTE_UNIT = "Cancel_Compute_Unit"
COMMAND_KEEP_ALIVE          = "Keep_Alive"
COMMAND_FIELD               = "commands"
COMMAND_TYPE                = "type"
COMMAND_ARG                 = "arg"
COMMAND_CANCEL              = "Cancel"
COMMAND_SCHEDULE            = "schedule"
COMMAND_RESCHEDULE          = "reschedule"
COMMAND_UNSCHEDULE          = "unschedule"
COMMAND_WAKEUP              = "wakeup"


# 'enum' for staging action operators
COPY     = 'Copy'     # local cp
LINK     = 'Link'     # local ln -s
MOVE     = 'Move'     # local mv
TRANSFER = 'Transfer' # saga remote transfer
                      # TODO: This might just be a special case of copy

# tri-state for unit spawn retval
OK       = 'OK'
FAIL     = 'FAIL'
RETRY    = 'RETRY'

# two-state for slot occupation.
FREE     = 'Free'
BUSY     = 'Busy'

# ----------------------------------------------------------------------------------
#
def rec_makedir(target):

    # recursive makedir which ignores errors if dir already exists

    try:
        os.makedirs(target)

    except OSError as e:
        # ignore failure on existing directory
        if e.errno == errno.EEXIST and os.path.isdir(os.path.dirname(target)):
            pass
        else:
            raise


# ------------------------------------------------------------------------------
#
def pilot_FAILED(mongo_p=None, pilot_uid=None, logger=None, msg=None):

    if logger:
        logger.error(msg)
        logger.error(ru.get_trace())

    print msg
    print ru.get_trace()

    if mongo_p and pilot_uid:

        now = rpu.timestamp()
        out = None
        err = None
        log = None

        try    : out = open('./agent.out', 'r').read()
        except : pass
        try    : err = open('./agent.err', 'r').read()
        except : pass
        try    : log = open('./agent.log', 'r').read()
        except : pass

        msg = [{"message": msg,              "timestamp": now},
               {"message": rpu.get_rusage(), "timestamp": now}]

        mongo_p.update({"_id": pilot_uid},
            {"$pushAll": {"log"         : msg},
             "$push"   : {"statehistory": {"state"     : rp.FAILED,
                                           "timestamp" : now}},
             "$set"    : {"state"       : rp.FAILED,
                          "stdout"      : rpu.tail(out),
                          "stderr"      : rpu.tail(err),
                          "logfile"     : rpu.tail(log),
                          "finished"    : now}
            })

    else:
        if logger:
            logger.error("cannot log error state in database!")

        print "cannot log error state in database!"


# ------------------------------------------------------------------------------
#
def pilot_CANCELED(mongo_p=None, pilot_uid=None, logger=None, msg=None):

    if logger:
        logger.warning(msg)

    print msg

    if mongo_p and pilot_uid:

        now = rpu.timestamp()
        out = None
        err = None
        log = None

        try    : out = open('./agent.out', 'r').read()
        except : pass
        try    : err = open('./agent.err', 'r').read()
        except : pass
        try    : log = open('./agent.log',    'r').read()
        except : pass

        msg = [{"message": msg,              "timestamp": now},
               {"message": rpu.get_rusage(), "timestamp": now}]

        mongo_p.update({"_id": pilot_uid},
            {"$pushAll": {"log"         : msg},
             "$push"   : {"statehistory": {"state"     : rp.CANCELED,
                                           "timestamp" : now}},
             "$set"    : {"state"       : rp.CANCELED,
                          "stdout"      : rpu.tail(out),
                          "stderr"      : rpu.tail(err),
                          "logfile"     : rpu.tail(log),
                          "finished"    : now}
            })

    else:
        if logger:
            logger.error("cannot log cancel state in database!")

        print "cannot log cancel state in database!"


# ------------------------------------------------------------------------------
#
def pilot_DONE(mongo_p=None, pilot_uid=None, logger=None, msg=None):

    if mongo_p and pilot_uid:

        now = rpu.timestamp()
        out = None
        err = None
        log = None

        try    : out = open('./agent.out', 'r').read()
        except : pass
        try    : err = open('./agent.err', 'r').read()
        except : pass
        try    : log = open('./agent.log',    'r').read()
        except : pass

        msg = [{"message": "pilot done",     "timestamp": now},
               {"message": rpu.get_rusage(), "timestamp": now}]

        mongo_p.update({"_id": pilot_uid},
            {"$pushAll": {"log"         : msg},
             "$push"   : {"statehistory": {"state"    : rp.DONE,
                                           "timestamp": now}},
             "$set"    : {"state"       : rp.DONE,
                          "stdout"      : rpu.tail(out),
                          "stderr"      : rpu.tail(err),
                          "logfile"     : rpu.tail(log),
                          "finished"    : now}
            })

    else:
        if logger:
            logger.error("cannot log cancel state in database!")

        print "cannot log cancel state in database!"



# ==============================================================================
#
# Schedulers
#
# ==============================================================================
#
class AgentSchedulingComponent(rpu.Component):

    # FIXME: clarify what can be overloaded by Scheduler classes

    # --------------------------------------------------------------------------
    #
    def __init__(self, cfg):

        rpu.Component.__init__(self, cfg)


    # --------------------------------------------------------------------------
    #
    def initialize(self):

      # self.declare_input (rp.AGENT_SCHEDULING_PENDING, rp.AGENT_SCHEDULING_QUEUE)
      # self.declare_worker(rp.AGENT_SCHEDULING_PENDING, self.work)

        self.declare_input (rp.ALLOCATING_PENDING, rp.AGENT_SCHEDULING_QUEUE)
        self.declare_worker(rp.ALLOCATING_PENDING, self.work)

        self.declare_output(rp.EXECUTING_PENDING,  rp.AGENT_EXECUTING_QUEUE)

        # we need unschedule updates to learn about units which free their
        # allocated cores.  Those updates need to be issued after execution, ie.
        # by the AgentExecutionComponent.
        self.declare_publisher ('state',      rp.AGENT_STATE_PUBSUB)
        self.declare_subscriber('unschedule', rp.AGENT_UNSCHEDULE_PUBSUB, self.unschedule_cb)

        # we create a pubsub pair for reschedule trigger
        self.declare_publisher ('reschedule', rp.AGENT_RESCHEDULE_PUBSUB)
        self.declare_subscriber('reschedule', rp.AGENT_RESCHEDULE_PUBSUB, self.reschedule_cb)

        # all components use the command channel for control messages
        self.declare_publisher ('command', rp.AGENT_COMMAND_PUBSUB)
        self.declare_subscriber('command', rp.AGENT_COMMAND_PUBSUB, self.command_cb)

        # The scheduler needs the LRMS information which have been collected
        # during agent startup.  We dig them out of the config at this point.
        self._cores = self._cfg['cores']
        self._lrms_lm_info        = self._cfg['lrms_info']['lm_info']
        self._lrms_node_list      = self._cfg['lrms_info']['node_list']
        self._lrms_cores_per_node = self._cfg['lrms_info']['cores_per_node']
        # FIXME: this information is insufficient for the torus scheduler!

        self._wait_pool = list()            # set of units which wait for the resource
        self._wait_lock = threading.RLock() # look on the above set
        self._slot_lock = threading.RLock() # look for slot allocation/deallocation

        # configure the scheduler instance
        self._configure()

        # communicate successful startup
        self.publish('command', {'cmd' : 'alive',
                                 'arg' : self.cname})


    # --------------------------------------------------------------------------
    #
    def finalize(self):

        # communicate finalization
        self.publish('command', {'cmd' : 'final',
                                 'arg' : self.cname})


    # --------------------------------------------------------------------------
    #
    # This class-method creates the appropriate sub-class for the Scheduler.
    #
    @classmethod
    def create(cls, cfg):

        # Make sure that we are the base-class!
        if cls != AgentSchedulingComponent:
            raise TypeError("Scheduler Factory only available to base class!")

        name = cfg['scheduler']

        try:
            impl = {
                SCHEDULER_NAME_CONTINUOUS : SchedulerContinuous,
                SCHEDULER_NAME_SCATTERED  : SchedulerScattered,
                SCHEDULER_NAME_TORUS      : SchedulerTorus
            }[name]

            impl = impl(cfg)
            return impl

        except KeyError:
            raise ValueError("Scheduler '%s' unknown or defunct" % name)


    # --------------------------------------------------------------------------
    #
    def command_cb(self, topic, msg):

        cmd = msg['cmd']
        arg = msg['arg']

        if cmd == 'shutdown':
            self._log.info('received shutdown command')
            self.close()


    # --------------------------------------------------------------------------
    #
    def _configure(self):
        raise NotImplementedError("_configure() not implemented for Scheduler '%s'." % self._cname)


    # --------------------------------------------------------------------------
    #
    def slot_status(self):
        raise NotImplementedError("slot_status() not implemented for Scheduler '%s'." % self._cname)


    # --------------------------------------------------------------------------
    #
    def _allocate_slot(self, cores_requested):
        raise NotImplementedError("_allocate_slot() not implemented for Scheduler '%s'." % self._cname)


    # --------------------------------------------------------------------------
    #
    def _release_slot(self, opaque_slots):
        raise NotImplementedError("_release_slot() not implemented for Scheduler '%s'." % self._cname)


    # --------------------------------------------------------------------------
    #
    def _try_allocation(self, cu):
        """
        Attempt to allocate cores for a specific CU.  If it succeeds, send the
        CU off to the ExecutionWorker.
        """

        # needs to be locked as we try to acquire slots, but slots are freed
        # in a different thread.  But we keep the lock duration short...
        with self._slot_lock :

            # schedule this unit, and receive an opaque handle that has meaning to
            # the LRMS, Scheduler and LaunchMethod.
            cu['opaque_slots'] = self._allocate_slot(cu['description']['cores'])

        if not cu['opaque_slots']:
            # signal the CU remains unhandled
            return False

        # got an allocation, go off and launch the process
        self._prof.prof('schedule', msg="allocated", uid=cu['_id'])
        self._log.info("slot status after allocated  : %s" % self.slot_status ())

        # FIXME: if allocation succeeded, then the unit will likely advance to
        #        executing soon.  Advance will do a blowup before puching -- but
        #        that will also *drop* units.  We need to unschedule those.
        #        self.unschedule(cu_dropped), and should probably do that right
        #        here?  Not sure if this is worth a dropping-hook on component
        #        level...
        return True


    # --------------------------------------------------------------------------
    #
    def reschedule_cb(self, topic, msg):
        # we ignore any passed CU.  In principle the cu info could be used to
        # determine which slots have been freed.  No need for that optimization
        # right now.  This will become interesting once reschedule becomes too
        # expensive.

        cu = msg

        self._prof.prof('reschedule')
        self._log.info("slot status before reschedule: %s" % self.slot_status())

        # cycle through wait queue, and see if we get anything running now.  We
        # cycle over a copy of the list, so that we can modify the list on the
        # fly
        for cu in self._wait_pool[:]:

            if self._try_allocation(cu):

                # allocated cu -- advance it
                self.advance(cu, rp.EXECUTING_PENDING, publish=True, push=True)

                # remove it from the wait queue
                with self._wait_lock :
                    self._wait_pool.remove(cu)
                    self._prof.prof('unqueue', msg="re-allocation done", uid=cu['_id'])

        # Note: The extra space below is for visual alignment
        self._log.info("slot status after  reschedule: %s" % self.slot_status ())
        self._prof.prof('reschedule done')


    # --------------------------------------------------------------------------
    #
    def unschedule_cb(self, topic, msg):
        """
        release (for whatever reason) all slots allocated to this CU
        """

        cu = msg
        self._prof.prof('unschedule', uid=cu['_id'])

        if not cu['opaque_slots']:
            # Nothing to do -- how come?
            self._log.warn("cannot unschedule: %s (no slots)" % cu)
            return

        self._log.info("slot status before unschedule: %s" % self.slot_status ())

        # needs to be locked as we try to release slots, but slots are acquired
        # in a different thread....
        with self._slot_lock :
            self._release_slot(cu['opaque_slots'])
            self._prof.prof('unschedule', msg='released', uid=cu['_id'])

        # notify the scheduling thread, ie. trigger a reschedule to utilize
        # the freed slots
        # FIXME: we don't have a reschedule pubsub, yet.  A local queue
        #        should in principle suffice though.
        self.publish('reschedule', cu)

        # Note: The extra space below is for visual alignment
        self._log.info("slot status after  unschedule: %s" % self.slot_status ())


    # --------------------------------------------------------------------------
    #
    def work(self, cu):

      # self.advance(cu, rp.AGENT_SCHEDULING, publish=True, push=False)
        self.advance(cu, rp.ALLOCATING      , publish=True, push=False)

        # we got a new unit to schedule.  Either we can place it
        # straight away and move it to execution, or we have to
        # put it on the wait queue.
        if self._try_allocation(cu):
            self._prof.prof('schedule', msg="allocation succeeded", uid=cu['_id'])
            self.advance(cu, rp.EXECUTING_PENDING, publish=True, push=True)

        else:
            # No resources available, put in wait queue
            self._prof.prof('schedule', msg="allocation failed", uid=cu['_id'])
            with self._wait_lock :
                self._wait_pool.append(cu)



# ==============================================================================
#
class SchedulerContinuous(AgentSchedulingComponent):

    # --------------------------------------------------------------------------
    #
    def __init__(self, cfg):

        self.slots = None

        AgentSchedulingComponent.__init__(self, cfg)


    # --------------------------------------------------------------------------
    #
    def _configure(self):
        if not self._lrms_node_list:
            raise RuntimeError("LRMS %s didn't _configure node_list." % self._lrms.name)

        if not self._lrms_cores_per_node:
            raise RuntimeError("LRMS %s didn't _configure cores_per_node." % self._lrms.name)

        # Slots represents the internal process management structure.
        # The structure is as follows:
        # [
        #    {'node': 'node1', 'cores': [p_1, p_2, p_3, ... , p_cores_per_node]},
        #    {'node': 'node2', 'cores': [p_1, p_2, p_3. ... , p_cores_per_node]
        # ]
        #
        # We put it in a list because we care about (and make use of) the order.
        #
        self.slots = []
        for node in self._lrms_node_list:
            self.slots.append({
                'node': node,
                # TODO: Maybe use the real core numbers in the case of
                # non-exclusive host reservations?
                'cores': [FREE for _ in range(0, self._lrms_cores_per_node)]
            })


    # --------------------------------------------------------------------------
    #
    def slot_status(self):
        """Returns a multi-line string corresponding to slot status.
        """

        slot_matrix = ""
        for slot in self.slots:
            slot_matrix += "|"
            for core in slot['cores']:
                if core == FREE:
                    slot_matrix += "-"
                else:
                    slot_matrix += "+"
        slot_matrix += "|"
        return {'timestamp' : rpu.timestamp(),
                'slotstate' : slot_matrix}


    # --------------------------------------------------------------------------
    #
    def _allocate_slot(self, cores_requested):

        # TODO: single_node should be enforced for e.g. non-message passing
        #       tasks, but we don't have that info here.
        if cores_requested <= self._lrms_cores_per_node:
            single_node = True
        else:
            single_node = False

        # Given that we are the continuous scheduler, this is fixed.
        # TODO: Argument can be removed altogether?
        continuous = True

        # Switch between searching for continuous or scattered slots
        # Switch between searching for single or multi-node
        if single_node:
            if continuous:
                task_slots = self._find_slots_single_cont(cores_requested)
            else:
                raise NotImplementedError('No scattered single node scheduler implemented yet.')
        else:
            if continuous:
                task_slots = self._find_slots_multi_cont(cores_requested)
            else:
                raise NotImplementedError('No scattered multi node scheduler implemented yet.')

        if not task_slots:
            # allocation failed
            return {}

        self._change_slot_states(task_slots, BUSY)
        task_offsets = self.slots2offset(task_slots)

        return {'task_slots'   : task_slots, 
                'task_offsets' : task_offsets, 
                'lm_info'      : self._lrms_lm_info}


    # --------------------------------------------------------------------------
    #
    # Convert a set of slots into an index into the global slots list
    #
    def slots2offset(self, task_slots):
        # TODO: This assumes all hosts have the same number of cores

        first_slot = task_slots[0]
        # Get the host and the core part
        [first_slot_host, first_slot_core] = first_slot.split(':')
        # Find the entry in the the all_slots list based on the host
        slot_entry = (slot for slot in self.slots if slot["node"] == first_slot_host).next()
        # Transform it into an index in to the all_slots list
        all_slots_slot_index = self.slots.index(slot_entry)

        return all_slots_slot_index * self._lrms_cores_per_node + int(first_slot_core)


    # --------------------------------------------------------------------------
    #
    def _release_slot(self, opaque_slots):

        if not 'task_slots' in opaque_slots:
            raise RuntimeError('insufficient information to release slots via %s: %s' \
                    % (self.name, opaque_slots))

        self._change_slot_states(opaque_slots['task_slots'], FREE)


    # --------------------------------------------------------------------------
    #
    # Find a needle (continuous sub-list) in a haystack (list)
    #
    def _find_sublist(self, haystack, needle):
        n = len(needle)
        # Find all matches (returns list of False and True for every position)
        hits = [(needle == haystack[i:i+n]) for i in xrange(len(haystack)-n+1)]
        try:
            # Grab the first occurrence
            index = hits.index(True)
        except ValueError:
            index = None

        return index


    # --------------------------------------------------------------------------
    #
    # Transform the number of cores into a continuous list of "status"es,
    # and use that to find a sub-list.
    #
    def _find_cores_cont(self, slot_cores, cores_requested, status):
        return self._find_sublist(slot_cores, [status for _ in range(cores_requested)])


    # --------------------------------------------------------------------------
    #
    # Find an available continuous slot within node boundaries.
    #
    def _find_slots_single_cont(self, cores_requested):

        for slot in self.slots:
            slot_node = slot['node']
            slot_cores = slot['cores']

            slot_cores_offset = self._find_cores_cont(slot_cores, cores_requested, FREE)

            if slot_cores_offset is not None:
              # self._log.info('Node %s satisfies %d cores at offset %d',
              #               slot_node, cores_requested, slot_cores_offset)
                return ['%s:%d' % (slot_node, core) for core in
                        range(slot_cores_offset, slot_cores_offset + cores_requested)]

        return None


    # --------------------------------------------------------------------------
    #
    # Find an available continuous slot across node boundaries.
    #
    def _find_slots_multi_cont(self, cores_requested):

        # Convenience aliases
        cores_per_node = self._lrms_cores_per_node
        all_slots = self.slots

        # Glue all slot core lists together
        all_slot_cores = [core for node in [node['cores'] for node in all_slots] for core in node]
        # self._log.debug("all_slot_cores: %s", all_slot_cores)

        # Find the start of the first available region
        all_slots_first_core_offset = self._find_cores_cont(all_slot_cores, cores_requested, FREE)
        self._log.debug("all_slots_first_core_offset: %s", all_slots_first_core_offset)
        if all_slots_first_core_offset is None:
            return None

        # Determine the first slot in the slot list
        first_slot_index = all_slots_first_core_offset / cores_per_node
        self._log.debug("first_slot_index: %s", first_slot_index)
        # And the core offset within that node
        first_slot_core_offset = all_slots_first_core_offset % cores_per_node
        self._log.debug("first_slot_core_offset: %s", first_slot_core_offset)

        # Note: We subtract one here, because counting starts at zero;
        #       Imagine a zero offset and a count of 1, the only core used
        #       would be core 0.
        #       TODO: Verify this claim :-)
        all_slots_last_core_offset = (first_slot_index * cores_per_node) +\
                                     first_slot_core_offset + cores_requested - 1
        self._log.debug("all_slots_last_core_offset: %s", all_slots_last_core_offset)
        last_slot_index = (all_slots_last_core_offset) / cores_per_node
        self._log.debug("last_slot_index: %s", last_slot_index)
        last_slot_core_offset = all_slots_last_core_offset % cores_per_node
        self._log.debug("last_slot_core_offset: %s", last_slot_core_offset)

        # Convenience aliases
        last_slot = self.slots[last_slot_index]
        self._log.debug("last_slot: %s", last_slot)
        last_node = last_slot['node']
        self._log.debug("last_node: %s", last_node)
        first_slot = self.slots[first_slot_index]
        self._log.debug("first_slot: %s", first_slot)
        first_node = first_slot['node']
        self._log.debug("first_node: %s", first_node)

        # Collect all node:core slots here
        task_slots = []

        # Add cores from first slot for this unit
        # As this is a multi-node search, we can safely assume that we go
        # from the offset all the way to the last core.
        task_slots.extend(['%s:%d' % (first_node, core) for core in
                           range(first_slot_core_offset, cores_per_node)])

        # Add all cores from "middle" slots
        for slot_index in range(first_slot_index+1, last_slot_index):
            slot_node = all_slots[slot_index]['node']
            task_slots.extend(['%s:%d' % (slot_node, core) for core in range(0, cores_per_node)])

        # Add the cores of the last slot
        task_slots.extend(['%s:%d' % (last_node, core) for core in range(0, last_slot_core_offset+1)])

        return task_slots


    # --------------------------------------------------------------------------
    #
    # Change the reserved state of slots (FREE or BUSY)
    #
    def _change_slot_states(self, task_slots, new_state):

        # Convenience alias
        all_slots = self.slots

        # logger.debug("change_slot_states: unit slots: %s", task_slots)

        for slot in task_slots:
            # logger.debug("change_slot_states: slot content: %s", slot)
            # Get the node and the core part
            [slot_node, slot_core] = slot.split(':')
            # Find the entry in the the all_slots list
            slot_entry = (slot for slot in all_slots if slot["node"] == slot_node).next()
            # Change the state of the slot
            slot_entry['cores'][int(slot_core)] = new_state



# ==============================================================================
#
class SchedulerScattered(AgentSchedulingComponent):
    # FIXME: implement
    pass


# ==============================================================================
#
class SchedulerTorus(AgentSchedulingComponent):

    # TODO: Ultimately all BG/Q specifics should move out of the scheduler

    # --------------------------------------------------------------------------
    #
    # Offsets into block structure
    #
    TORUS_BLOCK_INDEX  = 0
    TORUS_BLOCK_COOR   = 1
    TORUS_BLOCK_NAME   = 2
    TORUS_BLOCK_STATUS = 3


    # --------------------------------------------------------------------------
    def __init__(self, cfg):

        self.slots            = None
        self._cores_per_node  = None

        AgentSchedulingComponent.__init__(self, cfg)


    # --------------------------------------------------------------------------
    #
    def _configure(self):
        if not self._lrms_cores_per_node:
            raise RuntimeError("LRMS %s didn't _configure cores_per_node." % self._lrms.name)

        self._cores_per_node = self._lrms_cores_per_node

        # TODO: get rid of field below
        self.slots = 'bogus'


    # --------------------------------------------------------------------------
    #
    def slot_status(self):
        """Returns a multi-line string corresponding to slot status.
        """

        slot_matrix = ""
        for slot in self._lrms.torus_block:
            slot_matrix += "|"
            if slot[self.TORUS_BLOCK_STATUS] == FREE:
                slot_matrix += "-" * self._lrms_cores_per_node
            else:
                slot_matrix += "+" * self._lrms_cores_per_node
        slot_matrix += "|"
        return {'timestamp': rpu.timestamp(),
                'slotstate': slot_matrix}


    # --------------------------------------------------------------------------
    #
    # Allocate a number of cores
    #
    # Currently only implements full-node allocation, so core count must
    # be a multiple of cores_per_node.
    #
    def _allocate_slot(self, cores_requested):

        block = self._lrms.torus_block
        sub_block_shape_table = self._lrms.shape_table

        self._log.info("Trying to allocate %d core(s).", cores_requested)

        if cores_requested % self._lrms_cores_per_node:
            num_cores = int(math.ceil(cores_requested / float(self._lrms_cores_per_node))) \
                        * self._lrms_cores_per_node
            self._log.error('Core not multiple of %d, increasing to %d!',
                           self._lrms_cores_per_node, num_cores)

        num_nodes = cores_requested / self._lrms_cores_per_node

        offset = self._alloc_sub_block(block, num_nodes)

        if offset is None:
            self._log.warning('No allocation made.')
            return

        # TODO: return something else than corner location? Corner index?
        sub_block_shape     = sub_block_shape_table[num_nodes]
        sub_block_shape_str = self._lrms.shape2str(sub_block_shape)
        corner              = block[offset][self.TORUS_BLOCK_COOR]
        corner_offset       = self.corner2offset(self._lrms.torus_block, corner)
        corner_node         = self._lrms.torus_block[corner_offset][self.TORUS_BLOCK_NAME]

        end = self.get_last_node(corner, sub_block_shape)
        self._log.debug('Allocating sub-block of %d node(s) with dimensions %s'
                       ' at offset %d with corner %s and end %s.',
                        num_nodes, sub_block_shape_str, offset,
                        self._lrms.loc2str(corner), self._lrms.loc2str(end))

        return {'cores_per_node'      : self._lrms_cores_per_node, 
                'loadl_bg_block'      : self._lrms.loadl_bg_block,
                'sub_block_shape_str' : sub_block_shape_str,
                'corner_node'         : corner_node,
                'lm_info'             : self._lrms_lm_info}


    # --------------------------------------------------------------------------
    #
    # Allocate a sub-block within a block
    # Currently only works with offset that are exactly the sub-block size
    #
    def _alloc_sub_block(self, block, num_nodes):

        offset = 0
        # Iterate through all nodes with offset a multiple of the sub-block size
        while True:

            # Verify the assumption (needs to be an assert?)
            if offset % num_nodes != 0:
                msg = 'Sub-block needs to start at correct offset!'
                self._log.exception(msg)
                raise ValueError(msg)
                # TODO: If we want to workaround this, the coordinates need to overflow

            not_free = False
            # Check if all nodes from offset till offset+size are FREE
            for peek in range(num_nodes):
                try:
                    if block[offset+peek][self.TORUS_BLOCK_STATUS] == BUSY:
                        # Once we find the first BUSY node we can discard this attempt
                        not_free = True
                        break
                except IndexError:
                    self._log.exception('Block out of bound. Num_nodes: %d, offset: %d, peek: %d.',
                            num_nodes, offset, peek)

            if not_free == True:
                # No success at this offset
                self._log.info("No free nodes found at this offset: %d.", offset)

                # If we weren't the last attempt, then increase the offset and iterate again.
                if offset + num_nodes < self._block2num_nodes(block):
                    offset += num_nodes
                    continue
                else:
                    return

            else:
                # At this stage we have found a free spot!

                self._log.info("Free nodes found at this offset: %d.", offset)

                # Then mark the nodes busy
                for peek in range(num_nodes):
                    block[offset+peek][self.TORUS_BLOCK_STATUS] = BUSY

                return offset


    # --------------------------------------------------------------------------
    #
    # Return the number of nodes in a block
    #
    def _block2num_nodes(self, block):
        return len(block)


    # --------------------------------------------------------------------------
    #
    def _release_slot(self, (corner, shape)):
        self._free_cores(self._lrms.torus_block, corner, shape)


    # --------------------------------------------------------------------------
    #
    # Free up an allocation
    #
    def _free_cores(self, block, corner, shape):

        # Number of nodes to free
        num_nodes = self._shape2num_nodes(shape)

        # Location of where to start freeing
        offset = self.corner2offset(block, corner)

        self._log.info("Freeing %d nodes starting at %d.", num_nodes, offset)

        for peek in range(num_nodes):
            assert block[offset+peek][self.TORUS_BLOCK_STATUS] == BUSY, \
                'Block %d not Free!' % block[offset+peek]
            block[offset+peek][self.TORUS_BLOCK_STATUS] = FREE


    # --------------------------------------------------------------------------
    #
    # Follow coordinates to get the last node
    #
    def get_last_node(self, origin, shape):
        ret = {}
        for dim in self._lrms.torus_dimension_labels:
            ret[dim] = origin[dim] + shape[dim] -1
        return ret


    # --------------------------------------------------------------------------
    #
    # Return the number of nodes for the given block shape
    #
    def _shape2num_nodes(self, shape):

        nodes = 1
        for dim in self._lrms.torus_dimension_labels:
            nodes *= shape[dim]

        return nodes


    # --------------------------------------------------------------------------
    #
    # Return the offset into the node list from a corner
    #
    # TODO: Can this be determined instead of searched?
    #
    def corner2offset(self, block, corner):
        offset = 0

        for e in block:
            if corner == e[self.TORUS_BLOCK_COOR]:
                return offset
            offset += 1

        return offset



# ==============================================================================
#
# Launch Methods
#
# ==============================================================================
#
class LaunchMethod(object):

    # List of environment variables that designated Launch Methods should export
    EXPORT_ENV_VARIABLES = [
        'LD_LIBRARY_PATH',
        'PATH',
        'PYTHONPATH',
        'PYTHON_DIR',
    ]

    # --------------------------------------------------------------------------
    #
    def __init__(self, cfg, logger):

        self.name = type(self).__name__
        self._cfg = cfg
        self._log = logger

        # A per-launch_method list of environment to remove from the CU environment
        self.env_removables = []

        self.launch_command = None
        self._configure()
        # TODO: This doesn't make too much sense for LM's that use multiple
        #       commands, perhaps this needs to move to per LM __init__.
        if self.launch_command is None:
            raise RuntimeError("Launch command not found for LaunchMethod '%s'" % self.name)

        logger.info("Discovered launch command: '%s'.", self.launch_command)


    # --------------------------------------------------------------------------
    #
    # This class-method creates the appropriate sub-class for the Launch Method.
    #
    @classmethod
    def create(cls, name, cfg, logger):

        # Make sure that we are the base-class!
        if cls != LaunchMethod:
            raise TypeError("LaunchMethod factory only available to base class!")

        try:
            impl = {
                LAUNCH_METHOD_APRUN         : LaunchMethodAPRUN,
                LAUNCH_METHOD_CCMRUN        : LaunchMethodCCMRUN,
                LAUNCH_METHOD_DPLACE        : LaunchMethodDPLACE,
                LAUNCH_METHOD_FORK          : LaunchMethodFORK,
                LAUNCH_METHOD_IBRUN         : LaunchMethodIBRUN,
                LAUNCH_METHOD_MPIEXEC       : LaunchMethodMPIEXEC,
                LAUNCH_METHOD_MPIRUN_CCMRUN : LaunchMethodMPIRUNCCMRUN,
                LAUNCH_METHOD_MPIRUN_DPLACE : LaunchMethodMPIRUNDPLACE,
                LAUNCH_METHOD_MPIRUN        : LaunchMethodMPIRUN,
                LAUNCH_METHOD_MPIRUN_RSH    : LaunchMethodMPIRUNRSH,
                LAUNCH_METHOD_ORTE          : LaunchMethodORTE,
                LAUNCH_METHOD_POE           : LaunchMethodPOE,
                LAUNCH_METHOD_RUNJOB        : LaunchMethodRUNJOB,
                LAUNCH_METHOD_SSH           : LaunchMethodSSH
            }[name]
            return impl(cfg, logger)

        except KeyError:
            logger.exception("LaunchMethod '%s' unknown or defunct" % name)

        except Exception as e:
            logger.exception("LaunchMethod cannot be used: %s!" % e)


    # --------------------------------------------------------------------------
    #
    @classmethod
    def lrms_config_hook(cls, name, cfg, lrms, logger):
        """
        This hook will allow the LRMS to perform launch methods specific
        configuration steps.  The LRMS layer MUST ensure that this hook is
        called exactly once (globally).  This will be a NOOP for LMs which do
        not overload this method.  Exceptions fall through to the LRMS.
        """

        # Make sure that we are the base-class!
        if cls != LaunchMethod:
            raise TypeError("LaunchMethod config hook only available to base class!")

        impl = {
          # LAUNCH_METHOD_APRUN         : LaunchMethodAPRUN,
          # LAUNCH_METHOD_CCMRUN        : LaunchMethodCCMRUN,
          # LAUNCH_METHOD_DPLACE        : LaunchMethodDPLACE,
          # LAUNCH_METHOD_FORK          : LaunchMethodFORK,
          # LAUNCH_METHOD_IBRUN         : LaunchMethodIBRUN,
          # LAUNCH_METHOD_MPIEXEC       : LaunchMethodMPIEXEC,
          # LAUNCH_METHOD_MPIRUN_CCMRUN : LaunchMethodMPIRUNCCMRUN,
          # LAUNCH_METHOD_MPIRUN_DPLACE : LaunchMethodMPIRUNDPLACE,
          # LAUNCH_METHOD_MPIRUN        : LaunchMethodMPIRUN,
          # LAUNCH_METHOD_MPIRUN_RSH    : LaunchMethodMPIRUNRSH,
            LAUNCH_METHOD_ORTE          : LaunchMethodORTE,
          # LAUNCH_METHOD_POE           : LaunchMethodPOE,
          # LAUNCH_METHOD_RUNJOB        : LaunchMethodRUNJOB,
          # LAUNCH_METHOD_SSH           : LaunchMethodSSH
        }.get(name)

        if not impl:
            logger.info('no LRMS config hook defined for LaunchMethod %s' % name)
            return None

        logger.info('call LRMS config hook for LaunchMethod %s: %s' % (name, impl))
        return impl.lrms_config_hook(name, cfg, lrms, logger)




    # --------------------------------------------------------------------------
    #
    def _configure(self):
        raise NotImplementedError("_configure() not implemented for LaunchMethod: %s." % self.name)

    # --------------------------------------------------------------------------
    #
    def construct_command(self, task_exec, task_args, task_numcores,
                          launch_script_hop, opaque_slots):
        raise NotImplementedError("construct_command() not implemented for LaunchMethod: %s." % self.name)


    # --------------------------------------------------------------------------
    #
    @classmethod
    def _find_executable(cls, names):
        """Takes a (list of) name(s) and looks for an executable in the path.
        """

        if not isinstance(names, list):
            names = [names]

        for name in names:
            ret = cls._which(name)
            if ret is not None:
                return ret

        return None


    # --------------------------------------------------------------------------
    #
    @classmethod
    def _which(cls, program):
        """Finds the location of an executable.
        Taken from:
        http://stackoverflow.com/questions/377017/test-if-executable-exists-in-python
        """
        # ----------------------------------------------------------------------
        #
        def is_exe(fpath):
            return os.path.isfile(fpath) and os.access(fpath, os.X_OK)

        fpath, _ = os.path.split(program)
        if fpath:
            if is_exe(program):
                return program
        else:
            for path in os.environ["PATH"].split(os.pathsep):
                exe_file = os.path.join(path, program)
                if is_exe(exe_file):
                    return exe_file
        return None


# ==============================================================================
#
class LaunchMethodFORK(LaunchMethod):

    # --------------------------------------------------------------------------
    #
    def __init__(self, cfg, logger):

        LaunchMethod.__init__(self, cfg, logger)


    # --------------------------------------------------------------------------
    #
    def _configure(self):
        # "Regular" tasks
        self.launch_command = ''


    # --------------------------------------------------------------------------
    #
    def construct_command(self, task_exec, task_args, task_numcores,
                          launch_script_hop, opaque_slots):

        if task_args:
            command = " ".join([task_exec, task_args])
        else:
            command = task_exec

        return command, None



# ==============================================================================
#
class LaunchMethodMPIRUN(LaunchMethod):

    # --------------------------------------------------------------------------
    #
    def __init__(self, cfg, logger):

        LaunchMethod.__init__(self, cfg, logger)


    # --------------------------------------------------------------------------
    #
    def _configure(self):
        self.launch_command = self._find_executable([
            'mpirun',            # General case
            'mpirun_rsh',        # Gordon @ SDSC
            'mpirun-mpich-mp',   # Mac OSX MacPorts
            'mpirun-openmpi-mp'  # Mac OSX MacPorts
        ])


    # --------------------------------------------------------------------------
    #
    def construct_command(self, task_exec, task_args, task_numcores,
                          launch_script_hop, opaque_slots):

        if not 'task_slots' in opaque_slots:
            raise RuntimeError('insufficient information to launch via %s: %s' \
                    % (self.name, opaque_slots))

        task_slots = opaque_slots['task_slots']

        if task_args:
            task_command = " ".join([task_exec, task_args])
        else:
            task_command = task_exec

        # Construct the hosts_string
        hosts_string = ",".join([slot.split(':')[0] for slot in task_slots])

        export_vars = ' '.join(['-x ' + var for var in self.EXPORT_ENV_VARIABLES if var in os.environ])

        mpirun_command = "%s %s -np %s -host %s %s" % (
            self.launch_command, export_vars, task_numcores, hosts_string, task_command)

        return mpirun_command, None


# ==============================================================================
#
class LaunchMethodSSH(LaunchMethod):

    # --------------------------------------------------------------------------
    #
    def __init__(self, cfg, logger):

        LaunchMethod.__init__(self, cfg, logger)


    # --------------------------------------------------------------------------
    #
    def _configure(self):
        # Find ssh command
        command = self._which('ssh')

        if command is not None:

            # Some MPI environments (e.g. SGE) put a link to rsh as "ssh" into
            # the path.  We try to detect that and then use different arguments.
            if os.path.islink(command):

                target = os.path.realpath(command)

                if os.path.basename(target) == 'rsh':
                    self._log.info('Detected that "ssh" is a link to "rsh".')
                    return target

            command = '%s -o StrictHostKeyChecking=no' % command

        self.launch_command = command


    # --------------------------------------------------------------------------
    #
    def construct_command(self, task_exec, task_args, task_numcores,
                          launch_script_hop, opaque_slots):

        if not 'task_slots' in opaque_slots:
            raise RuntimeError('insufficient information to launch via %s: %s' \
                    % (self.name, opaque_slots))

        task_slots = opaque_slots['task_slots']

        if not launch_script_hop :
            raise ValueError ("LaunchMethodSSH.construct_command needs launch_script_hop!")

        # Get the host of the first entry in the acquired slot
        host = task_slots[0].split(':')[0]

        if task_args:
            task_command = " ".join([task_exec, task_args])
        else:
            task_command = task_exec

        # Command line to execute launch script via ssh on host
        ssh_hop_cmd = "%s %s %s" % (self.launch_command, host, launch_script_hop)

        # Special case, return a tuple that overrides the default command line.
        return task_command, ssh_hop_cmd



# ==============================================================================
#
class LaunchMethodMPIEXEC(LaunchMethod):

    # --------------------------------------------------------------------------
    #
    def __init__(self, cfg, logger):

        LaunchMethod.__init__(self, cfg, logger)


    # --------------------------------------------------------------------------
    #
    def _configure(self):
        # mpiexec (e.g. on SuperMUC)
        self.launch_command = self._find_executable([
            'mpiexec',            # General case
            'mpiexec-mpich-mp',   # Mac OSX MacPorts
            'mpiexec-openmpi-mp'  # Mac OSX MacPorts
        ])

    # --------------------------------------------------------------------------
    #
    def construct_command(self, task_exec, task_args, task_numcores,
                          launch_script_hop, opaque_slots):

        if not 'task_slots' in opaque_slots:
            raise RuntimeError('insufficient information to launch via %s: %s' \
                    % (self.name, opaque_slots))

        task_slots = opaque_slots['task_slots']

        # Construct the hosts_string
        hosts_string = ",".join([slot.split(':')[0] for slot in task_slots])

        # Construct the executable and arguments
        if task_args:
            task_command = " ".join([task_exec, task_args])
        else:
            task_command = task_exec

        mpiexec_command = "%s -n %s -host %s %s" % (
            self.launch_command, task_numcores, hosts_string, task_command)

        return mpiexec_command, None


# ==============================================================================
#
class LaunchMethodAPRUN(LaunchMethod):

    # --------------------------------------------------------------------------
    #
    def __init__(self, cfg, logger):

        LaunchMethod.__init__(self, cfg, logger)


    # --------------------------------------------------------------------------
    #
    def _configure(self):
        # aprun: job launcher for Cray systems
        self.launch_command= self._which('aprun')

        # TODO: ensure that only one concurrent aprun per node is executed!


    # --------------------------------------------------------------------------
    #
    def construct_command(self, task_exec, task_args, task_numcores,
                          launch_script_hop, opaque_slots):

        if task_args:
            task_command = " ".join([task_exec, task_args])
        else:
            task_command = task_exec

        aprun_command = "%s -n %d %s" % (self.launch_command, task_numcores, task_command)

        return aprun_command, None



# ==============================================================================
#
class LaunchMethodCCMRUN(LaunchMethod):

    # --------------------------------------------------------------------------
    #
    def __init__(self, cfg, logger):

        LaunchMethod.__init__(self, cfg, logger)


    # --------------------------------------------------------------------------
    #
    def _configure(self):
        # ccmrun: Cluster Compatibility Mode (CCM) job launcher for Cray systems
        self.launch_command= self._which('ccmrun')


    # --------------------------------------------------------------------------
    #
    def construct_command(self, task_exec, task_args, task_numcores,
                          launch_script_hop, opaque_slots):

        if task_args:
            task_command = " ".join([task_exec, task_args])
        else:
            task_command = task_exec

        ccmrun_command = "%s -n %d %s" % (self.launch_command, task_numcores, task_command)

        return ccmrun_command, None



# ==============================================================================
#
class LaunchMethodMPIRUNCCMRUN(LaunchMethod):
    # TODO: This needs both mpirun and ccmrun

    # --------------------------------------------------------------------------
    #
    def __init__(self, cfg, logger):

        LaunchMethod.__init__(self, cfg, logger)


    # --------------------------------------------------------------------------
    #
    def _configure(self):
        # ccmrun: Cluster Compatibility Mode job launcher for Cray systems
        self.launch_command= self._which('ccmrun')

        self.mpirun_command = self._which('mpirun')
        if not self.mpirun_command:
            raise RuntimeError("mpirun not found!")


    # --------------------------------------------------------------------------
    #
    def construct_command(self, task_exec, task_args, task_numcores,
                          launch_script_hop, opaque_slots):

        if not 'task_slots' in opaque_slots:
            raise RuntimeError('insufficient information to launch via %s: %s' \
                    % (self.name, opaque_slots))

        task_slots = opaque_slots['task_slots']

        if task_args:
            task_command = " ".join([task_exec, task_args])
        else:
            task_command = task_exec

        # Construct the hosts_string
        # TODO: is there any use in using $HOME/.crayccm/ccm_nodelist.$JOBID?
        hosts_string = ",".join([slot.split(':')[0] for slot in task_slots])

        export_vars = ' '.join(['-x ' + var for var in self.EXPORT_ENV_VARIABLES if var in os.environ])

        mpirun_ccmrun_command = "%s %s %s -np %d -host %s %s" % (
            self.launch_command, self.mpirun_command, export_vars,
            task_numcores, hosts_string, task_command)

        return mpirun_ccmrun_command, None



# ==============================================================================
#
class LaunchMethodRUNJOB(LaunchMethod):

    # --------------------------------------------------------------------------
    #
    def __init__(self, cfg, logger):

        LaunchMethod.__init__(self, cfg, logger)


    # --------------------------------------------------------------------------
    #
    def _configure(self):
        # runjob: job launcher for IBM BG/Q systems, e.g. Joule
        self.launch_command= self._which('runjob')

        raise NotImplementedError('RUNJOB LM needs to be decoupled from the scheduler/LRMS')


    # --------------------------------------------------------------------------
    #
    def construct_command(self, task_exec, task_args, task_numcores,
                          launch_script_hop, opaque_slots):

        if  'cores_per_node'      not in opaque_slots or\
            'loadl_bg_block'      not in opaque_slots or\
            'sub_block_shape_str' not in opaque_slots or\
            'corner_node'         not in opaque_slots :
            raise RuntimeError('insufficient information to launch via %s: %s' \
                    % (self.name, opaque_slots))

        cores_per_node      = opaque_slots['cores_per_node']
        loadl_bg_block      = opaque_slots['loadl_bg_block']
        sub_block_shape_str = opaque_slots['sub_block_shape_str']
        corner_node         = opaque_slots['corner_node']

        if task_numcores % cores_per_node:
            msg = "Num cores (%d) is not a multiple of %d!" % (task_numcores, cores_per_node)
            self._log.exception(msg)
            raise ValueError(msg)

        # Runjob it is!
        runjob_command = self.launch_command

        # Set the number of tasks/ranks per node
        # TODO: Currently hardcoded, this should be configurable,
        #       but I don't see how, this would be a leaky abstraction.
        runjob_command += ' --ranks-per-node %d' % min(cores_per_node, task_numcores)

        # Run this subjob in the block communicated by LoadLeveler
        runjob_command += ' --block %s'  % loadl_bg_block
        runjob_command += ' --corner %s' % corner_node

        # convert the shape
        runjob_command += ' --shape %s' % sub_block_shape_str

        # runjob needs the full path to the executable
        if os.path.basename(task_exec) == task_exec:
            # Use `which` with back-ticks as the executable,
            # will be expanded in the shell script.
            task_exec = '`which %s`' % task_exec
            # Note: We can't use the expansion from here,
            #       as the pre-execs of the CU aren't run yet!!

        # And finally add the executable and the arguments
        # usage: runjob <runjob flags> : /bin/hostname -f
        runjob_command += ' : %s' % task_exec
        if task_args:
            runjob_command += ' %s' % task_args

        return runjob_command, None


# ==============================================================================
#
class LaunchMethodDPLACE(LaunchMethod):

    # --------------------------------------------------------------------------
    #
    def __init__(self, cfg, logger):

        LaunchMethod.__init__(self, cfg, logger)


    # --------------------------------------------------------------------------
    #
    def _configure(self):
        # dplace: job launcher for SGI systems (e.g. on Blacklight)
        self.launch_command = self._which('dplace')


    # --------------------------------------------------------------------------
    #
    def construct_command(self, task_exec, task_args, task_numcores,
                          launch_script_hop, opaque_slots):

        if 'task_offsets' not in opaque_slots :
            raise RuntimeError('insufficient information to launch via %s: %s' \
                    % (self.name, opaque_slots))

        task_offsets = opaque_slots['task_offsets']

        if task_args:
            task_command = " ".join([task_exec, task_args])
        else:
            task_command = task_exec

        dplace_offset = task_offsets

        dplace_command = "%s -c %d-%d %s" % (
            self.launch_command, dplace_offset,
            dplace_offset+task_numcores-1, task_command)

        return dplace_command, None


# ==============================================================================
#
class LaunchMethodMPIRUNRSH(LaunchMethod):

    # --------------------------------------------------------------------------
    #
    def __init__(self, cfg, logger):

        LaunchMethod.__init__(self, cfg, logger)

    # --------------------------------------------------------------------------
    #
    def _configure(self):

        # mpirun_rsh (e.g. on Gordon@SDSC, Stampede@TACC)
        if not self._which('mpirun_rsh'):
            raise Exception("mpirun_rsh could not be found")

        # We don't use the full pathname as the user might load a different
        # compiler / MPI library suite from his CU pre_exec that requires
        # the launcher from that version, as experienced on stampede in #572.
        self.launch_command = 'mpirun_rsh'

    # --------------------------------------------------------------------------
    #
    def construct_command(self, task_exec, task_args, task_numcores,
                          launch_script_hop, opaque_slots):

        if not 'task_slots' in opaque_slots:
            raise RuntimeError('insufficient information to launch via %s: %s' \
                    % (self.name, opaque_slots))

        task_slots = opaque_slots['task_slots']

        if task_args:
            task_command = " ".join([task_exec, task_args])
        else:
            task_command = task_exec

        # Construct the hosts_string ('h1 h2 .. hN')
        hosts_string = " ".join([slot.split(':')[0] for slot in task_slots])

        export_vars = ' '.join([var+"=$"+var for var in self.EXPORT_ENV_VARIABLES if var in os.environ])

        mpirun_rsh_command = "%s -np %s %s %s %s" % (
            self.launch_command, task_numcores, hosts_string, export_vars, task_command)

        return mpirun_rsh_command, None


# ==============================================================================
#
class LaunchMethodMPIRUNDPLACE(LaunchMethod):
    # TODO: This needs both mpirun and dplace

    # --------------------------------------------------------------------------
    #
    def __init__(self, cfg, logger):

        LaunchMethod.__init__(self, cfg, logger)


    # --------------------------------------------------------------------------
    #
    def _configure(self):
        # dplace: job launcher for SGI systems (e.g. on Blacklight)
        self.launch_command = self._which('dplace')
        self.mpirun_command = self._which('mpirun')


    # --------------------------------------------------------------------------
    #
    def construct_command(self, task_exec, task_args, task_numcores,
                          launch_script_hop, opaque_slots):

        if not 'task_offsets' in opaque_slots:
            raise RuntimeError('insufficient information to launch via %s: %s' \
                    % (self.name, opaque_slots))

        task_offsets = opaque_slots['task_offsets']

        if task_args:
            task_command = " ".join([task_exec, task_args])
        else:
            task_command = task_exec

        dplace_offset = task_offsets

        mpirun_dplace_command = "%s -np %d %s -c %d-%d %s" % \
            (self.mpirun_command, task_numcores, self.launch_command,
             dplace_offset, dplace_offset+task_numcores-1, task_command)

        return mpirun_dplace_command, None



# ==============================================================================
#
class LaunchMethodIBRUN(LaunchMethod):
    # NOTE: Don't think that with IBRUN it is possible to have
    # processes != cores ...

    # --------------------------------------------------------------------------
    #
    def __init__(self, cfg, logger):

        LaunchMethod.__init__(self, cfg, logger)


    # --------------------------------------------------------------------------
    #
    def _configure(self):
        # ibrun: wrapper for mpirun at TACC
        self.launch_command = self._which('ibrun')


    # --------------------------------------------------------------------------
    #
    def construct_command(self, task_exec, task_args, task_numcores,
                          launch_script_hop, opaque_slots):

        if not 'task_offsets' in opaque_slots:
            raise RuntimeError('insufficient information to launch via %s: %s' \
                    % (self.name, opaque_slots))

        task_offsets = opaque_slots['task_offsets']

        if task_args:
            task_command = " ".join([task_exec, task_args])
        else:
            task_command = task_exec

        ibrun_offset = task_offsets

        ibrun_command = "%s -n %s -o %d %s" % \
                        (self.launch_command, task_numcores,
                         ibrun_offset, task_command)

        return ibrun_command, None



# ==============================================================================
#
# NOTE: This requires a development version of Open MPI available.
#
class LaunchMethodORTE(LaunchMethod):

    # --------------------------------------------------------------------------
    #
    def __init__(self, cfg, logger):

        LaunchMethod.__init__(self, cfg, logger)

        # We remove all ORTE related environment variables from the launcher
        # environment, so that we can use ORTE for both launch of the
        # (sub-)agent and CU execution.
        self.env_removables.extend(["OMPI_", "OPAL_", "PMIX_"])

    # --------------------------------------------------------------------------
    #
    @classmethod
    def lrms_config_hook(cls, name, cfg, lrms, logger):
        """
        FIXME: this config hook will manipulate the LRMS nodelist.  Not a nice
               thing to do, but hey... :P
               What really should be happening is that the LRMS digs information
               on node reservation out of the config and configures the node
               list accordingly.  This config hook should be limited to starting
               the DVM.
        """

        dvm_command = cls._which('orte-dvm')
        if not dvm_command:
            raise Exception("Couldn't find orte-dvm")

        # Use (g)stdbuf to disable buffering.
        # We need this to get the "DVM ready",
        # without waiting for orte-dvm to complete.
        # The command seems to be generally available on our Cray's,
        # if not, we can code some home-coooked pty stuff.
        stdbuf_cmd =  cls._find_executable(['stdbuf', 'gstdbuf'])
        if not stdbuf_cmd:
            raise Exception("Couldn't find (g)stdbuf")
        stdbuf_arg = "-oL"

        vm_size = len(lrms.node_list)

        logger.info("Starting ORTE DVM on %d nodes ..." % vm_size)

        dvm_process = subprocess.Popen(
            [stdbuf_cmd, stdbuf_arg, dvm_command, '--debug-devel'],
            stdout=subprocess.PIPE, stderr=subprocess.STDOUT
        )

        while True:

            line = dvm_process.stdout.readline().strip()

            if line.startswith('VMURI:'):

                if len(line.split(' ')) != 2:
                    raise Exception("Unknown VMURI format: %s" % line)

                label, dvm_uri = line.split(' ', 1)

                if label != 'VMURI:':
                    raise Exception("Unknown VMURI format: %s" % line)

                logger.info("ORTE DVM URI: %s" % dvm_uri)

            elif line == 'DVM ready':

                if not dvm_uri:
                    raise Exception("VMURI not found!")

                logger.info("ORTE DVM startup successful!")
                break

            else:

                # Check if the process is still around,
                # and log output in debug mode.
                if None == dvm_process.poll():
                    logger.debug("ORTE: %s" % line)
                else:
                    # Process is gone: fatal!
                    raise Exception("ORTE DVM process disappeared")

        # ----------------------------------------------------------------------
        def _watch_dvm(dvm_process):

            logger.info('starting DVM watcher')

            while dvm_process.poll() is None:
                line = dvm_process.stdout.readline().strip()
                if line:
                    logger.debug('dvm output: %s' % line)
                else:
                    time.sleep(1.0)

            logger.info('DVM stopped (%d)' % dvm_process.returncode)
            # TODO: Tear down everything?
        # ----------------------------------------------------------------------

        dvm_watcher = threading.Thread(target=_watch_dvm, args=(dvm_process,), name="DVMWatcher")
        dvm_watcher.start()

        lm_info = {'dvm_uri': dvm_uri}

        # we need to inform the actual LM instance about the DVM URI.  So we
        # pass it back to the LRMS which will keep it in an 'lm_info', which
        # will then be passed as part of the opaque_slots via the scheduler
        return lm_info

    # TODO: Create teardown() function for LaunchMethod's (in this case to terminate the dvm)
    #subprocess.Popen([self.launch_command, "--hnp", orte_vm_uri_filename, "--terminate"])


    # --------------------------------------------------------------------------
    #
    def _configure(self):

        self.launch_command = self._which('orte-submit')


    # --------------------------------------------------------------------------
    #
    def construct_command(self, task_exec, task_args, task_numcores,
                          launch_script_hop, opaque_slots):

        if 'task_slots' not in opaque_slots:
            raise RuntimeError('No task_slots to launch via %s: %s' \
                               % (self.name, opaque_slots))

        if 'lm_info' not in opaque_slots:
            raise RuntimeError('No lm_info to launch via %s: %s' \
                    % (self.name, opaque_slots))

        if not opaque_slots['lm_info']:
            raise RuntimeError('lm_info missing for %s: %s' \
                               % (self.name, opaque_slots))

        if 'dvm_uri' not in opaque_slots['lm_info']:
            raise RuntimeError('dvm_uri not in lm_info for %s: %s' \
                    % (self.name, opaque_slots))

        task_slots = opaque_slots['task_slots']
        dvm_uri    = opaque_slots['lm_info']['dvm_uri']

        if task_args:
            task_command = " ".join([task_exec, task_args])
        else:
            task_command = task_exec

        # Construct the hosts_string, env vars
        hosts_string = ",".join([slot.split(':')[0] for slot in task_slots])
        export_vars  = ' '.join(['-x ' + var for var in self.EXPORT_ENV_VARIABLES if var in os.environ])

        orte_command = '%s --debug-devel --hnp "%s" %s -np %s -host %s %s' % (
            self.launch_command, dvm_uri, export_vars, task_numcores, hosts_string, task_command)

        return orte_command, None



# ==============================================================================
#
class LaunchMethodPOE(LaunchMethod):

    # --------------------------------------------------------------------------
    #
    def __init__(self, cfg, logger):

        LaunchMethod.__init__(self, cfg, logger)


    # --------------------------------------------------------------------------
    #
    def _configure(self):
        # poe: LSF specific wrapper for MPI (e.g. yellowstone)
        self.launch_command = self._which('poe')


    # --------------------------------------------------------------------------
    #
    def construct_command(self, task_exec, task_args, task_numcores,
                          launch_script_hop, opaque_slots):

        if not 'task_slots' in opaque_slots:
            raise RuntimeError('insufficient information to launch via %s: %s' \
                    % (self.name, opaque_slots))

        task_slots = opaque_slots['task_slots']

        # Count slots per host in provided slots description.
        hosts = {}
        for slot in task_slots:
            host = slot.split(':')[0]
            if host not in hosts:
                hosts[host] = 1
            else:
                hosts[host] += 1

        # Create string with format: "hostX N host
        hosts_string = ''
        for host in hosts:
            hosts_string += '%s %d ' % (host, hosts[host])

        if task_args:
            task_command = " ".join([task_exec, task_args])
        else:
            task_command = task_exec

        # Override the LSB_MCPU_HOSTS env variable as this is set by
        # default to the size of the whole pilot.
        poe_command = 'LSB_MCPU_HOSTS="%s" %s %s' % (
            hosts_string, self.launch_command, task_command)

        return poe_command, None



# ==============================================================================
#
# Base class for LRMS implementations.
#
# ==============================================================================
#
class LRMS(object):
    """
    The Local Resource Manager (LRMS -- where does the 's' come from, actually?)
    provide three fundamental information:

      LRMS.node_list      : a list of node names
      LRMS.agent_node_list: the list of nodes reserved for agent execution
      LRMS.cores_per_node : the number of cores each node has available

    Schedulers can rely on these information to be available.  Specific LRMS
    incarnation may have additional information available -- but schedulers
    relying on those are invariably bound to the specific LRMS.  An example is
    the Torus Scheduler which relies on detailed torus layout information from
    the LoadLevelerLRMS (which describes the BG/Q).

    The LRMS will reserve nodes for the agent execution, by deriving the
    respectively required node count from the config's agent_layout section.
    Those nodes will be listed in LRMS.agent_node_list. Schedulers MUST NOT use
    the agent_node_list to place compute units -- CUs are limited to the nodes
    in LRMS.node_list.

    Additionally, the LRMS can inform the agent about the current hostname
    (LRMS.hostname()) and ip (LRMS.hostip()).  Once we start to spread the agent
    over some compute nodes, we may want to block the respective nodes on LRMS
    level, so that is only reports the remaining nodes to the scheduler.
    """

    # TODO: Core counts dont have to be the same number for all hosts.

    # TODO: We might not have reserved the whole node.

    # TODO: Given that the Agent can determine the real core count, in
    #       principle we could just ignore the config and use as many as we
    #       have to our availability (taken into account that we might not
    #       have the full node reserved of course)
    #       Answer: at least on Yellowstone this doesnt work for MPI,
    #               as you can't spawn more tasks then the number of slots.


    # --------------------------------------------------------------------------
    #
    def __init__(self, cfg, logger):

        self.name            = type(self).__name__
        self._cfg            = cfg
        self._log            = logger
        self._hostname       = None
        self._hostip         = None
        self.requested_cores = self._cfg['cores']

        self._log.info("Configuring LRMS %s.", self.name)

        self.lm_info         = dict()
        self.slot_list       = list()
        self.node_list       = list()
        self.agent_nodes     = {}
        self.cores_per_node  = None

        # The LRMS will possibly need to reserve nodes for the agent, according to the
        # agent layout.  We dig out the respective requirements from the config
        # right here.
        self._agent_reqs = []
        layout = self._cfg['agent_layout']
        for worker in layout:
            target = layout[worker].get('target')
            # make sure that the target either 'local', which we will ignore,
            # or 'node'.
            if target == 'local':
                pass # ignore that one
            elif target == 'node':
                self._agent_reqs.append(worker)
            else :
                raise ValueError("ill-formatted agent target '%s'" % target)

        # We are good to get rolling, and to detect the runtime environment of
        # the local LRMS.
        self._configure()
        logger.info("Discovered execution environment: %s", self.node_list)

        # Make sure we got a valid nodelist and a valid setting for
        # cores_per_node
        if not self.node_list or self.cores_per_node < 1:
            raise RuntimeError('LRMS configuration invalid (%s)(%s)' % \
                    (self.node_list, self.cores_per_node))

        # Check if the LRMS implementation reserved agent nodes.  If not, pick
        # the first couple of nodes from the nodelist as a fallback.
        if self._agent_reqs and not self.agent_nodes:
            self._log.info('Determine list of agent nodes generically.')
            for worker in self._agent_reqs:
                # Get a node from the end of the node list
                self.agent_nodes[worker] = self.node_list.pop()
                # If all nodes are taken by workers now, we can safely stop,
                # and let the raise below do its thing.
                if not self.node_list:
                    break

        if self.agent_nodes:
            self._log.info('Reserved agent nodes: %s' % self.agent_nodes.values())
            self._log.info('Agent running on nodes: %s' % self.agent_nodes.keys())
            self._log.info('Remaining work nodes: %s' % self.node_list)

        # Check if we can do any work
        if not self.node_list:
            raise RuntimeError('LRMS has no nodes left to run units')

        # After LRMS configuration, we call any existing config hooks on the
        # launch methods.  Those hooks may need to adjust the LRMS settings
        # (hello ORTE).  We only call LM hooks *once*
        launch_methods = set() # set keeps entries unique
        launch_methods.add(self._cfg['mpi_launch_method'])
        launch_methods.add(self._cfg['task_launch_method'])
        launch_methods.add(self._cfg['agent_launch_method'])

        for lm in launch_methods:
            if lm:
                try:
                    ru.dict_merge(self.lm_info,
                            LaunchMethod.lrms_config_hook(lm, self._cfg, self, self._log))
                except Exception as e:
                    self._log.exception("lrms config hook failed")
                    raise

                self._log.info("lrms config hook succeeded (%s)" % lm)

        # For now assume that all nodes have equal amount of cores
        cores_avail = len(self.node_list) * self.cores_per_node
        # TODO: This needs to be changed to deal with situations where we
        # allocate nodes for sub-agents
        if 'RADICAL_PILOT_PROFILE' not in os.environ:
            if cores_avail < int(self.requested_cores):
                raise ValueError("Not enough cores available (%s) to satisfy allocation request (%s)." \
                                % (str(cores_avail), str(self.requested_cores)))


    # --------------------------------------------------------------------------
    #
    # This class-method creates the appropriate sub-class for the LRMS.
    #
    @classmethod
    def create(cls, name, cfg, logger):

        # Make sure that we are the base-class!
        if cls != LRMS:
            raise TypeError("LRMS Factory only available to base class!")

        try:
            impl = {
                LRMS_NAME_CCM         : CCMLRMS,
                LRMS_NAME_FORK        : ForkLRMS,
                LRMS_NAME_LOADLEVELER : LoadLevelerLRMS,
                LRMS_NAME_LSF         : LSFLRMS,
                LRMS_NAME_PBSPRO      : PBSProLRMS,
                LRMS_NAME_SGE         : SGELRMS,
                LRMS_NAME_SLURM       : SLURMLRMS,
                LRMS_NAME_TORQUE      : TORQUELRMS
            }[name]
            return impl(cfg, logger)

        except KeyError:
            logger.exception('lrms construction error')
            raise RuntimeError("LRMS type '%s' unknown or defunct" % name)


    # --------------------------------------------------------------------------
    #
    def _configure(self):
        raise NotImplementedError("_Configure not implemented for LRMS type: %s." % self.name)


    # --------------------------------------------------------------------------
    #
    @staticmethod
    def hostname(logger=None):

        hostname = socket.getfqdn()

        if not hostname:
            hostname = os.uname()[1]

        if not hostname:
            if logger:
                logger.error("could not detect hostname")
            raise RuntimeError("could not detect hostname")

        return hostname


    # --------------------------------------------------------------------------
    #
    @staticmethod
    def hostip(host=None, logger=None):
        """
        look up the ip number for a given host name.  If hostname is not given,
        look up IP for localhost.
        """

        if not host:

            # try the simple and safe detection first -- which will fail though
            # if we don't have any connectivity
            try:
                s = socket.socket(socket.AF_INET, socket.SOCK_DGRAM)
                s.setblocking(False)
                s.settimeout(1.0)
                s.connect(('8.8.8.8', 53))
                return s.getsockname()[0]
            except Exception as e:
                if logger:
                    logger.exception("use fallback IP detection (%s)" % e)

            # if that did not work, fall back to the normal lookup for localhost
            host = LRMS.hostname()

        # a host is given, or is localhost now -- look it up.

        # FIXME: move to ru?
        if hasattr(socket, 'setdefaulttimeout'):
            socket.setdefaulttimeout(1)

        try:
            iplist = socket.gethostbyaddr(host)[2]
            if isinstance(iplist, list):
                return iplist[0]
            else:
                return iplist
        except:
            raise LookupError("Can't get IP address for host %s" % host)



# ==============================================================================
#
class CCMLRMS(LRMS):
    # --------------------------------------------------------------------------
    #
    def __init__(self, cfg, logger):

        LRMS.__init__(self, cfg, logger)


    # --------------------------------------------------------------------------
    #
    def _configure(self):

        self._log.info("Configured to run on system with %s.", self.name)

        CCM_NODEFILE_DIR = os.path.expanduser('~/.crayccm')

        ccm_nodefile_list = filter(lambda x: x.startswith('ccm_nodelist'),
                                   os.listdir(CCM_NODEFILE_DIR))
        if not ccm_nodefile_list:
            raise Exception("No CCM nodefiles found in: %s." % CCM_NODEFILE_DIR)

        ccm_nodefile_name = max(ccm_nodefile_list, key=lambda x:
                              os.stat(os.path.join(CCM_NODEFILE_DIR, x)).st_mtime)
        ccm_nodefile = os.path.join(CCM_NODEFILE_DIR, ccm_nodefile_name)

        hostname = os.uname()[1]
        if not hostname in open(ccm_nodefile).read():
            raise RuntimeError("Using the most recent CCM nodefile (%s),"
                               " but I (%s) am not in it!" % (ccm_nodefile, hostname))

        # Parse the CCM nodefile
        ccm_nodes = [line.strip() for line in open(ccm_nodefile)]
        self._log.info("Found CCM nodefile: %s.", ccm_nodefile)

        # Get the number of raw entries
        ccm_nodes_length = len(ccm_nodes)

        # Unique nodes
        ccm_node_list = list(set(ccm_nodes))
        ccm_node_list_length = len(ccm_node_list)

        # Some simple arithmetic
        self.cores_per_node = ccm_nodes_length / ccm_node_list_length

        self.node_list = ccm_node_list


# ==============================================================================
#
class TORQUELRMS(LRMS):

    # --------------------------------------------------------------------------
    #
    def __init__(self, cfg, logger):

        LRMS.__init__(self, cfg, logger)


    # --------------------------------------------------------------------------
    #
    def _configure(self):

        self._log.info("Configured to run on system with %s.", self.name)

        torque_nodefile = os.environ.get('PBS_NODEFILE')
        if torque_nodefile is None:
            msg = "$PBS_NODEFILE not set!"
            self._log.error(msg)
            raise RuntimeError(msg)

        # Parse PBS the nodefile
        torque_nodes = [line.strip() for line in open(torque_nodefile)]
        self._log.info("Found Torque PBS_NODEFILE %s: %s", torque_nodefile, torque_nodes)

        # Number of cpus involved in allocation
        val = os.environ.get('PBS_NCPUS')
        if val:
            torque_num_cpus = int(val)
        else:
            msg = "$PBS_NCPUS not set! (new Torque version?)"
            torque_num_cpus = None
            self._log.warning(msg)

        # Number of nodes involved in allocation
        val = os.environ.get('PBS_NUM_NODES')
        if val:
            torque_num_nodes = int(val)
        else:
            msg = "$PBS_NUM_NODES not set! (old Torque version?)"
            torque_num_nodes = None
            self._log.warning(msg)

        # Number of cores (processors) per node
        val = os.environ.get('PBS_NUM_PPN')
        if val:
            torque_cores_per_node = int(val)
        else:
            msg = "$PBS_NUM_PPN is not set!"
            torque_cores_per_node = None
            self._log.warning(msg)

        if torque_cores_per_node in [None, 1]:
            # lets see if SAGA has been forthcoming with some information
            self._log.warning("fall back to $SAGA_PPN : %s", os.environ.get ('SAGA_PPN', None))
            torque_cores_per_node = int(os.environ.get('SAGA_PPN', torque_cores_per_node))

        # Number of entries in nodefile should be PBS_NUM_NODES * PBS_NUM_PPN
        torque_nodes_length = len(torque_nodes)
        torque_node_list = []
        [torque_node_list.append(i) for i in torque_nodes if not torque_node_list.count(i)]

      # if torque_num_nodes and torque_cores_per_node and \
      #     torque_nodes_length < torque_num_nodes * torque_cores_per_node:
      #     msg = "Number of entries in $PBS_NODEFILE (%s) does not match with $PBS_NUM_NODES*$PBS_NUM_PPN (%s*%s)" % \
      #           (torque_nodes_length, torque_num_nodes,  torque_cores_per_node)
      #     raise RuntimeError(msg)

        # only unique node names
        torque_node_list_length = len(torque_node_list)
        self._log.debug("Node list: %s(%d)", torque_node_list, torque_node_list_length)

        if torque_num_nodes and torque_cores_per_node:
            # Modern style Torque
            self.cores_per_node = torque_cores_per_node
        elif torque_num_cpus:
            # Blacklight style (TORQUE-2.3.13)
            self.cores_per_node = torque_num_cpus
        else:
            # Old style Torque (Should we just use this for all versions?)
            self.cores_per_node = torque_nodes_length / torque_node_list_length
        self.node_list = torque_node_list


# ==============================================================================
#
class PBSProLRMS(LRMS):

    # --------------------------------------------------------------------------
    #
    def __init__(self, cfg, logger):

        LRMS.__init__(self, cfg, logger)


    # --------------------------------------------------------------------------
    #
    def _configure(self):
        # TODO: $NCPUS?!?! = 1 on archer

        pbspro_nodefile = os.environ.get('PBS_NODEFILE')

        if pbspro_nodefile is None:
            msg = "$PBS_NODEFILE not set!"
            self._log.error(msg)
            raise RuntimeError(msg)

        self._log.info("Found PBSPro $PBS_NODEFILE %s." % pbspro_nodefile)

        # Dont need to parse the content of nodefile for PBSPRO, only the length
        # is interesting, as there are only duplicate entries in it.
        pbspro_nodes_length = len([line.strip() for line in open(pbspro_nodefile)])

        # Number of Processors per Node
        val = os.environ.get('NUM_PPN')
        if val:
            pbspro_num_ppn = int(val)
        else:
            msg = "$NUM_PPN not set!"
            self._log.error(msg)
            raise RuntimeError(msg)

        # Number of Nodes allocated
        val = os.environ.get('NODE_COUNT')
        if val:
            pbspro_node_count = int(val)
        else:
            msg = "$NODE_COUNT not set!"
            self._log.error(msg)
            raise RuntimeError(msg)

        # Number of Parallel Environments
        val = os.environ.get('NUM_PES')
        if val:
            pbspro_num_pes = int(val)
        else:
            msg = "$NUM_PES not set!"
            self._log.error(msg)
            raise RuntimeError(msg)

        pbspro_vnodes = self._parse_pbspro_vnodes()

        # Verify that $NUM_PES == $NODE_COUNT * $NUM_PPN == len($PBS_NODEFILE)
        if not (pbspro_node_count * pbspro_num_ppn == pbspro_num_pes == pbspro_nodes_length):
            self._log.warning("NUM_PES != NODE_COUNT * NUM_PPN != len($PBS_NODEFILE)")

        self.cores_per_node = pbspro_num_ppn
        self.node_list = pbspro_vnodes


    # --------------------------------------------------------------------------
    #
    def _parse_pbspro_vnodes(self):

        # PBS Job ID
        val = os.environ.get('PBS_JOBID')
        if val:
            pbspro_jobid = val
        else:
            msg = "$PBS_JOBID not set!"
            self._log.error(msg)
            raise RuntimeError(msg)

        # Get the output of qstat -f for this job
        output = subprocess.check_output(["qstat", "-f", pbspro_jobid])

        # Get the (multiline) 'exec_vnode' entry
        vnodes_str = ''
        for line in output.splitlines():
            # Detect start of entry
            if 'exec_vnode = ' in line:
                vnodes_str += line.strip()
            elif vnodes_str:
                # Find continuing lines
                if " = " not in line:
                    vnodes_str += line.strip()
                else:
                    break

        # Get the RHS of the entry
        rhs = vnodes_str.split('=',1)[1].strip()
        self._log.debug("input: %s", rhs)

        nodes_list = []
        # Break up the individual node partitions into vnode slices
        while True:
            idx = rhs.find(')+(')

            node_str = rhs[1:idx]
            nodes_list.append(node_str)
            rhs = rhs[idx+2:]

            if idx < 0:
                break

        vnodes_list = []
        cpus_list = []
        # Split out the slices into vnode name and cpu count
        for node_str in nodes_list:
            slices = node_str.split('+')
            for _slice in slices:
                vnode, cpus = _slice.split(':')
                cpus = int(cpus.split('=')[1])
                self._log.debug("vnode: %s cpus: %s", vnode, cpus)
                vnodes_list.append(vnode)
                cpus_list.append(cpus)

        self._log.debug("vnodes: %s", vnodes_list)
        self._log.debug("cpus: %s", cpus_list)

        cpus_list = list(set(cpus_list))
        min_cpus = int(min(cpus_list))

        if len(cpus_list) > 1:
            self._log.debug("Detected vnodes of different sizes: %s, the minimal is: %d.", cpus_list, min_cpus)

        node_list = []
        for vnode in vnodes_list:
            # strip the last _0 of the vnodes to get the node name
            node_list.append(vnode.rsplit('_', 1)[0])

        # only unique node names
        node_list = list(set(node_list))
        self._log.debug("Node list: %s", node_list)

        # Return the list of node names
        return node_list



# ==============================================================================
#
class SLURMLRMS(LRMS):

    # --------------------------------------------------------------------------
    #
    def __init__(self, cfg, logger):

        LRMS.__init__(self, cfg, logger)


    # --------------------------------------------------------------------------
    #
    def _configure(self):

        slurm_nodelist = os.environ.get('SLURM_NODELIST')
        if slurm_nodelist is None:
            msg = "$SLURM_NODELIST not set!"
            self._log.error(msg)
            raise RuntimeError(msg)

        # Parse SLURM nodefile environment variable
        slurm_nodes = hostlist.expand_hostlist(slurm_nodelist)
        self._log.info("Found SLURM_NODELIST %s. Expanded to: %s", slurm_nodelist, slurm_nodes)

        # $SLURM_NPROCS = Total number of cores allocated for the current job
        slurm_nprocs_str = os.environ.get('SLURM_NPROCS')
        if slurm_nprocs_str is None:
            msg = "$SLURM_NPROCS not set!"
            self._log.error(msg)
            raise RuntimeError(msg)
        else:
            slurm_nprocs = int(slurm_nprocs_str)

        # $SLURM_NNODES = Total number of (partial) nodes in the job's resource allocation
        slurm_nnodes_str = os.environ.get('SLURM_NNODES')
        if slurm_nnodes_str is None:
            msg = "$SLURM_NNODES not set!"
            self._log.error(msg)
            raise RuntimeError(msg)
        else:
            slurm_nnodes = int(slurm_nnodes_str)

        # $SLURM_CPUS_ON_NODE = Number of cores per node (physically)
        slurm_cpus_on_node_str = os.environ.get('SLURM_CPUS_ON_NODE')
        if slurm_cpus_on_node_str is None:
            msg = "$SLURM_CPUS_ON_NODE not set!"
            self._log.error(msg)
            raise RuntimeError(msg)
        else:
            slurm_cpus_on_node = int(slurm_cpus_on_node_str)

        # Verify that $SLURM_NPROCS <= $SLURM_NNODES * $SLURM_CPUS_ON_NODE
        if not slurm_nprocs <= slurm_nnodes * slurm_cpus_on_node:
            self._log.warning("$SLURM_NPROCS(%d) <= $SLURM_NNODES(%d) * $SLURM_CPUS_ON_NODE(%d)",
                            slurm_nprocs, slurm_nnodes, slurm_cpus_on_node)

        # Verify that $SLURM_NNODES == len($SLURM_NODELIST)
        if slurm_nnodes != len(slurm_nodes):
            self._log.error("$SLURM_NNODES(%d) != len($SLURM_NODELIST)(%d)",
                           slurm_nnodes, len(slurm_nodes))

        # Report the physical number of cores or the total number of cores
        # in case of a single partial node allocation.
        self.cores_per_node = min(slurm_cpus_on_node, slurm_nprocs)

        self.node_list = slurm_nodes



# ==============================================================================
#
class SGELRMS(LRMS):

    # --------------------------------------------------------------------------
    #
    def __init__(self, cfg, logger):

        LRMS.__init__(self, cfg, logger)


    # --------------------------------------------------------------------------
    #
    def _configure(self):

        sge_hostfile = os.environ.get('PE_HOSTFILE')
        if sge_hostfile is None:
            msg = "$PE_HOSTFILE not set!"
            self._log.error(msg)
            raise RuntimeError(msg)

        # SGE core configuration might be different than what multiprocessing
        # announces
        # Alternative: "qconf -sq all.q|awk '/^slots *[0-9]+$/{print $2}'"

        # Parse SGE hostfile for nodes
        sge_node_list = [line.split()[0] for line in open(sge_hostfile)]
        # Keep only unique nodes
        sge_nodes = list(set(sge_node_list))
        self._log.info("Found PE_HOSTFILE %s. Expanded to: %s", sge_hostfile, sge_nodes)

        # Parse SGE hostfile for cores
        sge_cores_count_list = [int(line.split()[1]) for line in open(sge_hostfile)]
        sge_core_counts = list(set(sge_cores_count_list))
        sge_cores_per_node = min(sge_core_counts)
        self._log.info("Found unique core counts: %s Using: %d", sge_core_counts, sge_cores_per_node)

        self.node_list = sge_nodes
        self.cores_per_node = sge_cores_per_node



# ==============================================================================
#
class LSFLRMS(LRMS):

    # --------------------------------------------------------------------------
    #
    def __init__(self, cfg, logger):

        LRMS.__init__(self, cfg, logger)


    # --------------------------------------------------------------------------
    #
    def _configure(self):

        lsf_hostfile = os.environ.get('LSB_DJOB_HOSTFILE')
        if lsf_hostfile is None:
            msg = "$LSB_DJOB_HOSTFILE not set!"
            self._log.error(msg)
            raise RuntimeError(msg)

        lsb_mcpu_hosts = os.environ.get('LSB_MCPU_HOSTS')
        if lsb_mcpu_hosts is None:
            msg = "$LSB_MCPU_HOSTS not set!"
            self._log.error(msg)
            raise RuntimeError(msg)

        # parse LSF hostfile
        # format:
        # <hostnameX>
        # <hostnameX>
        # <hostnameY>
        # <hostnameY>
        #
        # There are in total "-n" entries (number of tasks)
        # and "-R" entries per host (tasks per host).
        # (That results in "-n" / "-R" unique hosts)
        #
        lsf_nodes = [line.strip() for line in open(lsf_hostfile)]
        self._log.info("Found LSB_DJOB_HOSTFILE %s. Expanded to: %s",
                      lsf_hostfile, lsf_nodes)
        lsf_node_list = list(set(lsf_nodes))

        # Grab the core (slot) count from the environment
        # Format: hostX N hostY N hostZ N
        lsf_cores_count_list = map(int, lsb_mcpu_hosts.split()[1::2])
        lsf_core_counts = list(set(lsf_cores_count_list))
        lsf_cores_per_node = min(lsf_core_counts)
        self._log.info("Found unique core counts: %s Using: %d",
                      lsf_core_counts, lsf_cores_per_node)

        self.node_list = lsf_node_list
        self.cores_per_node = lsf_cores_per_node



# ==============================================================================
#
class LoadLevelerLRMS(LRMS):

    # --------------------------------------------------------------------------
    #
    # BG/Q Topology of Nodes within a Board
    #
    BGQ_BOARD_TOPO = {
        0: {'A': 29, 'B':  3, 'C':  1, 'D': 12, 'E':  7},
        1: {'A': 28, 'B':  2, 'C':  0, 'D': 13, 'E':  6},
        2: {'A': 31, 'B':  1, 'C':  3, 'D': 14, 'E':  5},
        3: {'A': 30, 'B':  0, 'C':  2, 'D': 15, 'E':  4},
        4: {'A': 25, 'B':  7, 'C':  5, 'D':  8, 'E':  3},
        5: {'A': 24, 'B':  6, 'C':  4, 'D':  9, 'E':  2},
        6: {'A': 27, 'B':  5, 'C':  7, 'D': 10, 'E':  1},
        7: {'A': 26, 'B':  4, 'C':  6, 'D': 11, 'E':  0},
        8: {'A': 21, 'B': 11, 'C':  9, 'D':  4, 'E': 15},
        9: {'A': 20, 'B': 10, 'C':  8, 'D':  5, 'E': 14},
        10: {'A': 23, 'B':  9, 'C': 11, 'D':  6, 'E': 13},
        11: {'A': 22, 'B':  8, 'C': 10, 'D':  7, 'E': 12},
        12: {'A': 17, 'B': 15, 'C': 13, 'D':  0, 'E': 11},
        13: {'A': 16, 'B': 14, 'C': 12, 'D':  1, 'E': 10},
        14: {'A': 19, 'B': 13, 'C': 15, 'D':  2, 'E':  9},
        15: {'A': 18, 'B': 12, 'C': 14, 'D':  3, 'E':  8},
        16: {'A': 13, 'B': 19, 'C': 17, 'D': 28, 'E': 23},
        17: {'A': 12, 'B': 18, 'C': 16, 'D': 29, 'E': 22},
        18: {'A': 15, 'B': 17, 'C': 19, 'D': 30, 'E': 21},
        19: {'A': 14, 'B': 16, 'C': 18, 'D': 31, 'E': 20},
        20: {'A':  9, 'B': 23, 'C': 21, 'D': 24, 'E': 19},
        21: {'A':  8, 'B': 22, 'C': 20, 'D': 25, 'E': 18},
        22: {'A': 11, 'B': 21, 'C': 23, 'D': 26, 'E': 17},
        23: {'A': 10, 'B': 20, 'C': 22, 'D': 27, 'E': 16},
        24: {'A':  5, 'B': 27, 'C': 25, 'D': 20, 'E': 31},
        25: {'A':  4, 'B': 26, 'C': 24, 'D': 21, 'E': 30},
        26: {'A':  7, 'B': 25, 'C': 27, 'D': 22, 'E': 29},
        27: {'A':  6, 'B': 24, 'C': 26, 'D': 23, 'E': 28},
        28: {'A':  1, 'B': 31, 'C': 29, 'D': 16, 'E': 27},
        29: {'A':  0, 'B': 30, 'C': 28, 'D': 17, 'E': 26},
        30: {'A':  3, 'B': 29, 'C': 31, 'D': 18, 'E': 25},
        31: {'A':  2, 'B': 28, 'C': 30, 'D': 19, 'E': 24},
        }

    # --------------------------------------------------------------------------
    #
    # BG/Q Config
    #
    BGQ_CORES_PER_NODE      = 16
    BGQ_NODES_PER_BOARD     = 32 # NODE == Compute Card == Chip module
    BGQ_BOARDS_PER_MIDPLANE = 16 # NODE BOARD == NODE CARD
    BGQ_MIDPLANES_PER_RACK  = 2


    # --------------------------------------------------------------------------
    #
    # Default mapping = "ABCDE(T)"
    #
    # http://www.redbooks.ibm.com/redbooks/SG247948/wwhelp/wwhimpl/js/html/wwhelp.htm
    #
    BGQ_MAPPING = "ABCDE"


    # --------------------------------------------------------------------------
    #
    # Board labels (Rack, Midplane, Node)
    #
    BGQ_BOARD_LABELS = ['R', 'M', 'N']


    # --------------------------------------------------------------------------
    #
    # Dimensions of a (sub-)block
    #
    BGQ_DIMENSION_LABELS = ['A', 'B', 'C', 'D', 'E']


    # --------------------------------------------------------------------------
    #
    # Supported sub-block sizes (number of nodes).
    # This influences the effectiveness of mixed-size allocations
    # (and might even be a hard requirement from a topology standpoint).
    #
    # TODO: Do we actually need to restrict our sub-block sizes to this set?
    #
    BGQ_SUPPORTED_SUB_BLOCK_SIZES = [1, 2, 4, 8, 16, 32, 64, 128, 256, 512]


    # --------------------------------------------------------------------------
    #
    # Mapping of starting corners.
    #
    # "board" -> "node"
    #
    # Ordering: ['E', 'D', 'DE', etc.]
    #
    # TODO: Is this independent of the mapping?
    #
    BGQ_BLOCK_STARTING_CORNERS = {
        0:  0,
        4: 29,
        8:  4,
        12: 25
    }


    # --------------------------------------------------------------------------
    #
    # BG/Q Topology of Boards within a Midplane
    #
    BGQ_MIDPLANE_TOPO = {
        0: {'A':  4, 'B':  8, 'C':  1, 'D':  2},
        1: {'A':  5, 'B':  9, 'C':  0, 'D':  3},
        2: {'A':  6, 'B': 10, 'C':  3, 'D':  0},
        3: {'A':  7, 'B': 11, 'C':  2, 'D':  1},
        4: {'A':  0, 'B': 12, 'C':  5, 'D':  6},
        5: {'A':  1, 'B': 13, 'C':  4, 'D':  7},
        6: {'A':  2, 'B': 14, 'C':  7, 'D':  4},
        7: {'A':  3, 'B': 15, 'C':  6, 'D':  5},
        8: {'A': 12, 'B':  0, 'C':  9, 'D': 10},
        9: {'A': 13, 'B':  1, 'C':  8, 'D': 11},
        10: {'A': 14, 'B':  2, 'C': 11, 'D':  8},
        11: {'A': 15, 'B':  3, 'C': 10, 'D':  9},
        12: {'A':  8, 'B':  4, 'C': 13, 'D': 14},
        13: {'A':  9, 'B':  5, 'C': 12, 'D': 15},
        14: {'A': 10, 'B':  6, 'C': 15, 'D': 12},
        15: {'A': 11, 'B':  7, 'C': 14, 'D': 13},
        }

    # --------------------------------------------------------------------------
    #
    # Shape of whole BG/Q Midplane
    #
    BGQ_MIDPLANE_SHAPE = {'A': 4, 'B': 4, 'C': 4, 'D': 4, 'E': 2} # '4x4x4x4x2'


    # --------------------------------------------------------------------------
    #
    def __init__(self, cfg, logger):

        self.torus_block            = None
        self.loadl_bg_block         = None
        self.shape_table            = None
        self.torus_dimension_labels = None

        LRMS.__init__(self, cfg, logger)

    # --------------------------------------------------------------------------
    #
    def _configure(self):

        loadl_node_list = None
        loadl_cpus_per_node = None

        # Determine method for determining hosts,
        # either through hostfile or BG/Q environment.
        loadl_hostfile = os.environ.get('LOADL_HOSTFILE')
        self.loadl_bg_block = os.environ.get('LOADL_BG_BLOCK')
        if loadl_hostfile is None and self.loadl_bg_block is None:
            msg = "Neither $LOADL_HOSTFILE or $LOADL_BG_BLOCK set!"
            self._log.error(msg)
            raise RuntimeError(msg)

        # Determine the size of the pilot allocation
        if loadl_hostfile is not None:
            # Non Blue Gene Load Leveler installation.

            loadl_total_tasks_str = os.environ.get('LOADL_TOTAL_TASKS')
            if loadl_total_tasks_str is None:
                msg = "$LOADL_TOTAL_TASKS not set!"
                self._log.error(msg)
                raise RuntimeError(msg)
            else:
                loadl_total_tasks = int(loadl_total_tasks_str)

            # Construct the host list
            loadl_nodes = [line.strip() for line in open(loadl_hostfile)]
            self._log.info("Found LOADL_HOSTFILE %s. Expanded to: %s",
                          loadl_hostfile, loadl_nodes)
            loadl_node_list = list(set(loadl_nodes))

            # Verify that $LLOAD_TOTAL_TASKS == len($LOADL_HOSTFILE)
            if loadl_total_tasks != len(loadl_nodes):
                self._log.error("$LLOAD_TOTAL_TASKS(%d) != len($LOADL_HOSTFILE)(%d)",
                               loadl_total_tasks, len(loadl_nodes))

            # Determine the number of cpus per node.  Assume:
            # cores_per_node = lenght(nodefile) / len(unique_nodes_in_nodefile)
            loadl_cpus_per_node = len(loadl_nodes) / len(loadl_node_list)

        elif self.loadl_bg_block is not None:
            # Blue Gene specific.
            loadl_bg_midplane_list_str = None
            loadl_bg_block_size_str = None

            loadl_job_name = os.environ.get('LOADL_JOB_NAME')
            if loadl_job_name is None:
                msg = "$LOADL_JOB_NAME not set!"
                self._log.error(msg)
                raise RuntimeError(msg)

            # Get the board list and block shape from 'llq -l' output
            output = subprocess.check_output(["llq", "-l", loadl_job_name])
            loadl_bg_board_list_str = None
            loadl_bg_block_shape_str = None
            for line in output.splitlines():
                # Detect BG board list
                if "BG Node Board List: " in line:
                    loadl_bg_board_list_str = line.split(':')[1].strip()
                elif "BG Midplane List: " in line:
                    loadl_bg_midplane_list_str = line.split(':')[1].strip()
                elif "BG Shape Allocated: " in line:
                    loadl_bg_block_shape_str = line.split(':')[1].strip()
                elif "BG Size Allocated: " in line:
                    loadl_bg_block_size_str = line.split(':')[1].strip()
            if not loadl_bg_board_list_str:
                msg = "No board list found in llq output!"
                self._log.error(msg)
                raise RuntimeError(msg)
            self._log.debug("BG Node Board List: %s" % loadl_bg_board_list_str)
            if not loadl_bg_midplane_list_str:
                msg = "No midplane list found in llq output!"
                self._log.error(msg)
                raise RuntimeError(msg)
            self._log.debug("BG Midplane List: %s" % loadl_bg_midplane_list_str)
            if not loadl_bg_block_shape_str:
                msg = "No board shape found in llq output!"
                self._log.error(msg)
                raise RuntimeError(msg)
            self._log.debug("BG Shape Allocated: %s" % loadl_bg_block_shape_str)
            if not loadl_bg_block_size_str:
                msg = "No board size found in llq output!"
                self._log.error(msg)
                raise RuntimeError(msg)
            loadl_bg_block_size = int(loadl_bg_block_size_str)
            self._log.debug("BG Size Allocated: %d" % loadl_bg_block_size)

            # Build nodes data structure to be handled by Torus Scheduler
            try:
                self.torus_block = self._bgq_construct_block(
                    loadl_bg_block_shape_str, loadl_bg_board_list_str,
                    loadl_bg_block_size, loadl_bg_midplane_list_str)
            except Exception as e:
                msg = "Couldn't construct block: %s" % e.message
                self._log.error(msg)
                raise RuntimeError(msg)
            self._log.debug("Torus block constructed:")
            for e in self.torus_block:
                self._log.debug("%s %s %s %s" %
                                (e[0], [e[1][key] for key in sorted(e[1])], e[2], e[3]))

            try:
                loadl_node_list = [entry[SchedulerTorus.TORUS_BLOCK_NAME] for entry in self.torus_block]
            except Exception as e:
                msg = "Couldn't construct node list."
                self._log.error(msg)
                raise RuntimeError(msg)
            #self._log.debug("Node list constructed: %s" % loadl_node_list)

            # Construct sub-block table
            try:
                self.shape_table = self._bgq_create_sub_block_shape_table(loadl_bg_block_shape_str)
            except Exception as e:
                msg = "Couldn't construct shape table: %s" % e.message
                self._log.error(msg)
                raise RuntimeError(msg)
            self._log.debug("Shape table constructed: ")
            for (size, dim) in [(key, self.shape_table[key]) for key in sorted(self.shape_table)]:
                self._log.debug("%s %s" % (size, [dim[key] for key in sorted(dim)]))

            # Determine the number of cpus per node
            loadl_cpus_per_node = self.BGQ_CORES_PER_NODE

            # BGQ Specific Torus labels
            self.torus_dimension_labels = self.BGQ_DIMENSION_LABELS

        self.node_list = loadl_node_list
        self.cores_per_node = loadl_cpus_per_node

        self._log.debug("Sleeping for #473 ...")
        time.sleep(5)
        self._log.debug("Configure done")


    # --------------------------------------------------------------------------
    #
    # Walk the block and return the node name for the given location
    #
    def _bgq_nodename_by_loc(self, midplanes, board, location):

        self._log.debug("Starting nodebyname - midplanes:%s, board:%d" % (midplanes, board))

        node = self.BGQ_BLOCK_STARTING_CORNERS[board]

        # TODO: Does the order of walking matter?
        #       It might because of the starting blocks ...
        for dim in self.BGQ_DIMENSION_LABELS: # [::-1]:
            max_length = location[dim]
            self._log.debug("Within dim loop dim:%s, max_length: %d" % (dim, max_length))

            cur_length = 0
            # Loop while we are not at the final depth
            while cur_length < max_length:
                self._log.debug("beginning of while loop, cur_length: %d" % cur_length)

                if cur_length % 2 == 0:
                    # Stay within the board
                    node = self.BGQ_BOARD_TOPO[node][dim]

                else:
                    # We jump to another board.
                    self._log.debug("jumping to new board from board: %d, dim: %s)" % (board, dim))
                    board = self.BGQ_MIDPLANE_TOPO[board][dim]
                    self._log.debug("board is now: %d" % board)

                    # If we switch boards in the B dimension,
                    # we seem to "land" at the opposite E dimension.
                    if dim  == 'B':
                        node = self.BGQ_BOARD_TOPO[node]['E']

                self._log.debug("node is now: %d" % node)

                # Increase the length for the next iteration
                cur_length += 1

            self._log.debug("Wrapping inside dim loop dim:%s" % (dim))

        # TODO: This will work for midplane expansion in one dimension only
        midplane_idx = max(location.values()) / 4
        rack = midplanes[midplane_idx]['R']
        midplane = midplanes[midplane_idx]['M']

        nodename = 'R%.2d-M%.1d-N%.2d-J%.2d' % (rack, midplane, board, node)
        self._log.debug("from location %s constructed node name: %s, left at board: %d" % (self.loc2str(location), nodename, board))

        return nodename


    # --------------------------------------------------------------------------
    #
    # Convert the board string as given by llq into a board structure
    #
    # E.g. 'R00-M1-N08,R00-M1-N09,R00-M1-N10,R00-M0-N11' =>
    # [{'R': 0, 'M': 1, 'N': 8}, {'R': 0, 'M': 1, 'N': 9},
    #  {'R': 0, 'M': 1, 'N': 10}, {'R': 0, 'M': 0, 'N': 11}]
    #
    def _bgq_str2boards(self, boards_str):

        boards = boards_str.split(',')

        board_dict_list = []

        for board in boards:
            elements = board.split('-')

            board_dict = {}
            for l, e in zip(self.BGQ_BOARD_LABELS, elements):
                board_dict[l] = int(e.split(l)[1])

            board_dict_list.append(board_dict)

        return board_dict_list


    # --------------------------------------------------------------------------
    #
    # Convert the midplane string as given by llq into a midplane structure
    #
    # E.g. 'R04-M0,R04-M1' =>
    # [{'R': 4, 'M': 0}, {'R': 4, 'M': 1}]
    #
    #
    def _bgq_str2midplanes(self, midplane_str):

        midplanes = midplane_str.split(',')

        midplane_dict_list = []
        for midplane in midplanes:
            elements = midplane.split('-')

            midplane_dict = {}
            # Take the first two labels
            for l, e in zip(self.BGQ_BOARD_LABELS[:2], elements):
                midplane_dict[l] = int(e.split(l)[1])

            midplane_dict_list.append(midplane_dict)

        return midplane_dict_list


    # --------------------------------------------------------------------------
    #
    # Convert the string as given by llq into a block shape structure:
    #
    # E.g. '1x2x3x4x5' => {'A': 1, 'B': 2, 'C': 3, 'D': 4, 'E': 5}
    #
    def _bgq_str2shape(self, shape_str):

        # Get the lengths of the shape
        shape_lengths = shape_str.split('x', 4)

        shape_dict = {}
        for dim, length in zip(self.BGQ_DIMENSION_LABELS, shape_lengths):
            shape_dict[dim] = int(length)

        return shape_dict


    # --------------------------------------------------------------------------
    #
    # Multiply two shapes
    #
    def _multiply_shapes(self, shape1, shape2):

        result = {}

        for dim in self.BGQ_DIMENSION_LABELS:
            try:
                val1 = shape1[dim]
            except KeyError:
                val1 = 1

            try:
                val2 = shape2[dim]
            except KeyError:
                val2 = 1

            result[dim] = val1 * val2

        return result


    # --------------------------------------------------------------------------
    #
    # Convert location dict into a tuple string
    # E.g. {'A': 1, 'C': 4, 'B': 1, 'E': 2, 'D': 4} => '(1,4,1,2,4)'
    #
    def loc2str(self, loc):
        return str(tuple(loc[dim] for dim in self.BGQ_DIMENSION_LABELS))


    # --------------------------------------------------------------------------
    #
    # Convert a shape dict into string format
    #
    # E.g. {'A': 1, 'C': 4, 'B': 1, 'E': 2, 'D': 4} => '1x4x1x2x4'
    #
    def shape2str(self, shape):

        shape_str = ''
        for l in self.BGQ_DIMENSION_LABELS:

            # Get the corresponding count
            shape_str += str(shape[l])

            # Add an 'x' behind all but the last label
            if l in self.BGQ_DIMENSION_LABELS[:-1]:
                shape_str += 'x'

        return shape_str


    # --------------------------------------------------------------------------
    #
    # Return list of nodes that make up the block
    #
    # Format: [(index, location, nodename, status), (i, c, n, s), ...]
    #
    # TODO: This function and _bgq_nodename_by_loc should be changed so that we
    #       only walk the torus once?
    #
    def _bgq_get_block(self, midplanes, board, shape):

        self._log.debug("Shape: %s", shape)

        nodes = []
        index = 0

        for a in range(shape['A']):
            for b in range(shape['B']):
                for c in range(shape['C']):
                    for d in range(shape['D']):
                        for e in range(shape['E']):
                            location = {'A': a, 'B': b, 'C': c, 'D': d, 'E': e}
                            nodename = self._bgq_nodename_by_loc(midplanes, board, location)
                            nodes.append([index, location, nodename, FREE])
                            index += 1

        return nodes


    # --------------------------------------------------------------------------
    #
    # Use block shape and board list to construct block structure
    #
    # The 5 dimensions are denoted by the letters A, B, C, D, and E, T for the core (0-15).
    # The latest dimension E is always 2, and is contained entirely within a midplane.
    # For any compute block, compute nodes (as well midplanes for large blocks) are combined in 4 dimensions,
    # only 4 dimensions need to be considered.
    #
    #  128 nodes: BG Shape Allocated: 2x2x4x4x2
    #  256 nodes: BG Shape Allocated: 4x2x4x4x2
    #  512 nodes: BG Shape Allocated: 1x1x1x1
    #  1024 nodes: BG Shape Allocated: 1x1x1x2
    #
    def _bgq_construct_block(self, block_shape_str, boards_str,
                            block_size, midplane_list_str):

        llq_shape = self._bgq_str2shape(block_shape_str)

        # TODO: Could check this, but currently _shape2num is part of the other class
        #if self._shape2num_nodes(llq_shape) != block_size:
        #    self._log.error("Block Size doesn't match Block Shape")

        # If the block is equal to or greater than a Midplane,
        # then there is no board list provided.
        # But because at that size, we have only full midplanes,
        # we can construct it.

        if block_size >= 1024:
            #raise NotImplementedError("Currently multiple midplanes are not yet supported.")

            # BG Size: 1024, BG Shape: 1x1x1x2, BG Midplane List: R04-M0,R04-M1
            midplanes = self._bgq_str2midplanes(midplane_list_str)

            # Start of at the "lowest" available rack/midplane/board
            # TODO: No other explanation than that this seems to be the convention?
            # TODO: Can we safely assume that they are sorted?
            #rack = midplane_dict_list[0]['R']
            #midplane = midplane_dict_list[0]['M']
            board = 0

            # block_shape = llq_shape * BGQ_MIDPLANE_SHAPE
            block_shape = self._multiply_shapes(self.BGQ_MIDPLANE_SHAPE, llq_shape)
            self._log.debug("Resulting shape after multiply: %s" % block_shape)

        elif block_size == 512:
            # Full midplane

            # BG Size: 1024, BG Shape: 1x1x1x2, BG Midplane List: R04-M0,R04-M1
            midplanes = self._bgq_str2midplanes(midplane_list_str)

            # Start of at the "lowest" available rack/midplane/board
            # TODO: No other explanation than that this seems to be the convention?
            #rack = midplane_dict_list[0]['R'] # Assume they are all equal
            #midplane = min([entry['M'] for entry in midplane_dict_list])
            board = 0

            block_shape = self.BGQ_MIDPLANE_SHAPE

        else:
            # Within single midplane, < 512 nodes

            board_dict_list = self._bgq_str2boards(boards_str)
            self._log.debug("Board dict list:\n%s", '\n'.join([str(x) for x in board_dict_list]))

            midplanes = [{'R': board_dict_list[0]['R'],
                          'M': board_dict_list[0]['M']}]

            # Start of at the "lowest" available board.
            # TODO: No other explanation than that this seems to be the convention?
            board = min([entry['N'] for entry in board_dict_list])

            block_shape = llq_shape

        # From here its all equal (assuming our walker does the walk and not just the talk!)
        block = self._bgq_get_block(midplanes, board, block_shape)

        # TODO: Check returned block:
        #       - Length
        #       - No duplicates

        return block


    # --------------------------------------------------------------------------
    #
    # Construction of sub-block shapes based on overall block allocation.
    #
    # Depending on the size of the total allocated block, the maximum size
    # of a subblock can be 512 nodes.
    #
    #
    def _bgq_create_sub_block_shape_table(self, shape_str):

        # Convert the shape string into dict structure
        #
        # For < 512 nodes: the dimensions within a midplane (AxBxCxDxE)
        # For >= 512 nodes: the dimensions between the midplanes (AxBxCxD)
        #
        if len(shape_str.split('x')) == 5:
            block_shape = self._bgq_str2shape(shape_str)
        elif len(shape_str.split('x')) == 4:
            block_shape = self.BGQ_MIDPLANE_SHAPE
        else:
            raise ValueError('Invalid shape string: %s' % shape_str)

        # Dict to store the results
        table = {}

        # Create a sub-block dict with shape 1x1x1x1x1
        sub_block_shape = {}
        for l in self.BGQ_DIMENSION_LABELS:
            sub_block_shape[l] = 1

        # Look over all the dimensions starting at the most right
        for dim in self.BGQ_MAPPING[::-1]:
            while True:

                # Calculate the number of nodes for the current shape
                from operator import mul
                num_nodes = reduce(mul, filter(lambda length: length != 0, sub_block_shape.values()))

                if num_nodes in self.BGQ_SUPPORTED_SUB_BLOCK_SIZES:
                    table[num_nodes] = copy.copy(sub_block_shape)
                else:
                    self._log.warning("Non supported sub-block size: %d.", num_nodes)

                # Done with iterating this dimension
                if sub_block_shape[dim] >= block_shape[dim]:
                    break

                # Increase the length in this dimension for the next iteration.
                if sub_block_shape[dim] == 1:
                    sub_block_shape[dim] = 2
                elif sub_block_shape[dim] == 2:
                    sub_block_shape[dim] = 4

        return table



# ==============================================================================
#
class ForkLRMS(LRMS):

    # --------------------------------------------------------------------------
    #
    def __init__(self, cfg, logger):

        LRMS.__init__(self, cfg, logger)


    # --------------------------------------------------------------------------
    #
    def _configure(self):

        self._log.info("Using fork on localhost.")

        selected_cpus = self.requested_cores

        # when we profile the agent, we fake any number of cores, so don't
        # perform any sanity checks.  Otherwise we use at most all available
        # cores (and informa about unused ones)
        if 'RADICAL_PILOT_PROFILE' not in os.environ:

            detected_cpus = multiprocessing.cpu_count()

            if detected_cpus < selected_cpus:
                self._log.warn("insufficient cores: using available %d instead of requested %d.",
                        detected_cpus, selected_cpus)
                selected_cpus = detected_cpus

            elif detected_cpus > selected_cpus:
                self._log.warn("more cores available: using requested %d instead of available %d.",
                        selected_cpus, detected_cpus)

        self.node_list = ["localhost"]
        self.cores_per_node = selected_cpus



# ==============================================================================
#
# Worker Classes
#
# ==============================================================================
#
class AgentExecutingComponent(rpu.Component):
    """
    Manage the creation of CU processes, and watch them until they are completed
    (one way or the other).  The spawner thus moves the unit from
    PendingExecution to Executing, and then to a final state (or PendingStageOut
    of course).
    """

    # --------------------------------------------------------------------------
    #
    def __init__(self, cfg):

        rpu.Component.__init__(self, cfg)


    # --------------------------------------------------------------------------
    #
    # This class-method creates the appropriate sub-class for the Spawner
    #
    @classmethod
    def create(cls, cfg):

        # Make sure that we are the base-class!
        if cls != AgentExecutingComponent:
            raise TypeError("Factory only available to base class!")

        name   = cfg['spawner']

        try:
            impl = {
                SPAWNER_NAME_POPEN : AgentExecutingComponent_POPEN,
                SPAWNER_NAME_SHELL : AgentExecutingComponent_SHELL
            }[name]

            impl = impl(cfg)
            return impl

        except KeyError:
            raise ValueError("AgentExecutingComponent '%s' unknown or defunct" % name)



# ==============================================================================
#
class AgentExecutingComponent_POPEN (AgentExecutingComponent) :

    # --------------------------------------------------------------------------
    #
    def __init__(self, cfg):

        AgentExecutingComponent.__init__ (self, cfg)


    # --------------------------------------------------------------------------
    #
    def initialize(self):

      # self.declare_input (rp.AGENT_EXECUTING_PENDING, rp.AGENT_EXECUTING_QUEUE)
      # self.declare_worker(rp.AGENT_EXECUTING_PENDING, self.work)

        self.declare_input (rp.EXECUTING_PENDING, rp.AGENT_EXECUTING_QUEUE)
        self.declare_worker(rp.EXECUTING_PENDING, self.work)

        self.declare_output(rp.AGENT_STAGING_OUTPUT_PENDING, rp.AGENT_STAGING_OUTPUT_QUEUE)

        self.declare_publisher ('unschedule', rp.AGENT_UNSCHEDULE_PUBSUB)
        self.declare_publisher ('state',      rp.AGENT_STATE_PUBSUB)

        # all components use the command channel for control messages
        self.declare_publisher ('command', rp.AGENT_COMMAND_PUBSUB)
        self.declare_subscriber('command', rp.AGENT_COMMAND_PUBSUB, self.command_cb)

        self._cancel_lock    = threading.RLock()
        self._cus_to_cancel  = list()
        self._cus_to_watch   = list()
        self._watch_queue    = Queue.Queue ()

        # run watcher thread
        self._terminate = threading.Event()
        self._watcher   = threading.Thread(target=self._watch, name="Watcher")
        self._watcher.start ()

        # The AgentExecutingComponent needs the LaunchMethods to construct
        # commands.
        self._task_launcher = LaunchMethod.create(
                name   = self._cfg['task_launch_method'],
                cfg    = self._cfg,
                logger = self._log)

        self._mpi_launcher = LaunchMethod.create(
                name   = self._cfg['mpi_launch_method'],
                cfg    = self._cfg,
                logger = self._log)

        # communicate successful startup
        self.publish('command', {'cmd' : 'alive',
                                 'arg' : self.cname})

        self._cu_environment = self._populate_cu_environment()

        self.tmpdir = tempfile.gettempdir()


    # --------------------------------------------------------------------------
    #
    def finalize(self):

        # terminate watcher thread
        self._terminate.set()
        self._watcher.join()

        # communicate finalization
        self.publish('command', {'cmd' : 'final',
                                 'arg' : self.cname})


    # --------------------------------------------------------------------------
    #
    def command_cb(self, topic, msg):

        cmd = msg['cmd']
        arg = msg['arg']

        if cmd == 'cancel_unit':

            self._log.info("cancel unit command (%s)" % arg)
            with self._cancel_lock:
                self._cus_to_cancel.append(arg)

        elif cmd == 'shutdown':
            self._log.info('received shutdown command')
            self.close()


    # --------------------------------------------------------------------------
    #
    def _populate_cu_environment(self):
        """Derive the environment for the cu's from our own environment."""

        # Get the environment of the agent
        new_env = copy.deepcopy(os.environ)

        #
        # Mimic what virtualenv's "deactivate" would do
        #
        old_path = new_env.pop('_OLD_VIRTUAL_PATH', None)
        if old_path:
            new_env['PATH'] = old_path

        old_home = new_env.pop('_OLD_VIRTUAL_PYTHONHOME', None)
        if old_home:
            new_env['PYTHON_HOME'] = old_home

        old_ps = new_env.pop('_OLD_VIRTUAL_PS1', None)
        if old_ps:
            new_env['PS1'] = old_ps

        new_env.pop('VIRTUAL_ENV', None)

        # Remove the configured set of environment variables from the
        # environment that we pass to Popen.
        for e in new_env.keys():
            for r in self._mpi_launcher.env_removables + self._task_launcher.env_removables:
                if e.startswith(r):
                    new_env.pop(e, None)

        return new_env


    # --------------------------------------------------------------------------
    #
    def work(self, cu):

      # self.advance(cu, rp.AGENT_EXECUTING, publish=True, push=False)
        self.advance(cu, rp.EXECUTING, publish=True, push=False)

        try: 
            if cu['description']['mpi']:
                launcher = self._mpi_launcher
            else :
                launcher = self._task_launcher

            if not launcher:
                raise RuntimeError("no launcher (mpi=%s)" % cu['description']['mpi'])

            self._log.debug("Launching unit with %s (%s).", launcher.name, launcher.launch_command)

            assert(cu['opaque_slots']) # FIXME: no assert, but check
            self._prof.prof('exec', msg='unit launch', uid=cu['_id'])

            # Start a new subprocess to launch the unit
            self.spawn(launcher=launcher, cu=cu)

        except Exception as e:
            # append the startup error to the units stderr.  This is
            # not completely correct (as this text is not produced
            # by the unit), but it seems the most intuitive way to
            # communicate that error to the application/user.
            self._log.exception("error running CU")
            cu['stderr'] += "\nPilot cannot start compute unit:\n%s\n%s" \
                            % (str(e), traceback.format_exc())

            # Free the Slots, Flee the Flots, Ree the Frots!
            if cu['opaque_slots']:
                self.publish('unschedule', cu)

            self.advance(cu, rp.FAILED, publish=True, push=False)


    # --------------------------------------------------------------------------
    #
    def spawn(self, launcher, cu):

        self._prof.prof('spawn', msg='unit spawn', uid=cu['_id'])

        if False:
            cu_tmpdir = '%s/%s' % (self.tmpdir, cu['_id'])
            rec_makedir(cu_tmpdir)
        else:
            cu_tmpdir = cu['workdir']

        launch_script_name = '%s/radical_pilot_cu_launch_script.sh' % cu_tmpdir
        self._log.debug("Created launch_script: %s", launch_script_name)

        with open(launch_script_name, "w") as launch_script:
            launch_script.write('#!/bin/bash -l\n\n')
            launch_script.write("# timestamp utility: seconds since epoch\n")
            launch_script.write("timestamp () {\n")
            launch_script.write("TIMESTAMP=`awk 'BEGIN{srand(); print srand()}'`\n")
            launch_script.write("}\n\n")

            launch_script.write("timestamp\n")
            launch_script.write("echo script start_script $TIMESTAMP >> %s/PROF\n" % cu_tmpdir)
            launch_script.write('\n# Change to working directory for unit\ncd %s\n' % cu_tmpdir)
            launch_script.write("timestamp\n")
            launch_script.write("echo script after_cd $TIMESTAMP >> %s/PROF\n" % cu_tmpdir)

            # Before the Big Bang there was nothing
            if cu['description']['pre_exec']:
                pre_exec_string = ''
                if isinstance(cu['description']['pre_exec'], list):
                    for elem in cu['description']['pre_exec']:
                        pre_exec_string += "%s\n" % elem
                else:
                    pre_exec_string += "%s\n" % cu['description']['pre_exec']
                # Note: extra spaces below are for visual alignment
                launch_script.write("# Pre-exec commands\n")
                launch_script.write("timestamp\n")
                launch_script.write("echo pre  start $TIMESTAMP >> %s/PROF\n" % cu_tmpdir)
                launch_script.write(pre_exec_string)
                launch_script.write("timestamp\n")
                launch_script.write("echo pre  stop $TIMESTAMP >> %s/PROF\n" % cu_tmpdir)

            # Create string for environment variable setting
            if cu['description']['environment'] and    \
                cu['description']['environment'].keys():
                env_string = 'export'
                for key,val in cu['description']['environment'].iteritems():
                    env_string += ' %s=%s' % (key, val)
                launch_script.write('# Environment variables\n%s\n' % env_string)

            # unit Arguments (if any)
            task_args_string = ''
            if cu['description']['arguments']:
                for arg in cu['description']['arguments']:
                    if not arg:
                        # ignore empty args
                        continue

                    arg = arg.replace('"', '\\"')          # Escape all double quotes
                    if arg[0] == arg[-1] == "'" :          # If a string is between outer single quotes,
                        task_args_string += '%s ' % arg    # ... pass it as is.
                    else:
                        task_args_string += '"%s" ' % arg  # Otherwise return between double quotes.

            launch_script_hop = "/usr/bin/env RP_SPAWNER_HOP=TRUE %s" % launch_script_name

            # The actual command line, constructed per launch-method
            try:
                launch_command, hop_cmd = \
                    launcher.construct_command(cu['description']['executable'],
                                               task_args_string,
                                               cu['description']['cores'],
                                               launch_script_hop,
                                               cu['opaque_slots'])
                if hop_cmd : cmdline = hop_cmd
                else       : cmdline = launch_script_name

            except Exception as e:
                msg = "Error in spawner (%s)" % e
                self._log.exception(msg)
                raise RuntimeError(msg)

            launch_script.write("# The command to run\n")
            launch_script.write("%s\n" % launch_command)
            launch_script.write("RETVAL=$?\n")
            launch_script.write("timestamp\n")
            launch_script.write("echo script after_exec $TIMESTAMP >> %s/PROF\n" % cu_tmpdir)

            # After the universe dies the infrared death, there will be nothing
            if cu['description']['post_exec']:
                post_exec_string = ''
                if isinstance(cu['description']['post_exec'], list):
                    for elem in cu['description']['post_exec']:
                        post_exec_string += "%s\n" % elem
                else:
                    post_exec_string += "%s\n" % cu['description']['post_exec']
                launch_script.write("# Post-exec commands\n")
                launch_script.write("timestamp\n")
                launch_script.write("echo post start $TIMESTAMP >> %s/PROF\n" % cu_tmpdir)
                launch_script.write('%s\n' % post_exec_string)
                launch_script.write("timestamp\n")
                launch_script.write("echo post stop  $TIMESTAMP >> %s/PROF\n" % cu_tmpdir)

            launch_script.write("# Exit the script with the return code from the command\n")
            launch_script.write("exit $RETVAL\n")

        # done writing to launch script, get it ready for execution.
        st = os.stat(launch_script_name)
        os.chmod(launch_script_name, st.st_mode | stat.S_IEXEC)
        self._prof.prof('command', msg='launch script constructed', uid=cu['_id'])

        _stdout_file_h = open(cu['stdout_file'], "w")
        _stderr_file_h = open(cu['stderr_file'], "w")
        self._prof.prof('command', msg='stdout and stderr files created', uid=cu['_id'])

        self._log.info("Launching unit %s via %s in %s", cu['_id'], cmdline, cu_tmpdir)

        proc = subprocess.Popen(args               = cmdline,
                                bufsize            = 0,
                                executable         = None,
                                stdin              = None,
                                stdout             = _stdout_file_h,
                                stderr             = _stderr_file_h,
                                preexec_fn         = None,
                                close_fds          = True,
                                shell              = True,
                                cwd                = cu_tmpdir,
                                env                = self._cu_environment,
                                universal_newlines = False,
                                startupinfo        = None,
                                creationflags      = 0)

        self._prof.prof('spawn', msg='spawning passed to popen', uid=cu['_id'])

        cu['started'] = rpu.timestamp()
        cu['proc']    = proc

        self._watch_queue.put(cu)


    # --------------------------------------------------------------------------
    #
    def _watch(self):

        cname = self.name.replace('Component', 'Watcher')
        self._prof = rpu.Profiler(cname)
        self._prof.prof('run')
        try:
            self._log = ru.get_logger(cname, target="%s.log" % cname,
                                      level='DEBUG') # FIXME?

            while not self._terminate.is_set():

                cus = list()

                try:

                    # we don't want to only wait for one CU -- then we would
                    # pull CU state too frequently.  OTOH, we also don't want to
                    # learn about CUs until all slots are filled, because then
                    # we may not be able to catch finishing CUs in time -- so
                    # there is a fine balance here.  Balance means 100 (FIXME).
                  # self._prof.prof('ExecWorker popen watcher pull cu from queue')
                    MAX_QUEUE_BULKSIZE = 100
                    while len(cus) < MAX_QUEUE_BULKSIZE :
                        cus.append (self._watch_queue.get_nowait())

                except Queue.Empty:

                    # nothing found -- no problem, see if any CUs finished
                    pass

                # add all cus we found to the watchlist
                for cu in cus :

                    self._prof.prof('passed', msg="ExecWatcher picked up unit", uid=cu['_id'])
                    self._cus_to_watch.append (cu)

                # check on the known cus.
                action = self._check_running()

                if not action and not cus :
                    # nothing happened at all!  Zzz for a bit.
                    time.sleep(self._cfg['db_poll_sleeptime'])

        except Exception as e:
            self._log.exception("Error in ExecWorker watch loop (%s)" % e)
            # FIXME: this should signal the ExecWorker for shutdown...

        self._prof.prof ('stop')


    # --------------------------------------------------------------------------
    # Iterate over all running tasks, check their status, and decide on the
    # next step.  Also check for a requested cancellation for the tasks.
    def _check_running(self):

        action = 0

        for cu in self._cus_to_watch:

            # poll subprocess object
            exit_code = cu['proc'].poll()
            now       = rpu.timestamp()

            if exit_code is None:
                # Process is still running

                if cu['_id'] in self._cus_to_cancel:

                    # FIXME: there is a race condition between the state poll
                    # above and the kill command below.  We probably should pull
                    # state after kill again?

                    # We got a request to cancel this cu
                    action += 1
                    cu['proc'].kill()
                    with self._cancel_lock:
                        self._cus_to_cancel.remove(cu['_id'])

                    self._prof.prof('final', msg="execution canceled", uid=cu['_id'])

                    del(cu['proc'])  # proc is not json serializable
                    self.publish('unschedule', cu)
                    self.advance(cu, rp.CANCELED, publish=True, push=False)

            else:
                self._prof.prof('exec', msg='execution complete', uid=cu['_id'])

                # we have a valid return code -- unit is final
                action += 1
                self._log.info("Unit %s has return code %s.", cu['_id'], exit_code)

                cu['exit_code'] = exit_code
                cu['finished']  = now

                # Free the Slots, Flee the Flots, Ree the Frots!
                self._cus_to_watch.remove(cu)
                del(cu['proc'])  # proc is not json serializable
                self.publish('unschedule', cu)

                if exit_code != 0:
                    # The unit failed - fail after staging output
                    self._prof.prof('final', msg="execution failed", uid=cu['_id'])
                    cu['target_state'] = rp.FAILED

                else:
                    # The unit finished cleanly, see if we need to deal with
                    # output data.  We always move to stageout, even if there are no
                    # directives -- at the very least, we'll upload stdout/stderr
                    self._prof.prof('final', msg="execution succeeded", uid=cu['_id'])
                    cu['target_state'] = rp.DONE

                self.advance(cu, rp.AGENT_STAGING_OUTPUT_PENDING, publish=True, push=True)

        return action


# ==============================================================================
#
class AgentExecutingComponent_SHELL(AgentExecutingComponent):


    # --------------------------------------------------------------------------
    #
    def __init__(self, cfg):

        AgentExecutingComponent.__init__ (self, cfg)


    # --------------------------------------------------------------------------
    #
    def initialize(self):

        self.declare_input (rp.EXECUTING_PENDING, rp.AGENT_EXECUTING_QUEUE)
        self.declare_worker(rp.EXECUTING_PENDING, self.work)

        self.declare_output(rp.AGENT_STAGING_OUTPUT_PENDING, rp.AGENT_STAGING_OUTPUT_QUEUE)

        self.declare_publisher ('unschedule', rp.AGENT_UNSCHEDULE_PUBSUB)
        self.declare_publisher ('state',      rp.AGENT_STATE_PUBSUB)

        # all components use the command channel for control messages
        self.declare_publisher ('command', rp.AGENT_COMMAND_PUBSUB)
        self.declare_subscriber('command', rp.AGENT_COMMAND_PUBSUB, self.command_cb)

        # Mimic what virtualenv's "deactivate" would do
        self._deactivate = "# deactivate pilot virtualenv\n"

        old_path = os.environ.get('_OLD_VIRTUAL_PATH',       None)
        old_home = os.environ.get('_OLD_VIRTUAL_PYTHONHOME', None)
        old_ps1  = os.environ.get('_OLD_VIRTUAL_PS1',        None)

        if old_path: self._deactivate += 'export PATH="%s"\n'        % old_path
        if old_home: self._deactivate += 'export PYTHON_HOME="%s"\n' % old_home
        if old_ps1:  self._deactivate += 'export PS1="%s"\n'         % old_ps1

        self._deactivate += 'unset VIRTUAL_ENV\n\n'

        # FIXME: we should not alter the environment of the running agent, but
        #        only make sure that the CU finds a pristine env.  That also
        #        holds for the unsetting below -- AM
        if old_path: os.environ['PATH']        = old_path
        if old_home: os.environ['PYTHON_HOME'] = old_home
        if old_ps1:  os.environ['PS1']         = old_ps1

        if 'VIRTUAL_ENV' in os.environ :
            del(os.environ['VIRTUAL_ENV'])

        # simplify shell startup / prompt detection
        os.environ['PS1'] = '$ '

<<<<<<< HEAD
        # FIXME: 
=======
        # FIXME:
>>>>>>> c5b48d14
        #
        # The AgentExecutingComponent needs the LaunchMethods to construct
        # commands.  Those need the scheduler for some lookups and helper
        # methods, and the scheduler needs the LRMS.  The LRMS can in general
        # only initialized in the original agent environment -- which ultimately
<<<<<<< HEAD
        # limits our ability to place the CU execution on other nodes.  
        #
        # As a temporary workaround we pass a None-Scheduler -- this will only
        # work for some launch methods, and specifically not for ORTE, DPLACE
        # and RUNJOB.  
=======
        # limits our ability to place the CU execution on other nodes.
        #
        # As a temporary workaround we pass a None-Scheduler -- this will only
        # work for some launch methods, and specifically not for ORTE, DPLACE
        # and RUNJOB.
>>>>>>> c5b48d14
        #
        # The clean solution seems to be to make sure that, on 'allocating', the
        # scheduler derives all information needed to use the allocation and
        # attaches them to the CU, so that the launch methods don't need to look
        # them up again.  This will make the 'opaque_slots' more opaque -- but
        # that is the reason of their existence (and opaqueness) in the first
        # place...

        self._task_launcher = LaunchMethod.create(
<<<<<<< HEAD
                name   = self._cfg['task_launch_method'],
                cfg    = self._cfg,
                logger = self._log)

        self._mpi_launcher = LaunchMethod.create(
                name   = self._cfg['mpi_launch_method'],
                cfg    = self._cfg,
                logger = self._log)
=======
            name   = self._cfg['task_launch_method'],
            cfg    = self._cfg,
            logger = self._log)

        self._mpi_launcher = LaunchMethod.create(
            name   = self._cfg['mpi_launch_method'],
            cfg    = self._cfg,
            logger = self._log)
>>>>>>> c5b48d14

        # TODO: test that this actually works
        # Remove the configured set of environment variables from the
        # environment that we pass to Popen.
        for e in os.environ.keys():
            for r in self._mpi_launcher.env_removables + self._task_launcher.env_removables:
                if e.startswith(r):
                    os.environ.pop(e, None)

        # the registry keeps track of units to watch, indexed by their shell
        # spawner process ID.  As the registry is shared between the spawner and
        # watcher thread, we use a lock while accessing it.
        self._registry      = dict()
        self._registry_lock = threading.RLock()

        self._cus_to_cancel  = list()
        self._cancel_lock    = threading.RLock()

        self._cached_events = list() # keep monitoring events for pid's which
                                     # are not yet known

        # get some threads going -- those will do all the work.
        import saga.utils.pty_shell as sups
        self.launcher_shell = sups.PTYShell("fork://localhost/", interactive=False)
        self.monitor_shell  = sups.PTYShell("fork://localhost/", interactive=False)

        # run the spawner on the shells
        # tmp = tempfile.gettempdir()
        # Moving back to shared file system again, until it reaches maturity,
        # as this breaks launch methods with a hop, e.g. ssh.
        tmp = os.getcwd() # FIXME: see #658
        pilot_id = self._cfg['pilot_id']
        ret, out, _  = self.launcher_shell.run_sync \
                           ("/bin/sh %s/agent/radical-pilot-spawner.sh /%s/%s-%s" \
                           % (os.path.dirname (rp.__file__), tmp, pilot_id, self._cname))
        if  ret != 0 :
            raise RuntimeError ("failed to bootstrap launcher: (%s)(%s)", ret, out)

        ret, out, _  = self.monitor_shell.run_sync \
                           ("/bin/sh %s/agent/radical-pilot-spawner.sh /%s/%s-%s" \
                           % (os.path.dirname (rp.__file__), tmp, pilot_id, self._cname))
        if  ret != 0 :
            raise RuntimeError ("failed to bootstrap monitor: (%s)(%s)", ret, out)

        # run watcher thread
        self._terminate = threading.Event()
        self._watcher   = threading.Thread(target=self._watch, name="Watcher")
        self._watcher.start ()

        self._prof.prof('run setup done')

<<<<<<< HEAD
        # communicate successful startup
        self.publish('command', {'cmd' : 'alive',
                                 'arg' : self.cname})


    # --------------------------------------------------------------------------
    #
    def finalize(self):

        # communicate finalization
        self.publish('command', {'cmd' : 'final',
                                 'arg' : self.cname})

=======
>>>>>>> c5b48d14

    # --------------------------------------------------------------------------
    #
    def command_cb(self, topic, msg):

        cmd = msg['cmd']
        arg = msg['arg']

        if cmd == 'cancel_unit':

            self._log.info("cancel unit command (%s)" % arg)
            with self._cancel_lock:
                self._cus_to_cancel.append(arg)

        elif cmd == 'shutdown':
            self._log.info('received shutdown command')
            self.close()


    # --------------------------------------------------------------------------
    #
    def work(self, cu):

        # check that we don't start any units which need cancelling
        if cu['_id'] in self._cus_to_cancel:

            with self._cancel_lock:
                self._cus_to_cancel.remove(cu['_id'])

            self.publish('unschedule', cu)
            self.advance(cu, rp.CANCELED, publish=True, push=False)
            return True

        # otherwise, check if we have any active units to cancel
        # FIXME: this should probably go into a separate idle callback
        if self._cus_to_cancel:

            # NOTE: cu cancellation is costly: we keep a potentially long list
            # of cancel candidates, perform one inversion and n lookups on the
            # registry, and lock the registry for that complete time span...

            with self._registry_lock :
                # inverse registry for quick lookups:
                inv_registry = {v: k for k, v in self._registry.items()}

                for cu_uid in self._cus_to_cancel:
                    pid = inv_registry.get(cu_uid)
                    if pid:
                        # we own that cu, cancel it!
                        ret, out, _ = self.launcher_shell.run_sync ('CANCEL %s\n' % pid)
                        if  ret != 0 :
                            self._log.error ("failed to cancel unit '%s': (%s)(%s)" \
                                            , (cu_uid, ret, out))
                        # successful or not, we only try once
                        del(self._registry[pid])

                        with self._cancel_lock:
                            self._cus_to_cancel.remove(cu_uid)

            # The state advance will be managed by the watcher, which will pick
            # up the cancel notification.  
            # FIXME: We could optimize a little by publishing the unschedule
            #        right here...


      # self.advance(cu, rp.AGENT_EXECUTING, publish=True, push=False)
        self.advance(cu, rp.EXECUTING, publish=True, push=False)

        try:
            if cu['description']['mpi']:
                launcher = self._mpi_launcher
            else :
                launcher = self._task_launcher

            if not launcher:
                raise RuntimeError("no launcher (mpi=%s)" % cu['description']['mpi'])

            self._log.debug("Launching unit with %s (%s).", launcher.name, launcher.launch_command)

            assert(cu['opaque_slots']) # FIXME: no assert, but check
            self._prof.prof('exec', msg='unit launch', uid=cu['_id'])

            # Start a new subprocess to launch the unit
            self.spawn(launcher=launcher, cu=cu)

        except Exception as e:
            # append the startup error to the units stderr.  This is
            # not completely correct (as this text is not produced
            # by the unit), but it seems the most intuitive way to
            # communicate that error to the application/user.
            self._log.exception("error running CU")
            cu['stderr'] += "\nPilot cannot start compute unit:\n%s\n%s" \
                            % (str(e), traceback.format_exc())

            # Free the Slots, Flee the Flots, Ree the Frots!
            if cu['opaque_slots']:
                self.publish('unschedule', cu)

            self.advance(cu, rp.FAILED, publish=True, push=False)


    # --------------------------------------------------------------------------
    #
    def _cu_to_cmd (self, cu, launcher) :

        # ----------------------------------------------------------------------
        def quote_args (args) :

            ret = list()
            for arg in args :

                if not arg:
                    continue

                # if string is between outer single quotes,
                #    pass it as is.
                # if string is between outer double quotes,
                #    pass it as is.
                # otherwise (if string is not quoted)
                #    escape all double quotes

                if  arg[0] == arg[-1]  == "'" :
                    ret.append (arg)
                elif arg[0] == arg[-1] == '"' :
                    ret.append (arg)
                else :
                    arg = arg.replace ('"', '\\"')
                    ret.append ('"%s"' % arg)

            return  ret

        # ----------------------------------------------------------------------

        args  = ""
        env   = self._deactivate
        cwd   = ""
        pre   = ""
        post  = ""
        io    = ""
        cmd   = ""
        descr = cu['description']

        if  cu['workdir'] :
            cwd  += "# CU workdir\n"
            cwd  += "mkdir -p %s\n" % cu['workdir']
            cwd  += "cd       %s\n" % cu['workdir']
            cwd  += "\n"

        if  descr['environment'] :
            env  += "# CU environment\n"
            for e in descr['environment'] :
                env += "export %s=%s\n"  %  (e, descr['environment'][e])
            env  += "\n"

        if  descr['pre_exec'] :
            pre  += "# CU pre-exec\n"
            pre  += "timestamp\n"
            pre  += "echo pre  start $TIMESTAMP >> %s/PROF\n" % cu['workdir']
            pre  += '\n'.join(descr['pre_exec' ])
            pre  += "\n"
            pre  += "timestamp\n"
            pre  += "echo pre  stop  $TIMESTAMP >> %s/PROF\n" % cu['workdir']
            pre  += "\n"

        if  descr['post_exec'] :
            post += "# CU post-exec\n"
            post += "timestamp\n"
            post += "echo post start $TIMESTAMP >> %s/PROF\n" % cu['workdir']
            post += '\n'.join(descr['post_exec' ])
            post += "\n"
            post += "timestamp\n"
            post += "echo post stop  $TIMESTAMP >> %s/PROF\n" % cu['workdir']
            post += "\n"

        if  descr['arguments']  :
            args  = ' ' .join (quote_args (descr['arguments']))

      # if  descr['stdin']  : io  += "<%s "  % descr['stdin']
      # else                : io  += "<%s "  % '/dev/null'
        if  descr['stdout'] : io  += "1>%s " % descr['stdout']
        else                : io  += "1>%s " %       'STDOUT'
        if  descr['stderr'] : io  += "2>%s " % descr['stderr']
        else                : io  += "2>%s " %       'STDERR'

        cmd, hop_cmd  = launcher.construct_command(descr['executable'], args,
                                                   descr['cores'],
                                                   '/usr/bin/env RP_SPAWNER_HOP=TRUE "$0"',
                                                   cu['opaque_slots'])


        script = """
# timestamp utility: seconds since epoch
timestamp () {
  TIMESTAMP=`awk 'BEGIN{srand(); print srand()}'`
}

"""
        if hop_cmd :
            # the script will itself contain a remote callout which calls again
            # the script for the invokation of the real workload (cmd) -- we
            # thus introduce a guard for the first execution.  The hop_cmd MUST
            # set RP_SPAWNER_HOP to some value for the startup to work

            script += "# ------------------------------------------------------\n"
            script += '# perform one hop for the actual command launch\n'
            script += 'if test -z "$RP_SPAWNER_HOP"\n'
            script += 'then\n'
            script += '    %s\n' % hop_cmd
            script += '    exit\n'
            script += 'fi\n\n'

        script += "# ------------------------------------------------------\n"
        script += "%s"        %  cwd
        script += "%s"        %  env
        script += "%s"        %  pre
        script += "# CU execution\n"
        script += "%s %s\n\n" % (cmd, io)
        script += "%s"        %  post
        script += "# ------------------------------------------------------\n\n"

      # self._log.debug ("execution script:\n%s\n" % script)

        return script


    # --------------------------------------------------------------------------
    #
    def spawn(self, launcher, cu):

        uid = cu['_id']

        self._prof.prof('spawn', msg='unit spawn', uid=uid)

        # we got an allocation: go off and launch the process.  we get
        # a multiline command, so use the wrapper's BULK/LRUN mode.
        cmd       = self._cu_to_cmd (cu, launcher)
        run_cmd   = "BULK\nLRUN\n%s\nLRUN_EOT\nBULK_RUN\n" % cmd

        self._prof.prof('command', msg='launch script constructed', uid=cu['_id'])

      # TODO: Remove this commented out block?
      # if  self.lrms.target_is_macos :
      #     run_cmd = run_cmd.replace ("\\", "\\\\\\\\") # hello MacOS

        ret, out, _ = self.launcher_shell.run_sync (run_cmd)

        if  ret != 0 :
            self._log.error ("failed to run unit '%s': (%s)(%s)" \
                            , (run_cmd, ret, out))
            return FAIL

        lines = filter (None, out.split ("\n"))

        self._log.debug (lines)

        if  len (lines) < 2 :
            raise RuntimeError ("Failed to run unit (%s)", lines)

        if  lines[-2] != "OK" :
            raise RuntimeError ("Failed to run unit (%s)" % lines)

        # FIXME: verify format of returned pid (\d+)!
        pid           = lines[-1].strip ()
        cu['pid']     = pid
        cu['started'] = rpu.timestamp()

        # before we return, we need to clean the
        # 'BULK COMPLETED message from lrun
        ret, out = self.launcher_shell.find_prompt ()
        if  ret != 0 :
            raise RuntimeError ("failed to run unit '%s': (%s)(%s)" \
                             % (run_cmd, ret, out))

        self._prof.prof('spawn', msg='spawning passed to pty', uid=uid)

        # FIXME: this is too late, there is already a race with the monitoring
        # thread for this CU execution.  We need to communicate the PIDs/CUs via
        # a queue again!
        self._prof.prof('pass', msg="to watcher (%s)" % cu['state'], uid=cu['_id'])
        with self._registry_lock :
            self._registry[pid] = cu


    # --------------------------------------------------------------------------
    #
    def _watch (self) :

        cname = self.name.replace('Component', 'Watcher')
        self._prof = rpu.Profiler(cname)

        MONITOR_READ_TIMEOUT = 1.0   # check for stop signal now and then
        static_cnt           = 0

        self._prof.prof('run')
        try:
            self._log = ru.get_logger(cname, target="%s.log" % cname,
                                      level='DEBUG') # FIXME?
            self.monitor_shell.run_async ("MONITOR")

            while not self._terminate.is_set () :

                _, out = self.monitor_shell.find (['\n'], timeout=MONITOR_READ_TIMEOUT)

                line = out.strip ()
              # self._log.debug ('monitor line: %s' % line)

                if  not line :

                    # just a read timeout, i.e. an opportunity to check for
                    # termination signals...
                    if  self._terminate.is_set() :
                        self._log.debug ("stop monitoring")
                        return

                    # ... and for health issues ...
                    if not self.monitor_shell.alive () :
                        self._log.warn ("monitoring channel died")
                        return

                    # ... and to handle cached events.
                    if not self._cached_events :
                        static_cnt += 1

                    else :
                        self._log.info ("monitoring channel checks cache (%d)", len(self._cached_events))
                        static_cnt += 1

                        if static_cnt == 10 :
                            # 10 times cache to check, dump it for debugging
                            static_cnt = 0

                        cache_copy          = self._cached_events[:]
                        self._cached_events = list()
                        events_to_handle    = list()

                        with self._registry_lock :

                            for pid, state, data in cache_copy :
                                cu = self._registry.get (pid, None)

                                if cu : events_to_handle.append ([cu, pid, state, data])
                                else  : self._cached_events.append ([pid, state, data])

                        # FIXME: measure if using many locks in the loop below
                        # is really better than doing all ops in the locked loop
                        # above
                        for cu, pid, state, data in events_to_handle :
                            self._handle_event (cu, pid, state, data)

                    # all is well...
                  # self._log.info ("monitoring channel finish idle loop")
                    continue


                elif line == 'EXIT' or line == "Killed" :
                    self._log.error ("monitoring channel failed (%s)", line)
                    self._terminate.set()
                    return

                elif not ':' in line :
                    self._log.warn ("monitoring channel noise: %s", line)

                else :
                    elems = line.split (':', 2)
                    if len(elems) != 3:
                        raise ValueError("parse error for (%s)", line)
                    pid, state, data = elems

                    # we are not interested in non-final state information, at
                    # the moment
                    if state in ['RUNNING'] :
                        continue

                    self._log.info ("monitoring channel event: %s", line)
                    cu = None

                    with self._registry_lock :
                        cu = self._registry.get (pid, None)

                    if cu:
                        self._prof.prof('passed', msg="ExecWatcher picked up unit",
                                state=cu['state'], uid=cu['_id'])
                        self._handle_event (cu, pid, state, data)
                    else:
                        self._cached_events.append ([pid, state, data])

        except Exception as e:

            self._log.exception("Exception in job monitoring thread: %s", e)
            self._terminate.set()

        self._prof.prof ('stop')


    # --------------------------------------------------------------------------
    #
    def _handle_event (self, cu, pid, state, data) :

        # got an explicit event to handle
        self._log.info ("monitoring handles event for %s: %s:%s:%s", cu['_id'], pid, state, data)

        rp_state = {'DONE'     : rp.DONE,
                    'FAILED'   : rp.FAILED,
                    'CANCELED' : rp.CANCELED}.get (state, rp.UNKNOWN)

        if rp_state not in [rp.DONE, rp.FAILED, rp.CANCELED] :
            # non-final state
            self._log.debug ("ignore shell level state transition (%s:%s:%s)",
                             pid, state, data)
            return

        self._prof.prof('exec', msg='execution complete', uid=cu['_id'])

        # for final states, we can free the slots.
        self.publish('unschedule', cu)

        # record timestamp, exit code on final states
        cu['finished'] = rpu.timestamp()

        if data : cu['exit_code'] = int(data)
        else    : cu['exit_code'] = None

        if rp_state in [rp.FAILED, rp.CANCELED] :
            # The unit failed - fail after staging output
            self._prof.prof('final', msg="execution failed", uid=cu['_id'])
            cu['target_state'] = rp.FAILED

        else:
            # The unit finished cleanly, see if we need to deal with
            # output data.  We always move to stageout, even if there are no
            # directives -- at the very least, we'll upload stdout/stderr
            self._prof.prof('final', msg="execution succeeded", uid=cu['_id'])
            cu['target_state'] = rp.DONE

        self.advance(cu, rp.AGENT_STAGING_OUTPUT_PENDING, publish=True, push=True)

        # we don't need the cu in the registry anymore
        with self._registry_lock :
            if pid in self._registry :  # why wouldn't it be in there though?
                del(self._registry[pid])


# ==============================================================================
#
class AgentUpdateWorker(rpu.Worker):
    """
    An UpdateWorker pushes CU and Pilot state updates to mongodb.  Its instances
    compete for update requests on the update_queue.  Those requests will be
    triplets of collection name, query dict, and update dict.  Update requests
    will be collected into bulks over some time (BULK_COLLECTION_TIME), to
    reduce number of roundtrips.
    """

    # --------------------------------------------------------------------------
    #
    def __init__(self, cfg):

        rpu.Worker.__init__(self, cfg)


    # --------------------------------------------------------------------------
    #
    @classmethod
    def create(cls, cfg):

        return cls(cfg)


    # --------------------------------------------------------------------------
    #
    def initialize(self):

        self._session_id    = self._cfg['session_id']
        self._mongodb_url   = self._cfg['mongodb_url']

        _, db, _, _, _      = ru.mongodb_connect(self._mongodb_url)
        self._mongo_db      = db
        self._cinfo         = dict()            # collection cache
        self._lock          = threading.RLock() # protect _cinfo

        self.declare_subscriber('state', 'agent_state_pubsub', self.state_cb)
        self.declare_idle_cb(self.idle_cb, self._cfg.get('bulk_collection_time'))

        # all components use the command channel for control messages
        self.declare_publisher ('command', rp.AGENT_COMMAND_PUBSUB)
        self.declare_subscriber('command', rp.AGENT_COMMAND_PUBSUB, self.command_cb)

        # communicate successful startup
        self.publish('command', {'cmd' : 'alive',
                                 'arg' : self.cname})


    # --------------------------------------------------------------------------
    #
    def finalize(self):

        # communicate finalization
        self.publish('command', {'cmd' : 'final',
                                 'arg' : self.cname})


    # --------------------------------------------------------------------------
    #
    def command_cb(self, topic, msg):

        cmd = msg['cmd']
        arg = msg['arg']

        if cmd == 'shutdown':
            self._log.info('received shutdown command')
            self.close()


    # ------------------------------------------------------------------
    #
    def _timed_bulk_execute(self, cinfo):

        # is there any bulk to look at?
        if not cinfo['bulk']:
            return False

        now = time.time()
        age = now - cinfo['last']

        # only push if collection time has been exceeded
        if not age > self._cfg['bulk_collection_time']:
            return False

        res = cinfo['bulk'].execute()
        self._log.debug("bulk update result: %s", res)

        self._prof.prof('unit update bulk pushed (%d)' % len(cinfo['uids']))
        for entry in cinfo['uids']:
            uid   = entry[0]
            state = entry[1]
            if state:
                self._prof.prof('update', msg='unit update pushed (%s)' % state, uid=uid)
            else:
                self._prof.prof('update', msg='unit update pushed', uid=uid)

        cinfo['last'] = now
        cinfo['bulk'] = None
        cinfo['uids'] = list()

        return True


    # --------------------------------------------------------------------------
    #
    def idle_cb(self):

        action = 0
        with self._lock:
            for cname in self._cinfo:
                action += self._timed_bulk_execute(self._cinfo[cname])

        return bool(action)


    # --------------------------------------------------------------------------
    #
    def state_cb(self, topic, msg):

        cu = msg

        # we don't have a good fallback on error, as the 'advance to fail' would
        # create an infinite loop.  We can thus *never* fail!  So we try/catch
        # and just log any errors.
        #
        # FIXME: should we send shutdown signals on errors?
        #
        # FIXME: at the moment, the update worker only operates on units.
        #        Should it accept other updates, eg. for pilot states?
        #
        try:
            # got a new request.  Add to bulk (create as needed),
            # and push bulk if time is up.
            uid   = cu['_id']
            state = cu.get('state')

            self._prof.prof('get', msg="update unit state to %s" % state, uid=uid)

            cbase       = cu.get('cbase',  '.cu')
            query_dict  = cu.get('query')
            update_dict = cu.get('update')

            if not query_dict:
                query_dict  = {'_id'  : uid} # make sure unit is not final?
            if not update_dict:
                update_dict = {'$set' : {'state': state},
                               '$push': {'statehistory': {
                                             'state': state,
                                             'timestamp': rpu.timestamp()}}}

            # check if we handled the collection before.  If not, initialize
            cname = self._session_id + cbase

            with self._lock:
                if not cname in self._cinfo:
                    self._cinfo[cname] = {
                            'coll' : self._mongo_db[cname],
                            'bulk' : None,
                            'last' : time.time(),  # time of last push
                            'uids' : list()
                            }


                # check if we have an active bulk for the collection.  If not,
                # create one.
                cinfo = self._cinfo[cname]

                if not cinfo['bulk']:
                    cinfo['bulk'] = cinfo['coll'].initialize_ordered_bulk_op()


                # push the update request onto the bulk
                cinfo['uids'].append([uid, state])
                cinfo['bulk'].find  (query_dict) \
                             .update(update_dict)
                self._prof.prof('bulk', msg='bulked (%s)' % state, uid=uid)

                # attempt a timed update
                self._timed_bulk_execute(cinfo)

        except Exception as e:
            self._log.exception("unit update failed (%s)", e)
            # FIXME: should we fail the pilot at this point?
            # FIXME: Are the strategies to recover?



# ==============================================================================
#
class AgentStagingInputComponent(rpu.Component):
    """
    This component performs all agent side input staging directives for compute
    units.  It gets units from the agent_staging_input_queue, in
    AGENT_STAGING_INPUT_PENDING state, will advance them to AGENT_STAGING_INPUT
    state while performing the staging, and then moves then to the
    AGENT_SCHEDULING_PENDING state, into the agent_scheduling_queue.
    """

    # --------------------------------------------------------------------------
    #
    def __init__(self, cfg):

        rpu.Component.__init__(self, cfg)


    # --------------------------------------------------------------------------
    #
    @classmethod
    def create(cls, cfg):

        return cls(cfg)


    # --------------------------------------------------------------------------
    #
    def initialize(self):

        self.declare_input (rp.AGENT_STAGING_INPUT_PENDING, rp.AGENT_STAGING_INPUT_QUEUE)
        self.declare_worker(rp.AGENT_STAGING_INPUT_PENDING, self.work)

        self.declare_output(rp.ALLOCATING_PENDING, rp.AGENT_SCHEDULING_QUEUE)

        self.declare_publisher('state', rp.AGENT_STATE_PUBSUB)

        # all components use the command channel for control messages
        self.declare_publisher ('command', rp.AGENT_COMMAND_PUBSUB)
        self.declare_subscriber('command', rp.AGENT_COMMAND_PUBSUB, self.command_cb)

        # communicate successful startup
        self.publish('command', {'cmd' : 'alive',
                                 'arg' : self.cname})


    # --------------------------------------------------------------------------
    #
    def finalize(self):

        # communicate finalization
        self.publish('command', {'cmd' : 'final',
                                 'arg' : self.cname})


    # --------------------------------------------------------------------------
    #
    def command_cb(self, topic, msg):

        cmd = msg['cmd']
        arg = msg['arg']

        if cmd == 'shutdown':
            self._log.info('received shutdown command')
            self.close()


    # --------------------------------------------------------------------------
    #
    def work(self, cu):

        self.advance(cu, rp.AGENT_STAGING_INPUT, publish=True, push=False)
        self._log.info('handle %s' % cu['_id'])

        workdir      = os.path.join(self._cfg['workdir'], '%s' % cu['_id'])
        staging_area = os.path.join(self._cfg['workdir'], self._cfg['staging_area'])

        cu['workdir']     = workdir
        cu['stdout']      = ''
        cu['stderr']      = ''
        cu['opaque_clot'] = None

        stdout_file       = cu['description'].get('stdout')
        stdout_file       = stdout_file if stdout_file else 'STDOUT'
        stderr_file       = cu['description'].get('stderr')
        stderr_file       = stderr_file if stderr_file else 'STDERR'

        cu['stdout_file'] = os.path.join(workdir, stdout_file)
        cu['stderr_file'] = os.path.join(workdir, stderr_file)

        # create unit workdir
        rec_makedir(workdir)
        self._prof.prof('unit mkdir', uid=cu['_id'])

        for directive in cu['Agent_Input_Directives']:

            self._prof.prof('Agent input_staging queue', uid=cu['_id'],
                     msg="%s -> %s" % (str(directive['source']), str(directive['target'])))

            # Perform input staging
            self._log.info("unit input staging directives %s for cu: %s to %s",
                           directive, cu['_id'], workdir)

            # Convert the source_url into a SAGA Url object
            source_url = rs.Url(directive['source'])

            # Handle special 'staging' scheme
            if source_url.scheme == self._cfg['staging_scheme']:
                self._log.info('Operating from staging')
                # Remove the leading slash to get a relative path from the staging area
                rel2staging = source_url.path.split('/',1)[1]
                source = os.path.join(staging_area, rel2staging)
            else:
                self._log.info('Operating from absolute path')
                source = source_url.path

            # Get the target from the directive and convert it to the location
            # in the workdir
            target = directive['target']
            abs_target = os.path.join(workdir, target)

            # Create output directory in case it doesn't exist yet
            rec_makedir(os.path.dirname(abs_target))

            self._log.info("Going to '%s' %s to %s", directive['action'], source, abs_target)

            if   directive['action'] == LINK: os.symlink     (source, abs_target)
            elif directive['action'] == COPY: shutil.copyfile(source, abs_target)
            elif directive['action'] == MOVE: shutil.move    (source, abs_target)
            else:
                # FIXME: implement TRANSFER mode
                raise NotImplementedError('Action %s not supported' % directive['action'])

            log_message = "%s'ed %s to %s - success" % (directive['action'], source, abs_target)
            self._log.info(log_message)


        self._prof.prof('log', msg="toward agent scheduling", uid=cu['_id'])

      # self.advance(cu, rp.AGENT_SCHEDULING_PENDING, publish=True, push=True)
        self.advance(cu, rp.ALLOCATING_PENDING, publish=True, push=True)


# ==============================================================================
#
class AgentStagingOutputComponent(rpu.Component):
    """
    This component performs all agent side output staging directives for compute
    units.  It gets units from the agent_staging_output_queue, in
    AGENT_STAGING_OUTPUT_PENDING state, will advance them to
    AGENT_STAGING_OUTPUT state while performing the staging, and then moves then
    to the UMGR_STAGING_OUTPUT_PENDING state, which at the moment requires the
    state change to be published to MongoDB (no push into a queue).

    Note that this component also collects stdout/stderr of the units (which
    can also be considered staging, really).
    """

    # --------------------------------------------------------------------------
    #
    def __init__(self, cfg):

        rpu.Component.__init__(self, cfg)


    # --------------------------------------------------------------------------
    #
    @classmethod
    def create(cls, cfg):

        return cls(cfg)


    # --------------------------------------------------------------------------
    #
    def initialize(self):

        self.declare_input (rp.AGENT_STAGING_OUTPUT_PENDING, rp.AGENT_STAGING_OUTPUT_QUEUE)
        self.declare_worker(rp.AGENT_STAGING_OUTPUT_PENDING, self.work)

        # we don't need an output queue -- units are picked up via mongodb
        self.declare_output(rp.PENDING_OUTPUT_STAGING, None) # drop units

        self.declare_publisher('state', rp.AGENT_STATE_PUBSUB)

        # all components use the command channel for control messages
        self.declare_publisher ('command', rp.AGENT_COMMAND_PUBSUB)
        self.declare_subscriber('command', rp.AGENT_COMMAND_PUBSUB, self.command_cb)

        # communicate successful startup
        self.publish('command', {'cmd' : 'alive',
                                 'arg' : self.cname})


    # --------------------------------------------------------------------------
    #
    def finalize(self):

        # communicate finalization
        self.publish('command', {'cmd' : 'final',
                                 'arg' : self.cname})


    # --------------------------------------------------------------------------
    #
    def command_cb(self, topic, msg):

        cmd = msg['cmd']
        arg = msg['arg']

        if cmd == 'shutdown':
            self._log.info('received shutdown command')
            self.close()


    # --------------------------------------------------------------------------
    #
    def work(self, cu):

        self.advance(cu, rp.AGENT_STAGING_OUTPUT, publish=True, push=False)

        staging_area = os.path.join(self._cfg['workdir'], self._cfg['staging_area'])

        workdir = cu['workdir']

        ## parked from unit state checker: unit postprocessing
        if os.path.isfile(cu['stdout_file']):
            with open(cu['stdout_file'], 'r') as stdout_f:
                try:
                    txt = unicode(stdout_f.read(), "utf-8")
                except UnicodeDecodeError:
                    txt = "unit stdout contains binary data -- use file staging directives"

                cu['stdout'] += rpu.tail(txt)

        if os.path.isfile(cu['stderr_file']):
            with open(cu['stderr_file'], 'r') as stderr_f:
                try:
                    txt = unicode(stderr_f.read(), "utf-8")
                except UnicodeDecodeError:
                    txt = "unit stderr contains binary data -- use file staging directives"

                cu['stderr'] += rpu.tail(txt)

        if os.path.isfile("%s/PROF" % cu['workdir']):
            try:
                with open("%s/PROF" % cu['workdir'], 'r') as prof_f:
                    txt = prof_f.read()
                    for line in txt.split("\n"):
                        if line:
                            x1, x2, x3 = line.split()
                            self._prof.prof(x1, msg=x2, timestamp=float(x3), uid=cu['_id'])
            except Exception as e:
                self._log.error("Pre/Post profiling file read failed: `%s`" % e)

        # NOTE: all units get here after execution, even those which did not
        #       finish successfully.  We do that so that we can make 
        #       stdout/stderr available for failed units.  But at this point we
        #       don't need to advance those units anymore, but can make them
        #       final.  
        if cu['target_state'] != rp.DONE:
            self.advance(cu, cu['target_state'], publish=True, push=False)
            return

        # all other units get their (expectedly valid) output files staged
        for directive in cu['Agent_Output_Directives']:

            self._prof.prof('Agent output_staging', uid=cu['_id'],
                     msg="%s -> %s" % (str(directive['source']), str(directive['target'])))

            # Perform output staging
            self._log.info("unit output staging directives %s for cu: %s to %s",
                    directive, cu['_id'], workdir)

            # Convert the target_url into a SAGA Url object
            target_url = rs.Url(directive['target'])

            # Handle special 'staging' scheme
            if target_url.scheme == self._cfg['staging_scheme']:
                self._log.info('Operating from staging')
                # Remove the leading slash to get a relative path from
                # the staging area
                rel2staging = target_url.path.split('/',1)[1]
                target = os.path.join(staging_area, rel2staging)
            else:
                self._log.info('Operating from absolute path')
                # FIXME: will this work for TRANSFER mode?
                target = target_url.path

            # Get the source from the directive and convert it to the location
            # in the workdir
            source = str(directive['source'])
            abs_source = os.path.join(workdir, source)

            # Create output directory in case it doesn't exist yet
            # FIXME: will this work for TRANSFER mode?
            rec_makedir(os.path.dirname(target))

            self._log.info("Going to '%s' %s to %s", directive['action'], abs_source, target)

            if directive['action'] == LINK:
                # This is probably not a brilliant idea, so at least give a warning
                os.symlink(abs_source, target)
            elif directive['action'] == COPY:
                shutil.copyfile(abs_source, target)
            elif directive['action'] == MOVE:
                shutil.move(abs_source, target)
            else:
                # FIXME: implement TRANSFER mode
                raise NotImplementedError('Action %s not supported' % directive['action'])

            log_message = "%s'ed %s to %s - success" %(directive['action'], abs_source, target)
            self._log.info(log_message)

        # Agent output staging is done.
        self.advance(cu, rp.PENDING_OUTPUT_STAGING, publish=True, push=False)



# ==============================================================================
#
class AgentHeartbeatWorker(rpu.Worker):
    """
    The HeartbeatMonitor watches the command queue for heartbeat updates (and
    other commands).
    """

    # --------------------------------------------------------------------------
    #
    def __init__(self, cfg):

        rpu.Worker.__init__(self, cfg)


    # --------------------------------------------------------------------------
    #
    @classmethod
    def create(cls, cfg):

        return cls(cfg)


    # --------------------------------------------------------------------------
    #
    def initialize(self):

        self._session_id    = self._cfg['session_id']
        self._mongodb_url   = self._cfg['mongodb_url']

        self.declare_idle_cb(self.idle_cb, self._cfg.get('heartbeat_interval'))

        # all components use the command channel for control messages
        self.declare_publisher ('command', rp.AGENT_COMMAND_PUBSUB)
        self.declare_subscriber('command', rp.AGENT_COMMAND_PUBSUB, self.command_cb)

        self._pilot_id      = self._cfg['pilot_id']
        self._session_id    = self._cfg['session_id']
        self._runtime       = self._cfg['runtime']
        self._starttime     = time.time()

        # set up db connection
        _, mongo_db, _, _, _  = ru.mongodb_connect(self._cfg['mongodb_url'])

        self._p  = mongo_db["%s.p"  % self._session_id]
        self._cu = mongo_db["%s.cu" % self._session_id]

        # communicate successful startup
        self.publish('command', {'cmd' : 'alive',
                                 'arg' : self.cname})


    # --------------------------------------------------------------------------
    #
    def finalize(self):

        # communicate finalization
        self.publish('command', {'cmd' : 'final',
                                 'arg' : self.cname})


    # --------------------------------------------------------------------------
    #
    def command_cb(self, topic, msg):

        cmd = msg['cmd']
        arg = msg['arg']

        if cmd == 'shutdown':
            self._log.info('received shutdown command')
            self.close()


    # --------------------------------------------------------------------------
    #
    def idle_cb(self):

        try:
            self._prof.prof('heartbeat', msg='Listen! Listen! Listen to the heartbeat!')
            self._check_commands()
            self._check_state   ()
            return True

        except Exception as e:
            self._log.exception('heartbeat died - cancel')
            self.publish('command', {'cmd' : 'shutdown', 
                                     'arg' : 'exception'})

    # --------------------------------------------------------------------------
    #
    def _check_commands(self):

        # Check if there's a command waiting
        retdoc = self._p.find_and_modify(
                    query  = {"_id"  : self._pilot_id},
                    update = {"$set" : {COMMAND_FIELD: []}}, # Wipe content of array
                    fields = [COMMAND_FIELD]
                    )

        if not retdoc:
            return

        for command in retdoc[COMMAND_FIELD]:

            cmd = command[COMMAND_TYPE]
            arg = command[COMMAND_ARG]

            self._prof.prof('ingest_cmd', msg="mongodb to HeartbeatMonitor (%s : %s)" % (cmd, arg))

            if cmd == COMMAND_CANCEL_PILOT:
                self._log.info('cancel pilot cmd')
                self.publish('command', {'cmd' : 'shutdown', 
                                         'arg' : 'cancel'})

            elif cmd == COMMAND_CANCEL_COMPUTE_UNIT:
                self._log.info('cancel unit cmd')
                self.publish('command', {'cmd' : 'cancel_unit', 
                                         'arg' : command})

            elif cmd == COMMAND_KEEP_ALIVE:
                self._log.info('keepalive pilot cmd')
                self.publish('command', {'cmd' : 'heartbeat', 
                                         'arg' : 'keepalive'})


    # --------------------------------------------------------------------------
    #
    def _check_state(self):

        # Make sure that we haven't exceeded the agent runtime. if
        # we have, terminate.
        if time.time() >= self._starttime + (int(self._runtime) * 60):
            self._log.info("Agent has reached runtime limit of %s seconds.", self._runtime*60)
            self.publish('command', {'cmd' : 'shutdown', 
                                     'arg' : 'timeout'})



# ==============================================================================
#
class AgentWorker(rpu.Worker):

    # --------------------------------------------------------------------------
    #
    def __init__(self, cfg):

        self.agent_name = cfg['agent_name']
        rpu.Worker.__init__(self, cfg)

        # everything which comes after the worker init is limited in scope to
        # the current process, and will not be available in the worker process.
        self._pilot_id   = self._cfg['pilot_id']
        self._session_id = self._cfg['session_id']

        # set up db connection for the command cb (the worker process gets its
        # own db handle)
        if self.agent_name == 'agent.0':
            _, mongo_db, _, _, _  = ru.mongodb_connect(self._cfg['mongodb_url'])
            self._p  = mongo_db["%s.p"  % self._session_id]

        # all components use the command channel for control messages
        self.declare_publisher ('command', rp.AGENT_COMMAND_PUBSUB)
        self.declare_subscriber('command', rp.AGENT_COMMAND_PUBSUB, self.command_cb)

        # communicate successful startup
        self.publish('command', {'cmd' : 'alive',
                                 'arg' : self.cname})


    # --------------------------------------------------------------------------
    #
    def command_cb(self, topic, msg):

        # This callback is invoked in the process context of the main agent
        # class.
        #
        # NOTE: That means it is *not* joined in the finalization of the main
        # loop, and the subscriber thread needs to be joined specifically in the
        # current process context.  At the moment that requires a call to
        # self._finalize() in the main process.

        cmd = msg['cmd']
        arg = msg['arg']

        self._log.info('agent command: %s %s' % (cmd, arg))

        if cmd == 'shutdown':

            self._log.info("shutdown command (%s)" % arg)
            self._log.info("terminate")
            self.terminate()

            if self.agent_name == 'agent.0':
                if arg == 'timeout':
                    pilot_DONE(self._p, self._pilot_id, self._log, "TIMEOUT received. Terminating.")
                if arg == 'cancel':
                    pilot_CANCELED(self._p, self._pilot_id, self._log, "CANCEL received. Terminating.")
                else:
                    pilot_FAILED(self._p, self._pilot_id, self._log, "TERMINATE (%s) received" % arg)


    # --------------------------------------------------------------------------
    #
    def barrier_cb(self, topic, msg):

        # This callback is invoked in the process context of the run loop, and
        # will be cleaned up automatically.

        cmd = msg['cmd']
        arg = msg['arg']

        if cmd == 'alive':

            name = arg
            self._log.debug('waiting alive: \n%s\n%s\n%s'
                    % (self._components.keys(), self._workers.keys(),
                        self._sub_agents.keys()))

            # we only look at ALIVE messages which come from *this* agent, and
            # simply ignore all others (this is a shared medium after all)
            if name.startswith (self.agent_name):

                if name in self._components:
                    self._log.debug("component ALIVE (%s)" % name)
                    self._components[name]['alive'] = True

                elif name in self._workers:
                    self._log.debug("worker    ALIVE (%s)" % name)
                    self._workers[name]['alive'] = True

                else:
                    self._log.error("unknown   ALIVE (%s)" % name)

            elif name in self._sub_agents:
                self._log.debug("sub-agent ALIVE (%s)" % name)
                self._sub_agents[name]['alive'] = True


        elif cmd == 'final':
            # finalization needs to happen in the main thread/process, thus we
            # catch it in the command cb which is registered at __init__

            if arg.startswith("%s." % self.agent_name):

                # one of our components got finalized.  If we are not already
                # shutting down, we do so now
                if not self._terminated:
                    self._log.info('terminate: component %s got finalized' % arg)
                    self.close()

            elif arg in self._sub_agents:

                # one of our agents got finalized.  we now shut down, too.
                self._log.info('terminate: sub-agent %s got finalized' % arg)
                self.close()


    # --------------------------------------------------------------------------
    #
    def initialize(self):
        """
        Read the configuration file, setup logging and mongodb connection.
        This prepares the stage for the component setup (self._setup()).
        """

        self._cfg['workdir'] = os.getcwd() # this better be on a shared FS!

        # sanity check on config settings
        if not 'cores'               in self._cfg: raise ValueError("Missing number of cores")
        if not 'debug'               in self._cfg: raise ValueError("Missing DEBUG level")
        if not 'lrms'                in self._cfg: raise ValueError("Missing LRMS")
        if not 'mongodb_url'         in self._cfg: raise ValueError("Missing MongoDB URL")
        if not 'pilot_id'            in self._cfg: raise ValueError("Missing pilot id")
        if not 'runtime'             in self._cfg: raise ValueError("Missing or zero agent runtime")
        if not 'scheduler'           in self._cfg: raise ValueError("Missing agent scheduler")
        if not 'session_id'          in self._cfg: raise ValueError("Missing session id")
        if not 'spawner'             in self._cfg: raise ValueError("Missing agent spawner")
        if not 'mpi_launch_method'   in self._cfg: raise ValueError("Missing mpi launch method")
        if not 'task_launch_method'  in self._cfg: raise ValueError("Missing unit launch method")
        if not 'agent_layout'        in self._cfg: raise ValueError("Missing agent layout")

        self._pilot_id   = self._cfg['pilot_id']
        self._session_id = self._cfg['session_id']
        self._runtime    = self._cfg['runtime']
        self._sub_cfg    = self._cfg['agent_layout'][self.agent_name]
        self._pull_units = self._sub_cfg.get('pull_units', False)

        # another sanity check
        if self.agent_name == 'agent.0':
            if self._sub_cfg.get('target', 'local') != 'local':
                raise ValueError("agent.0 must run on target 'local'")

        # keep track of objects we need to close in the finally clause
        self._sub_agents = dict()
        self._bridges    = dict()
        self._components = dict()
        self._workers    = dict()

        # configure the agent logger
        self._log.setLevel(self._cfg['debug'])
        self._log.info('git ident: %s' % git_ident)

        # set up db connection -- only for the master agent and for the agent
        # which pulls units (which might be the same)
        if self.agent_name == 'agent.0' or self._pull_units:
            _, mongo_db, _, _, _  = ru.mongodb_connect(self._cfg['mongodb_url'])

            self._p  = mongo_db["%s.p"  % self._session_id]
            self._cu = mongo_db["%s.cu" % self._session_id]

        # first order of business: set the start time and state of the pilot
        # Only the master agent performs this action
        if self.agent_name == 'agent.0':
            now = rpu.timestamp()
            ret = self._p.update(
                {"_id": self._pilot_id},
                {"$set" : {"state"        : rp.ACTIVE,
                           "started"      : now},
                 "$push": {"statehistory" : {"state"    : rp.ACTIVE,
                                             "timestamp": now}}
                })
            # TODO: Check for return value, update should be true!
            self._log.info("Database updated: %s", ret)

        # make sure we collect commands, specifically to implement the startup
        # barrier on bootstrap_4
        self.declare_publisher ('command', rp.AGENT_COMMAND_PUBSUB)
        self.declare_subscriber('command', rp.AGENT_COMMAND_PUBSUB, self.barrier_cb)

        # bootstrap sub-agents, agent components, bridges etc.
        self.bootstrap_4()

        # once bootstrap_4 is done, we signal success to the parent agent 
        # -- if we have any parent...
        if self.agent_name != 'agent.0':
            self.publish('command', {'cmd' : 'alive',
                                     'arg' : self.agent_name})

        # the pulling agent registers the staging_input_queue as this is what we want to push to
        # FIXME: do a sanity check on the config that only one agent pulls, as
        #        this is a non-atomic operation at this point
        self._log.debug('agent will pull units: %s' % bool(self._pull_units))
        if self._pull_units:

            self.declare_output(rp.AGENT_STAGING_INPUT_PENDING, rp.AGENT_STAGING_INPUT_QUEUE)
            self.declare_publisher('state', rp.AGENT_STATE_PUBSUB)

            # register idle callback, to pull for units -- which is the only action
            # we have to perform, really
            self.declare_idle_cb(self.idle_cb, self._cfg['db_poll_sleeptime'])


    # --------------------------------------------------------------------------
    #
    def finalize(self):

        self._log.info("Agent finalizes")
        self._prof.prof('stop')

        # FIXME: let logfiles settle before killing the components
        time.sleep(1)

        # burn the bridges, burn EVERYTHING
        for name,sa in self._sub_agents.items():
            try:
                self._log.info("closing sub-agent %s", sa)
                sa['proc'].terminate()
                sa['out'].close()
                sa['err'].close()
                sa['alive'] = False
            except Exception as e:
                self._log.exception('ignore failing sub-agent terminate')

        self._log.info("Agent finalizes 1")

        for name,c in self._components.items():
            try:
                self._log.info("closing component %s", c)
                c['handle'].close()
                c['alive'] = False
            except Exception as e:
                self._log.exception('ignore failing component terminate')

        self._log.info("Agent finalizes 2")
        for name,w in self._workers.items():
            try:
                self._log.info("closing worker %s", w)
                w['handle'].close()
                w['alive'] = False
            except Exception as e:
                self._log.exception('ignore failing worker terminate')

        self._log.info("Agent finalizes 3")
        for name,b in self._bridges.items():
            try:
                self._log.info("closing bridge %s", b)
                b['handle'].close()
                b['alive'] = False
            except Exception as e:
                self._log.exception('ignore failing bridge terminate')

        self._log.info("Agent finalizes 4")

      # # fallback shutdown requests in case any of the above close calls did
      # # not reach the components
      # self.publish('command', {'cmd' : 'shutdown',
      #                          'arg' : 'finalization fallback'})

        # communicate finalization to parent agent 
        # -- if we have any parent...
        if self.agent_name != 'agent.0':
            self.publish('command', {'cmd' : 'final',
                                     'arg' : self.agent_name})

        self._log.info("Agent finalized")


    # --------------------------------------------------------------------------
    #
    def start_sub_agents(self):
        """
        For the list of sub_agents, get a launch command and launch that
        agent instance on the respective node.  We pass it to the seconds
        bootstrap level, there is no need to pass the first one again.
        """

        self._log.debug('start_sub_agents')

        # the configs are written, and the sub-agents can be started.  To know
        # how to do that we create the agent launch method, have it creating
        # the respective command lines per agent instance, and run via
        # popen. 
        agent_lm = LaunchMethod.create(
            name   = self._cfg['agent_launch_method'],
            cfg    = self._cfg,
            logger = self._log)

        for sa in self._sub_cfg.get('sub_agents', []):
            target = self._cfg['agent_layout'][sa]['target']

            if target == 'local':

                # start agent locally
                cmd = "/bin/sh -l %s/bootstrap_2.sh %s" % (os.getcwd(), sa)

            elif target == 'node':

                node = self._cfg['lrms_info']['agent_nodes'].get(sa)
                # start agent remotely, use launch method
                # NOTE:  there is some implicit assumption that we can use
                #        the 'agent_node' string as 'agent_string:0' and
                #        obtain a well format slot...
                # FIXME: it is actually tricky to translate the agent_node
                #        into a viable 'opaque_slots' structure, as that is
                #        usually done by the schedulers.  So we leave that
                #        out for the moment, which will make this unable to
                #        work with a number of launch methods.  Can the
                #        offset computation be moved to the LRMS?
                # FIXME: are we using the 'hop' correctly?
                opaque_slots = { 
                        'task_slots'   : ['%s:0' % node], 
                        'task_offsets' : [], 
                        'lm_info'      : self._cfg['lrms_info']['lm_info']}
                cmd, _ = agent_lm.construct_command(task_exec="/bin/sh",
                        task_args="-l %s/bootstrap_2.sh %s" % (os.getcwd(), sa),
                        task_numcores=1, 
                        launch_script_hop='/usr/bin/env RP_SPAWNER_HOP=TRUE "$0"',
                        opaque_slots=opaque_slots)

            # spawn the sub-agent
            self._prof.prof("create", msg=sa)
            self._log.info ("create sub-agent %s: %s" % (sa, cmd))
            sa_out = open("%s.out" % sa, "w")
            sa_err = open("%s.err" % sa, "w")
            sa_proc = subprocess.Popen(cmd, shell=True, stdout=sa_out, stderr=sa_err)
            self._sub_agents[sa] = {'proc'  : sa_proc,
                                    'out'   : sa_out,
                                    'err'   : sa_err,
                                    'alive' : False}
            self._prof.prof("created", msg=sa)

        self._log.debug('start_sub_agents done')

    # --------------------------------------------------------------------------
    #
    def start_bridges(self):
        """
        For all bridges defined on this agent instance, create that bridge.
        Keep a handle around for shutting them down later.
        """

        self._log.debug('start_bridges')

        # ----------------------------------------------------------------------
        # shortcut for bridge creation
        bridge_type = {rp.AGENT_STAGING_INPUT_QUEUE  : 'queue',
                       rp.AGENT_SCHEDULING_QUEUE     : 'queue',
                       rp.AGENT_EXECUTING_QUEUE      : 'queue',
                       rp.AGENT_STAGING_OUTPUT_QUEUE : 'queue',
                       rp.AGENT_UNSCHEDULE_PUBSUB    : 'pubsub',
                       rp.AGENT_RESCHEDULE_PUBSUB    : 'pubsub',
                       rp.AGENT_COMMAND_PUBSUB       : 'pubsub',
                       rp.AGENT_STATE_PUBSUB         : 'pubsub'}

        def _create_bridge(name):
            if bridge_type[name] == 'queue':
                return rpu.Queue.create(rpu.QUEUE_ZMQ, name, rpu.QUEUE_BRIDGE)
            elif bridge_type[name] == 'pubsub':
                return rpu.Pubsub.create(rpu.PUBSUB_ZMQ, name, rpu.PUBSUB_BRIDGE)
            else:
                raise ValueError('unknown bridge type for %s' % name)
        # ----------------------------------------------------------------------

        # create all bridges we need.  Use the default addresses,
        # ie. they will bind to all local interfacces on ports 10.000++.
        for name in self._sub_cfg.get('bridges', []):
            b = _create_bridge(name)
            self._bridges[name] = {'handle' : b,
                                   'alive'  : True}  # no alive check done, yet
            self._log.info('created bridge %s: %s', name, b.name)

        self._log.debug('start_bridges done')


    # --------------------------------------------------------------------------
    #
    def start_components(self):
        """
        For all componants defined on this agent instance, create the required
        number of those.  Keep a handle around for shutting them down later.
        """

        self._log.debug("start_components")

        # We use a static map from component names to class types for now --
        # a factory might be more appropriate (FIXME)
        cmap = {
            "agent_staging_input_component"  : AgentStagingInputComponent,
            "agent_scheduling_component"     : AgentSchedulingComponent,
            "agent_executing_component"      : AgentExecutingComponent,
            "agent_staging_output_component" : AgentStagingOutputComponent
            }
        for cname, cnum in self._sub_cfg.get('components',{}).iteritems():
            for i in range(cnum):
                # each component gets its own copy of the config
                ccfg = copy.deepcopy(self._cfg)
                ccfg['number'] = i
                comp = cmap[cname].create(ccfg)
                comp.start()
                self._components[comp.cname] = {'handle' : comp,
                                                'alive'  : False}
                self._log.info('created component %s (%s): %s', cname, cnum, comp.cname)

        # we also create *one* instance of every 'worker' type -- which are the
        # heartbeat and update worker.  To ensure this, we only create workers
        # in agent.0.  
        # FIXME: make this configurable, both number and placement
        if self.agent_name == 'agent.0':
            wmap = {
                rp.AGENT_UPDATE_WORKER    : AgentUpdateWorker,
                rp.AGENT_HEARTBEAT_WORKER : AgentHeartbeatWorker
                }
            for wname in wmap:
                self._log.info('create worker %s', wname)
                wcfg   = copy.deepcopy(self._cfg)
                worker = wmap[wname].create(wcfg)
                worker.start()
                self._workers[worker.cname] = {'handle' : worker,
                                               'alive'  : False}

        self._log.debug("start_components done")

    # --------------------------------------------------------------------------
    #
    def bootstrap_4(self):
        """
        This method will instantiate all communication and notification
        channels, and all components and workers.  It will then feed a set of
        units to the lead-in queue (staging_input).  A state notification
        callback will then register all units which reached a final state
        (DONE).  Once all units are accounted for, it will tear down all created
        objects.

        The agent accepts a config, which will specify in an agent_layout
        section:
          - what nodes should be used for sub-agent startup
          - what bridges should be started
          - what components should be started
          - what are the endpoints for bridges which are not started

        Before starting any sub-agent or component, the agent master (agent.0)
        will collect information about the nodes required for all instances.
        That is added to the config itself, for the benefit of the LRMS
        initialisation which is expected to block those nodes from the
        scheduler.
        """

        self._log.debug('bootstrap_4')

        # we pick the layout according to our role (name)
        # NOTE: we don't do sanity checks on the agent layout (too lazy) -- but
        #       we would hiccup badly over ill-formatted or incomplete layouts...
        if not self.agent_name in self._cfg['agent_layout']:
            raise RuntimeError("no agent layout section for %s" % self.agent_name)

        try:
            self.start_bridges()

            # FIXME: make sure all communication channels are in place.  This could
            # be replaced with a proper barrier, but not sure if that is worth it...
            time.sleep (1)

            self.start_sub_agents()
            self.start_components()

            # before we declare bootstrapping-success, the we wait for all
            # components, workers and sub_agents to complete startup.  For that,
            # all sub-agents will wait ALIVE messages on the COMMAND pubsub for
            # all entities it spawned.  Only when all are alive, we will
            # continue here.
            #
            # FIXME: add bridges, too?  But we need pubsub for counting... Duh!
            total = len(self._components) + \
                    len(self._workers   ) + \
                    len(self._sub_agents)
            while True:
                alive = [v['alive'] for v in self._components.values()] + \
                        [v['alive'] for v in self._workers   .values()] + \
                        [v['alive'] for v in self._sub_agents.values()]

                self._log.debug('found alive: %2d / %2d' % (alive.count(True), total))

                if alive.count(True) == total:
                    self._log.debug('bootstrap barrier success')
                    break

                time.sleep(1)


        except Exception as e:
            self._log.exception("Agent setup error: %s" % e)
            raise

        self._prof.prof('Agent setup done', logger=self._log.debug)

        # FIXME: signal the other agents, and shot down all components and
        #        bridges.


    # --------------------------------------------------------------------------
    #
    def idle_cb(self):
        """
        This method will be driving all other agent components, in the sense
        that it will manage the conncection to MongoDB to retrieve units, and
        then feed them to the respective component queues.
        """

        # only do something if configured to do so
        if not self._pull_units:
            self._log.debug('not configured to pull for units')
            return True  # fake work to avoid busy noops

        try:
            # check for new units
            return self.check_units()

        except Exception as e:
            # exception in the main loop is fatal
            pilot_FAILED(self._p, self._pilot_id, self._log,
                "ERROR in agent main loop: %s. %s" % (e, traceback.format_exc()))
            self._prof.flush()
            sys.exit(1)


    # --------------------------------------------------------------------------
    #
    def check_units(self):

        # Check if there are compute units waiting for input staging
        # and log that we pulled it.
        #
        # FIXME: Unfortunately, 'find_and_modify' is not bulkable, so we have
        # to use 'find'.  To avoid finding the same units over and over again,
        # we update the state *before* running the next find -- so we do it
        # right here...  No idea how to avoid that roundtrip...
        # This also blocks us from using multiple ingest threads, or from doing
        # late binding by unit pull :/
        cu_cursor = self._cu.find(spec  = {"pilot"   : self._pilot_id,
                                           'state'   : rp.AGENT_STAGING_INPUT_PENDING, 
                                           'control' : 'umgr'})
        if not cu_cursor.count():
            # no units whatsoever...
            self._log.info("units pulled:    0")
            return False

        # update the unit states to avoid pulling them again next time.
        cu_list = list(cu_cursor)
        cu_uids = [cu['_id'] for cu in cu_list]

        self._cu.update(multi    = True,
                        spec     = {"_id"   : {"$in"     : cu_uids}},
                        document = {"$set"  : {"control" : 'agent'}})

        self._log.info("units pulled: %4d"   % len(cu_list))
        self._prof.prof('get', msg="bulk size: %d" % len(cu_list))
        for cu in cu_list:
            self._prof.prof('get', msg="bulk size: %d" % len(cu_list), uid=cu['_id'])

        # now we really own the CUs, and can start working on them (ie. push
        # them into the pipeline)
        self.advance(cu_list, publish=True, push=True)

        # indicate that we did some work (if we did...)
        return True



# ==============================================================================
#
# Agent bootstrap stage 3
#
# ==============================================================================
def bootstrap_3():
    """
    This method continues where the bootstrapper left off, but will quickly pass
    control to the Agent class which will spawn the functional components.

    Most of bootstrap_3 applies only to agent.0, in particular all mongodb
    interactions remains excluded for other sub-agent instances.
    """

    # find out what agent instance name we have
    if len(sys.argv) != 2:
        raise RuntimeError('invalid number of parameters (%s)' % sys.argv)
    agent_name = sys.argv[1]

    # set up a logger and profiler
    prof = rpu.Profiler ('%s.bootstrap_3' % agent_name)
    log  = ru.get_logger('%s.bootstrap_3' % agent_name, 
                         '%s.bootstrap_3.log' % agent_name, 'DEBUG')  # FIXME?
    log.info('start')

    # load the agent config, and overload the config dicts
    agent_cfg  = "%s/%s.cfg" % (os.getcwd(), agent_name)
    print "startup agent %s : %s" % (agent_name, agent_cfg)

    cfg = ru.read_json_str(agent_cfg)
    cfg['agent_name'] = agent_name

    log.setLevel(cfg.get('debug', 'INFO'))

    print "Agent config (%s):\n%s\n\n" % (agent_cfg, pprint.pformat(cfg))


    # quickly set up a mongodb handle so that we can report errors.
    # FIXME: signal handlers need mongo_p, but we won't have that until later
    if agent_name == 'agent.0':

        _, mongo_db, _, _, _  = ru.mongodb_connect(cfg['mongodb_url'])
        mongo_p = mongo_db["%s.p" % cfg['session_id']]

        # set up signal and exit handlers
        def exit_handler():
          # rpu.flush_prof()
            print 'atexit'

        def sigint_handler(signum, frame):
            pilot_FAILED(msg='Caught SIGINT. EXITING (%s)' % frame)
            print 'sigint'
            sys.exit(2)

        def sigalarm_handler(signum, frame):
            pilot_FAILED(msg='Caught SIGALRM (Walltime limit?). EXITING (%s)' % frame)
            print 'sigalrm'
            sys.exit(3)

        import atexit
        atexit.register(exit_handler)
        signal.signal(signal.SIGINT,  sigint_handler)
        signal.signal(signal.SIGALRM, sigalarm_handler)

    # if anything went wrong up to this point, we would have been unable to
    # report errors into mongodb.  From here on, any fatal error should result
    # in one of the above handlers or exit handlers being activated, thuse
    # reporting the error dutifully.

    try:
        # ----------------------------------------------------------------------
        # des Pudels Kern: merge LRMS info into cfg and get the agent started

        if agent_name == 'agent.0':

            # only the master agent creates LRMS and sub-agent config files.
            # The LRMS which will give us the set of agent_nodes to use for
            # sub-agent startup.  Add the remaining LRMS information to the
            # config, for the benefit of the scheduler).

            lrms = LRMS.create(name   = cfg['lrms'],
                               cfg    = cfg,
                               logger = log)
            cfg['lrms_info'] = dict()
            cfg['lrms_info']['lm_info']        = lrms.lm_info
            cfg['lrms_info']['node_list']      = lrms.node_list
            cfg['lrms_info']['cores_per_node'] = lrms.cores_per_node
            cfg['lrms_info']['agent_nodes']    = lrms.agent_nodes

            # Based on the LRMS info, and specifically the agent_nodes, we now
            # know where each sub_agent will run.  We will sift through the
            # config, find where the bridges are to be created, thus can
            # determine their addresses, and will then apply those addresses to
            # the queue and pubsub endpoints in all agent components.  Note that
            # the bridge addresses themself will not change -- they are fine to
            # listen on tcp://*:[port]/.
            #
            # Once we did those changes, we will write copies of the resulting config
            # for each sub agent instance.  At the moment those configs are identical,
            # and the sub_agent will pick its own layout section -- but in principle
            # this is also the point where we would make individual config changes.

            # dig out bridges from all sub-agents (sa)
            bridge_addresses = dict()
            for sa in cfg['agent_layout']:

                # FIXME: we should point the address to the node of the subagent
                #        which hosts the bridge, not the local IP.  Until this
                #        is fixed, bridges MUST run on agent.0 (which is what
                #        LRMS.hostip() below will point to).
                nodeip = LRMS.hostip(LRMS.hostname())

                # we should have at most one bridge for every type
                for b in cfg['agent_layout'][sa].get('bridges', []):
                    if b in bridge_addresses:
                        raise RuntimeError('duplicated bridge entry for %s' % b)
                    bridge_addresses[b] = "tcp://%s" % nodeip

            # add bridge addresses to the config
            cfg['bridge_addresses'] = bridge_addresses

            hostport = os.environ.get('RADICAL_PILOT_DB_HOSTPORT')
            if hostport:
                dburl = ru.Url(cfg['mongodb_url'])
                dburl.host, dburl.port = hostport.split(':')
                cfg['mongodb_url'] = str(dburl)

            # create a sub_config for each sub-agent (but skip master config)
            for sa in cfg['agent_layout']:
                if sa != 'agent.0':
                    ru.write_json(cfg, './%s.cfg' % sa)

        # we now have correct bridge addresses added to the agent.0.cfg, and all
        # other agents will have picked that up from their config files -- we
        # can start the agent and all its components!
        agent = AgentWorker(cfg)
        agent.start()
        agent.join()
        agent._finalize()   # FIXME: layer violation, see comment on barrier_cb

        if agent_name == 'agent.0' :
            pilot_DONE(mongo_p, cfg['pilot_id'], log, msg="AgentWorker joined. EXITING")
        # ----------------------------------------------------------------------

    except SystemExit:
        log.exception("Exit running agent: %s" % e)
        pilot_FAILED(msg="Caught system exit. EXITING") 
        sys.exit(1)

    except Exception as e:
        log.exception("Error running agent: %s" % e)
        pilot_FAILED(msg="Error running agent: %s" % e)
        sys.exit(2)

    finally:
        log.info('stop')
        prof.prof('stop', msg='finally clause agent')



# ==============================================================================
#
if __name__ == "__main__":

    print "---------------------------------------------------------------------"
    print
    print "PYTHONPATH: %s"  % sys.path
    print "python: %s"      % sys.version
    print "utils : %-5s : %s" % (ru.version_detail, ru.__file__)
    print "saga  : %-5s : %s" % (rs.version_detail, rs.__file__)
    print "pilot : %-5s : %s" % (rp.version_detail, rp.__file__)
    print "        type  : multicore"
    print "        gitid : %s" % git_ident
    print
    print "---------------------------------------------------------------------"
    print

    dh = ru.DebugHelper()
    bootstrap_3()

#
# ------------------------------------------------------------------------------
<|MERGE_RESOLUTION|>--- conflicted
+++ resolved
@@ -4023,29 +4023,17 @@
         # simplify shell startup / prompt detection
         os.environ['PS1'] = '$ '
 
-<<<<<<< HEAD
-        # FIXME: 
-=======
         # FIXME:
->>>>>>> c5b48d14
         #
         # The AgentExecutingComponent needs the LaunchMethods to construct
         # commands.  Those need the scheduler for some lookups and helper
         # methods, and the scheduler needs the LRMS.  The LRMS can in general
         # only initialized in the original agent environment -- which ultimately
-<<<<<<< HEAD
-        # limits our ability to place the CU execution on other nodes.  
-        #
-        # As a temporary workaround we pass a None-Scheduler -- this will only
-        # work for some launch methods, and specifically not for ORTE, DPLACE
-        # and RUNJOB.  
-=======
         # limits our ability to place the CU execution on other nodes.
         #
         # As a temporary workaround we pass a None-Scheduler -- this will only
         # work for some launch methods, and specifically not for ORTE, DPLACE
         # and RUNJOB.
->>>>>>> c5b48d14
         #
         # The clean solution seems to be to make sure that, on 'allocating', the
         # scheduler derives all information needed to use the allocation and
@@ -4055,7 +4043,6 @@
         # place...
 
         self._task_launcher = LaunchMethod.create(
-<<<<<<< HEAD
                 name   = self._cfg['task_launch_method'],
                 cfg    = self._cfg,
                 logger = self._log)
@@ -4064,16 +4051,6 @@
                 name   = self._cfg['mpi_launch_method'],
                 cfg    = self._cfg,
                 logger = self._log)
-=======
-            name   = self._cfg['task_launch_method'],
-            cfg    = self._cfg,
-            logger = self._log)
-
-        self._mpi_launcher = LaunchMethod.create(
-            name   = self._cfg['mpi_launch_method'],
-            cfg    = self._cfg,
-            logger = self._log)
->>>>>>> c5b48d14
 
         # TODO: test that this actually works
         # Remove the configured set of environment variables from the
@@ -4125,7 +4102,6 @@
 
         self._prof.prof('run setup done')
 
-<<<<<<< HEAD
         # communicate successful startup
         self.publish('command', {'cmd' : 'alive',
                                  'arg' : self.cname})
@@ -4139,8 +4115,6 @@
         self.publish('command', {'cmd' : 'final',
                                  'arg' : self.cname})
 
-=======
->>>>>>> c5b48d14
 
     # --------------------------------------------------------------------------
     #
