--- conflicted
+++ resolved
@@ -1204,13 +1204,8 @@
             #    raise RuntimeError('rm_ip not in lm_info for %s' \
             #            % (self.name))
 
-<<<<<<< HEAD
-            self._log.info('Checking rm_ip %s' % self._cfg['lrms_info']['rm_ip'])
-            self._rm_ip = self._cfg['lrms_info']['rm_ip']
-=======
-            self._log.info('Checking rm_ip %s'%self._cfg['lrms_info']['lm_info']['rm_ip'])
+            self._log.info('Checking rm_ip %s' % self._cfg['lrms_info']['lm_info']['rm_ip'])
             self._rm_ip = self._cfg['lrms_info']['lm_info']['rm_ip']
->>>>>>> f6493cec
 
             sample_time = rpu.timestamp()
             yarn_status = ul.urlopen('http://{0}:8088/ws/v1/cluster/scheduler'.format(self._rm_ip))
