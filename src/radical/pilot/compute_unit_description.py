# pylint: disable=C0301, C0103, W0212, E1101, R0903

"""
.. module:: radical.pilot.compute_unit_description
   :platform: Unix
   :synopsis: Implementation of the ComputeUnitDescription class.

.. moduleauthor:: Ole Weidner <ole.weidner@rutgers.edu>
"""

__copyright__ = "Copyright 2013-2014, http://radical.rutgers.edu"
__license__   = "MIT"

import saga.attributes as attributes

# ------------------------------------------------------------------------------
# Attribute description keys
NAME                   = 'name'
EXECUTABLE             = 'executable'
ARGUMENTS              = 'arguments'
ENVIRONMENT            = 'environment'
CORES                  = 'cores'
INPUT_STAGING          = 'input_staging'
OUTPUT_STAGING         = 'output_staging'
MPI                    = 'mpi'
PRE_EXEC               = 'pre_exec'
POST_EXEC              = 'post_exec'
<<<<<<< HEAD
KERNEL                 = 'kernel'
=======
>>>>>>> 448806b7

# ------------------------------------------------------------------------------
#
class ComputeUnitDescription(attributes.Attributes) :
    """A ComputeUnitDescription object describes the requirements and 
    properties of a :class:`radical.pilot.ComputeUnit` and is passed as a parameter to
    :meth:`radical.pilot.UnitManager.submit_units` to instantiate and run a new 
    ComputeUnit.

    .. note:: A ComputeUnitDescription **MUST** define at least an :data:`executable`.

    **Example**::

        # TODO 

    .. data:: executable 

       (`Attribute`) The executable to launch (`string`) [`mandatory`].

    .. data:: cores 

       (`Attribute`) The number of cores (int) required by the executable. (int) [`mandatory`].

    .. data:: mpi

       (`Attribute`) Set to true if the task is an MPI task. (bool) [`optional`].

    .. data:: name 

       (`Attribute`) A descriptive name for the compute unit (`string`) [`optional`].

    .. data:: arguments 

       (`Attribute`) The arguments for :data:`executable` (`list` of `strings`) [`optional`].

    .. data:: environment 

       (`Attribute`) Environment variables to set in the execution environment (`dict`) [`optional`].

    .. data:: input_staging

       (`Attribute`) The files that need to be staged before execution (`list` of `staging directives`) [`optional`].

       .. note:: TODO: Explain input staging.

    .. data:: output_staging

       (`Attribute`) The files that need to be staged after execution (`list` of `staging directives`) [`optional`].

       .. note:: TODO: Explain output staging.

    .. data:: pre_exec

       (`Attribute`) Actions to perform before this task starts (`list` of `strings`) [`optional`].

    .. data:: post_exec

       (`Attribute`) Actions to perform after this task finishes (`list` of `strings`) [`optional`].

       .. note:: Before the BigBang, there was nothing ...

    .. data:: kernel

       (`Attribute`) Name of a simulation kernel which expands to description
       attributes once the unit is scheduled to a pilot (and resource).

       .. note:: TODO: explain in detal, reference ENMDTK.

    """
    def __init__(self):
        """Le constructeur.
        """ 

        # initialize attributes
        attributes.Attributes.__init__(self)

        # set attribute interface properties
        self._attributes_extensible  (False)
        self._attributes_camelcasing (True)

        # register properties with the attribute interface
        # action description
        self._attributes_register(KERNEL,                 None, attributes.STRING, attributes.SCALAR, attributes.WRITEABLE)
        self._attributes_register(NAME,                   None, attributes.STRING, attributes.SCALAR, attributes.WRITEABLE)
        self._attributes_register(EXECUTABLE,             None, attributes.STRING, attributes.SCALAR, attributes.WRITEABLE)
        self._attributes_register(ARGUMENTS,              None, attributes.STRING, attributes.VECTOR, attributes.WRITEABLE)
        self._attributes_register(ENVIRONMENT,            None, attributes.STRING, attributes.DICT,   attributes.WRITEABLE)
        self._attributes_register(PRE_EXEC,               None, attributes.STRING, attributes.VECTOR, attributes.WRITEABLE)
        self._attributes_register(POST_EXEC,              None, attributes.STRING, attributes.VECTOR, attributes.WRITEABLE)
        #self._attributes_register(CLEANUP,           None, attributes.BOOL,   attributes.SCALAR, attributes.WRITEABLE)
        #self._attributes_register(START_TIME,        None, attributes.TIME,   attributes.SCALAR, attributes.WRITEABLE)
        #self._attributes_register(RUN_TIME,          None, attributes.TIME,   attributes.SCALAR, attributes.WRITEABLE)

        # I/O
        self._attributes_register(INPUT_STAGING,          None, attributes.ANY, attributes.SCALAR, attributes.WRITEABLE)
        self._attributes_register(OUTPUT_STAGING,         None, attributes.ANY, attributes.SCALAR, attributes.WRITEABLE)

        # resource requirements
        self._attributes_register(CORES,                  1, attributes.INT,    attributes.SCALAR, attributes.WRITEABLE)
        self._attributes_register(MPI,                    False, attributes.BOOL,   attributes.SCALAR, attributes.WRITEABLE)
        #self._attributes_register(CPU_ARCHITECTURE,  None, attributes.STRING, attributes.SCALAR, attributes.WRITEABLE)
        #self._attributes_register(OPERATING_SYSTEM,  None, attributes.STRING, attributes.SCALAR, attributes.WRITEABLE)
        #self._attributes_register(MEMORY,            None, attributes.INT,    attributes.SCALAR, attributes.WRITEABLE)

        # dependencies
        #self._attributes_register(RUN_AFTER,         None, attributes.STRING, attributes.VECTOR, attributes.WRITEABLE)
        #self._attributes_register(START_AFTER,       None, attributes.STRING, attributes.VECTOR, attributes.WRITEABLE)
        #self._attributes_register(CONCURRENT_WITH,   None, attributes.STRING, attributes.VECTOR, attributes.WRITEABLE)


    #------------------------------------------------------------------------------
    #
    def as_dict(self):
        """Returns a Python dictionary representation of the object.
        """
        # Apparently the attribute interface only handles 'non-None' attributes,
        # so we do it manually. More explicit anyways.
        obj_dict = {
            KERNEL                 : self.kernel,
            NAME                   : self.name,
            EXECUTABLE             : self.executable,
            ARGUMENTS              : self.arguments,
            ENVIRONMENT            : self.environment,
            CORES                  : self.cores,
            MPI                    : self.mpi,
<<<<<<< HEAD
            INPUT_DATA             : self.input_data, 
            OUTPUT_DATA            : self.output_data,
=======
>>>>>>> 448806b7
            PRE_EXEC               : self.pre_exec,
            POST_EXEC              : self.post_exec
        }
        if not self.input_staging:
            obj_dict[INPUT_STAGING] = []
        elif not isinstance(self.input_staging, list):
            obj_dict[INPUT_STAGING] = [self.input_staging.as_dict()]
        else:
            obj_dict[INPUT_STAGING] = [x.as_dict() for x in self.input_staging]

        if not self.output_staging:
            obj_dict[OUTPUT_STAGING] = []
        elif not isinstance(self.output_staging, list):
            obj_dict[OUTPUT_STAGING] = [self.output_staging.as_dict()]
        else:
            obj_dict[OUTPUT_STAGING] = [x.as_dict() for x in self.output_staging]

        return obj_dict


    #------------------------------------------------------------------------------
    #
    def __str__(self):
        """Returns a string representation of the object.
        """
        return str(self.as_dict())
<|MERGE_RESOLUTION|>--- conflicted
+++ resolved
@@ -25,10 +25,7 @@
 MPI                    = 'mpi'
 PRE_EXEC               = 'pre_exec'
 POST_EXEC              = 'post_exec'
-<<<<<<< HEAD
 KERNEL                 = 'kernel'
-=======
->>>>>>> 448806b7
 
 # ------------------------------------------------------------------------------
 #
@@ -154,11 +151,6 @@
             ENVIRONMENT            : self.environment,
             CORES                  : self.cores,
             MPI                    : self.mpi,
-<<<<<<< HEAD
-            INPUT_DATA             : self.input_data, 
-            OUTPUT_DATA            : self.output_data,
-=======
->>>>>>> 448806b7
             PRE_EXEC               : self.pre_exec,
             POST_EXEC              : self.post_exec
         }
