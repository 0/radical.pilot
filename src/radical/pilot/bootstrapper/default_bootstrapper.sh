#!/bin/bash -l

# ------------------------------------------------------------------------------
# Copyright 2013-2015, RADICAL @ Rutgers
# Licensed under the MIT License
#
# This script launches a radical.pilot compute pilot.  If needed, it creates and
# populates a virtualenv on the fly, into $VIRTENV.
#
# A created virtualenv will contain all dependencies for the RADICAL stack (see
# $VIRTENV_RADICAL_DEPS).  The RADICAL stack itself (or at least parts of it,
# see $VIRTENV_RADICAL_MODS) will be installed into $VIRTENV/radical/, and
# PYTHONPATH will be set to include that tree during runtime.  That allows us to
# use a different RADICAL stack if needed, by rerouting the PYTHONPATH, w/o the
# need to create a new virtualenv from scratch.
#
# Arguments passed to bootstrap_1 should be required by bootstrap_1 itself,
# and *not* be passed down to the agent.  Configuration used by the agent should
# go in the agent config file, and *not( be passed as an argument to 
# bootstrap_1.  Only parameters used by both should be passed to the bootstrap_1
# and  consecutively passed to the agent. It is rarely justified to duplicate
# information as parameters and agent config entries.  Exceptions would be:
# 1) the shell scripts can't (easily) read from MongoDB, so they need to
#    to get the information as arguments;
# 2) the agent needs information that goes beyond what can be put in
#    arguments, both qualitative and quantitatively.
#
# ------------------------------------------------------------------------------
# global variables
#
TUNNEL_BIND_DEVICE="lo"
CLEANUP=
HOSTPORT=
SDISTS=
VIRTENV=
VIRTENV_MODE=
CCM=
PILOTID=
RP_VERSION=
PYTHON=
<<<<<<< HEAD
SESSIONID=
=======
RUNTIME=
SCHEDULER=
SESSION_ID=
TASK_LAUNCH_METHOD=
>>>>>>> 7118f9a9
SANDBOX=`pwd`
AGENT_TYPE='multicore'
PREPROCESS=""

# flag which is set when a system level RP installation is found, triggers
# '--upgrade' flag for pip
# NOTE: this mechanism is disabled, as it affects a minority of machines and
#       adds too much complexity for too little benefit.  Also, it will break on
#       machines where pip has no connectivity, and pip cannot silently ignore
#       that system version...
# SYSTEM_RP='FALSE'


# seconds to wait for lock files
# 3 min should be enough for anybody to create/update a virtenv...
LOCK_TIMEOUT=180 # 3 min
VIRTENV_TGZ_URL="https://pypi.python.org/packages/source/v/virtualenv/virtualenv-1.9.tar.gz"
VIRTENV_TGZ="virtualenv-1.9.tar.gz"
VIRTENV_IS_ACTIVATED=FALSE
VIRTENV_RADICAL_DEPS="pymongo==2.8 apache-libcloud colorama python-hostlist"


# --------------------------------------------------------------------
#
# it is suprisingly difficult to get seconds since epoch in POSIX --
# 'date +%s' is a GNU extension...  Anyway, awk to the rescue!
#
timestamp () {
  TIMESTAMP=`\awk 'BEGIN{srand(); print srand()}'`
}


if ! test -z "$RADICAL_PILOT_PROFILE"
then
    timestamp
    TIME_ZERO=$TIMESTAMP
    export TIME_ZERO
fi


# ------------------------------------------------------------------------------
#
<<<<<<< HEAD
PROFILE_LOG="agent.0.prof"
=======
>>>>>>> 7118f9a9
profile_event()
{
    if test -z "$RADICAL_PILOT_PROFILE"
    then
        return
    fi

    etype=$1
    msg=$2

    if ! test -f 'gtod.c'
    then
        cat > gtod.c <<EOT
            #include <stdio.h>
            #include <sys/time.h>
            
            int main ()
            {
                struct timeval tv;
                (void) gettimeofday (&tv, NULL);
                fprintf (stdout, "%d.%06d\n", tv.tv_sec, tv.tv_usec);
                return (0);
            }
EOT
        cc -o gtod gtod.c
    fi

    if test -e "./gtod"
    then
        TIMESTAMP=`./gtod`
        NOW=`echo "$TIMESTAMP" - "$TIME_ZERO" | bc`
    else
        timestamp
        NOW=$((TIMESTAMP-TIME_ZERO))
<<<<<<< HEAD
        # Format: time, component, uid, event, message"
        printf "%.4f,%s,%s,%s,%s\n" \
            "$NOW" "bootstrap_1" "$PILOTID" "$@" "" >> $PROFILE_LOG
=======
>>>>>>> 7118f9a9
    fi

    PROFILE="$SESSION_ID.$$.Bootstrapper.prof"
    if ! test -f "$PROFILE"
    then
        # initialize profile
        echo "#time,name,uid,event,msg"
        echo "#time,name,uid,event,msg" > "$PROFILE"
    fi

    printf "%.4f,%s,%s,%s,%s\n" \
        "$NOW" "$$:Bootstrapper" "$PILOT_ID" "$etype" "$msg" \
        >> "$PROFILE"
}


# ------------------------------------------------------------------------------
#
# some virtenv operations need to be protected against pilots starting up
# concurrently, so we lock the virtualenv directory during creation and update.
#
# I/O redirect under noclobber is atomic in POSIX
#
lock()
{
    pid="$1"      # ID of pilot/bootstrapper waiting
    entry="$2"    # entry to lock
    timeout="$3"  # time to wait for a lock to expire In seconds)

    # clean $entry (normalize path, remove trailing slash, etc
    entry="`dirname $entry`/`basename $entry`"

    if test -z $timeout
    then
        timeout=$LOCK_TIMEOUT
    fi

    lockfile="$entry.lock"
    count=0

    err=`/bin/bash -c "set -C ; echo $pid > '$lockfile' && chmod a+r '$lockfile' && echo ok" 2>&1`
    until test "$err" = "ok"
    do
        if contains "$err" 'no such file or directory'
        then
            # there is something wrong with the lockfile path...
            echo "can't create lockfile at '$lockfile' - invalid directory?"
            exit 1
        fi

        owner=`cat $lockfile 2>/dev/null`
        count=$((count+1))

        echo "wait for lock $lockfile (owned by $owner) $((timeout-count))"

        if test $count -gt $timeout
        then
            echo "### WARNING ###"
            echo "lock timeout for $entry -- removing stale lock for '$owner'"
            rm $lockfile
            # we do not exit the loop here, but race again against other pilots
            # waiting for this lock.
            count=0
        else

            # need to wait longer for lock release
            sleep 1
        fi

        # retry
        err=`/bin/bash -c "set -C ; echo $pid > '$lockfile' && chmod a+r '$lockfile' && echo ok" 2>&1`
    done

    # one way or the other, we got the lock finally.
    echo "obtained lock $lockfile"
}


# ------------------------------------------------------------------------------
#
# remove an previously qcquired lock.  This will abort if the lock is already
# gone, or if it is not owned by us -- both cases indicate that a different
# pilot got tired of waiting for us and forcefully took over the lock
#
unlock()
{
    pid="$1"      # ID of pilot/bootstrapper which has the lock
    entry="$2"    # locked entry

    # clean $entry (normalize path, remove trailing slash, etc
    entry="`dirname $entry`/`basename $entry`"

    lockfile="$entry.lock"

    if ! test -f $lockfile
    then
        echo "ERROR: cannot unlock $entry for $pid: missing lock $lockfile"
        exit 1
    fi

    owner=`cat $lockfile`
    if ! test "$owner" = "`echo $pid`"
    then
        echo "ERROR: cannot unlock $entry for $pid: owner is $owner"
        exit 1
    fi

    rm -vf $lockfile
}


# ------------------------------------------------------------------------------
#
# after installing and updating pip, and after activating a VE, we want to make
# sure we use the correct python and pip executables.  This rehash sets $PIP and
# $PYTHON to the respective values.  Those variables should be used throughout
# the code, to avoid any ambiguity due to $PATH, aliases and shell functions.
#
# The only argument is optional, and can be used to pin a specific python
# executable.
#
rehash()
{
    explicit_python="$1"

    # If PYTHON was not set as an argument, detect it here.
    # we need to do this again after the virtenv is loaded
    if test -z "$explicit_python"
    then
        PYTHON=`which python`
    else
        PYTHON="$explicit_python"
    fi
    
    # NOTE: if a cacert.pem.gz was staged, we unpack it and use it for all pip
    #       commands (It means that the pip cacert [or the system's, dunno] 
    #       is not up to date).  Easy_install seems to use a different access 
    #       channel for some reason, so does not need the cert bundle.
    #       see https://github.com/pypa/pip/issues/2130
    #       ca-cert bundle from http://curl.haxx.se/docs/caextract.html
    if test -f 'cacert.pem.gz'
    then
        gunzip cacert.pem.gz
    fi

    if test -f 'cacert.pem'
    then
        PIP="`which pip` --cert cacert.pem"
    else
        PIP="`which pip`"
    fi

    # NOTE: some resources define a function pip() to implement the same cacert 
    #       fix we do above.  On some machines, that is broken (hello archer), 
    #       thus we undefine that function here.
    unset -f pip
    
    echo "PYTHON: $PYTHON"
    echo "PIP   : $PIP"
}


# ------------------------------------------------------------------------------
# contains(string, substring)
#
# Returns 0 if the specified string contains the specified substring,
# otherwise returns 1.
#
contains()
{
    string="$1"
    substring="$2"
    if test "${string#*$substring}" != "$string"
    then
        return 0    # $substring is in $string
    else
        return 1    # $substring is not in $string
    fi
}


# ------------------------------------------------------------------------------
#
# run a command, log command line and I/O, return success/failure
#
run_cmd()
{
    msg="$1"
    cmd="$2"
    fallback="$3"

    echo ""
    echo "# -------------------------------------------------------------------"
    echo "#"
    echo "# $msg"
    echo "# cmd: $cmd"
    echo "#"
    eval "$cmd"
    if test "$?" = 0
    then
        echo "#"
        echo "# SUCCESS"
        echo "#"
        echo "# -------------------------------------------------------------------"
        return 0
    else
        echo "#"
        echo "# ERROR"

        if test -z "$3"
        then
            echo "# no fallback command available"
        else
            echo "# running fallback command:"
            echo "# $fallback"
            echo "#"
            eval "$fallback"
            if test "$?" = 0
            then
                echo "#"
                echo "# SUCCESS (fallback)"
                echo "#"
                echo "# -------------------------------------------------------------------"
                return 0
            else
                echo "#"
                echo "# ERROR (fallback)"
            fi
        fi
        echo "#"
        echo "# -------------------------------------------------------------------"
        return 1
    fi
}


# ------------------------------------------------------------------------------
# print out script usage help
#
usage()
{
    msg="$@"

    if ! test -z "$msg"
    then
        printf "\n\tERROR: $msg\n\n" >> /dev/stderr
    fi

    cat << EOF >> /dev/stderr
usage: $0 options

This script launches a RADICAL-Pilot agent.

OPTIONS:
   -a   agent type (default: 'multicore')
   -c   ccm mode of agent startup
   -d   distribution source tarballs for radical stack install
   -e   execute commands before bootstrapping
   -f   tunnel forward endpoint (MongoDB host:port)
   -h   hostport to create tunnel to
   -i   python Interpreter to use, e.g., python2.7
   -m   mode of stack installion
   -p   pilot ID
   -r   radical-pilot version version to install in virtenv
   -s   session ID
   -t   tunnel device for connection forwarding
   -v   virtualenv location (create if missing)
   -x   exit cleanup - delete pilot sandbox, virtualenv etc. after completion

EOF

    # On error message, exit with error code
    if ! test -z "$msg"
    then
        exit 1
    fi
}


# ------------------------------------------------------------------------------
#
# create and/or update a virtenv, depending on mode specifier:
#
#   'private' : error  if it exists, otherwise create, then use
#   'update'  : update if it exists, otherwise create, then use
#   'create'  : use    if it exists, otherwise create, then use
#   'use'     : use    if it exists, otherwise error,  then exit
#   'recreate': delete if it exists, otherwise create, then use
#
# create and update ops will be locked and thus protected against concurrent
# bootstrap_1 invokations.
#
# (private + location in pilot sandbox == old behavior)
#
# That locking will likely not scale nicely for larger numbers of concurrent
# pilot, at least not for slow running updates (time for update of n pilots
# needs to be smaller than lock timeout).  OTOH, concurrent pip updates should
# not have a negative impact on the virtenv in the first place, AFAIU -- lock on
# create is more important, and should be less critical
#
virtenv_setup()
{
    profile_event 'virtenv_setup start'

    pid="$1"
    virtenv="$2"
    virtenv_mode="$3"

    virtenv_create=TRUE
    virtenv_update=TRUE

    lock "$pid" "$virtenv" # use default timeout

    if test "$virtenv_mode" = "private"
    then
        if test -f "$virtenv/bin/activate"
        then
            printf "\nERROR: private virtenv already exists at $virtenv\n\n"
            unlock "$pid" "$virtenv"
            exit 1
        fi
        virtenv_create=TRUE
        virtenv_update=FALSE

    elif test "$virtenv_mode" = "update"
    then
        test -f "$virtenv/bin/activate" || virtenv_create=TRUE
        virtenv_update=TRUE

    elif test "$virtenv_mode" = "create"
    then
        virtenv_create=TRUE
        virtenv_update=FALSE

    elif test "$virtenv_mode" = "use"
    then
        if ! test -f "$virtenv/bin/activate"
        then
            printf "\nERROR: given virtenv does not exists at $virtenv\n\n"
            unlock "$pid" "$virtenv"
            exit 1
        fi
        virtenv_create=FALSE
        virtenv_update=FALSE

    elif test "$virtenv_mode" = "recreate"
    then
        test -f "$virtenv/bin/activate" && rm -r "$virtenv"
        virtenv_create=TRUE
        virtenv_update=FALSE
    else
        printf "\nERROR: virtenv mode invalid: $virtenv_mode\n\n"
        unlock "$pid" "$virtenv"
        exit 1
    fi

    echo "virtenv_create   : $virtenv_create"
    echo "virtenv_update   : $virtenv_update"


    # radical_pilot installation and update is governed by PILOT_VERSION.  If
    # that is set to 'stage', we install the release and use the pilot which was
    # staged to pwd.  If set to 'release', we install from pypi.  In all other
    # cases, we install from git at a specific tag or branch
    #
    case "$RP_VERSION" in

        local)
            for sdist in `echo $SDISTS | tr ':' ' '`
            do
                src=${sdist%.tgz}
                src=${sdist%.tar.gz}
                tar zxmf $sdist
                RP_INSTALL_SOURCES="$RP_INSTALL_SOURCES $src/"
            done
            RP_INSTALL_TARGET='VIRTENV'
            RP_INSTALL_SDIST='TRUE'
            ;;

        debug)
            for sdist in `echo $SDISTS | tr ':' ' '`
            do
                src=${sdist%.tgz}
                src=${sdist%.tar.gz}
                tar zxmf $sdist
                RP_INSTALL_SOURCES="$RP_INSTALL_SOURCES $src/"
            done
            RP_INSTALL_TARGET='SANDBOX'
            RP_INSTALL_SDIST='TRUE'
            ;;

        release)
            RP_INSTALL_SOURCES='radical.pilot'
            RP_INSTALL_TARGET='VIRTENV'
            RP_INSTALL_SDIST='FALSE'
            ;;

        installed)
            if test -d "$VIRTENV/rp_install"
            then
                RP_INSTALL_SOURCES=''
                RP_INSTALL_TARGET=''
                RP_INSTALL_SDIST=''
            else
                echo "WARNING: 'rp_version' set to 'installed', "
                echo "         but no installed rp found in '$VIRTENV' ($virtenv_mode)"
                echo "         Setting 'rp_version' to 'release'"
                RP_VERSION='release'
                RP_INSTALL_SOURCES='radical.pilot'
                RP_INSTALL_TARGET='VIRTENV'
                RP_INSTALL_SDIST='FALSE'
            fi 
            ;;

        *)
            # NOTE: do *not* use 'pip -e' -- egg linking does not work with 
            #       PYTHONPATH.  Instead, we manually clone the respective 
            #       git repository, and switch to the branch/tag/commit.
            git clone https://github.com/radical-cybertools/radical.pilot.git
            (cd radical.pilot; git checkout $RP_VERSION)
            RP_INSTALL_SOURCES="radical.pilot/"
            RP_INSTALL_TARGET='VIRTENV'
            RP_INSTALL_SDIST='FALSE'
    esac

    # NOTE: for any immutable virtenv (VIRTENV_MODE==use), we have to choose
    #       a SANDBOX install target.  SANDBOX installation will only work with 
    #       'python setup.py install' (pip cannot handle it), so we have to use 
    #       the sdist, and the RP_INSTALL_SOURCES has to point to directories.
    if test "$virtenv_mode" = "use"
    then
        if test "$RP_INSTALL_TARGET" = "VIRTENV"
        then
            echo "WARNING: virtenv immutable - install RP locally"
            RP_INSTALL_TARGET='SANDBOX'
        fi

        if ! test -z "$RP_INSTALL_TARGET"
        then
            for src in $RP_INSTALL_SOURCES
            do
                if ! test -d "$src"
                then
                    # TODO: we could in principle download from pypi and 
                    # extract, or 'git clone' to local, and then use the setup
                    # install.  Not sure if this is worth the effor (AM)
                    echo "ERROR: local RP install needs sdist based install (not '$src')"
                    exit 1
                fi
            done
        fi
    fi

    echo "rp install sources: $RP_INSTALL_SOURCES"
    echo "rp install target : $RP_INSTALL_TARGET"


    # create virtenv if needed.  This also activates the virtenv.
    if test "$virtenv_create" = "TRUE"
    then
        if ! test -f "$virtenv/bin/activate"
        then
            virtenv_create "$virtenv"
            if ! test "$?" = 0
            then
               echo "Error on virtenv creation -- abort"
               unlock "$pid" "$virtenv"
               exit 1
            fi
        else
            echo "virtenv $virtenv exists"
        fi
    else
        echo "do not create virtenv $virtenv"
    fi

    # creation or not -- at this point it needs activation
    virtenv_activate "$virtenv"


    # update virtenv if needed.  This also activates the virtenv.
    if test "$virtenv_update" = "TRUE"
    then
        virtenv_update "$virtenv"
        if ! test "$?" = 0
        then
           echo "Error on virtenv update -- abort"
           unlock "$pid" "$virtenv"
           exit 1
       fi
    else
        echo "do not update virtenv $virtenv"
    fi

    # install RP
    rp_install "$RP_INSTALL_SOURCES" "$RP_INSTALL_TARGET" "$RP_INSTALL_SDIST"

    unlock "$pid" "$virtenv"

    profile_event 'virtenv_setup end'
}


# ------------------------------------------------------------------------------
#
virtenv_activate()
{
    virtenv="$1"

    if test "$VIRTENV_IS_ACTIVATED" = "TRUE"
    then
        return
    fi

    . "$virtenv/bin/activate"
    VIRTENV_IS_ACTIVATED=TRUE

    # make sure we use the new python binary
    rehash

  # # NOTE: calling radicalpilot-version does not work here -- depending on the
  # #       system settings, python setup it may not be found even if the 
  # #       rp module is installed and importable.
  # system_rp_loc="`python -c 'import radical.pilot as rp; print rp.__file__' 2>/dev/null`"
  # if ! test -z "$system_rp_loc"
  # then
  #     echo "found system RP install at '$system_rp_loc'"
  #     SYSTEM_RP='TRUE'
  # fi

    prefix="$virtenv/rp_install"

    # make sure the lib path into the prefix conforms to the python conventions
    PYTHON_VERSION=`python -c 'import distutils.sysconfig as sc; print sc.get_python_version()'`
    VE_MOD_PREFIX=` python -c 'import distutils.sysconfig as sc; print sc.get_python_lib()'`
    echo "PYTHON INTERPRETER: $PYTHON"
    echo "PYTHON_VERSION    : $PYTHON_VERSION"
    echo "VE_MOD_PREFIX     : $VE_MOD_PREFIX"
    echo "PIP installer     : $PIP"
    echo "PIP version       : `$PIP --version`"

    # NOTE: distutils.sc.get_python_lib() behaves different on different
    #       systems: on some systems (versions?) it returns a normalized path, 
    #       on some it does not.  As we need consistent behavior to have
    #       a chance of the sed below to succeed, we normalize the path ourself.
  # VE_MOD_PREFIX=`(cd $VE_MOD_PREFIX; pwd -P)`

    # NOTE: on other systems again, that above path normalization is resulting
    #       in paths which are invalid when used with pip/PYTHONPATH, as that
    #       will result in the incorrect use of .../lib/ vs. .../lib64/ (it is
    #       a symlink in the VE, but is created as distinct dir by pip).  So we
    #       have to perform the path normalization only on the part with points
    #       to the root of the VE: we don't apply the path normalization to
    #       the last three path elements (lib[64]/pythonx.y/site-packages) (this
    #       probably should be an sed command...)
    TMP_BASE="$VE_MOD_PREFIX/"
    TMP_TAIL="`basename $TMP_BASE`"
    TMP_BASE="`dirname  $TMP_BASE`"
    TMP_TAIL="`basename $TMP_BASE`/$TMP_TAIL"
    TMP_BASE="`dirname  $TMP_BASE`"
    TMP_TAIL="`basename $TMP_BASE`/$TMP_TAIL"
    TMP_BASE="`dirname  $TMP_BASE`"

    TMP_BASE=`(cd $TMP_BASE; pwd -P)`
    VE_MOD_PREFIX="$TMP_BASE/$TMP_TAIL"

    # we can now derive the pythonpath into the rp_install portion by replacing
    # the leading path elements.  The same mechanism is used later on
    # to derive the PYTHONPATH into the sandbox rp_install, if needed.
    RP_MOD_PREFIX=`echo $VE_MOD_PREFIX | sed -e "s|$virtenv|$virtenv/rp_install|"`
    VE_PYTHONPATH="$PYTHONPATH"

    # NOTE: this should not be necessary, but we explicit set PYTHONPATH to
    #       include the VE module tree, because some systems set a PYTHONPATH on
    #       'module load python', and that would supersede the VE module tree,
    #       leading to unusable versions of setuptools.
    PYTHONPATH="$VE_MOD_PREFIX:$VE_PYTHONPATH"
    export PYTHONPATH

    echo "activated virtenv"
    echo "VIRTENV      : $virtenv"
    echo "VE_MOD_PREFIX: $VE_MOD_PREFIX"
    echo "RP_MOD_PREFIX: $RP_MOD_PREFIX"
    echo "PYTHONPATH   : $PYTHONPATH"
}


# ------------------------------------------------------------------------------
#
# create virtualenv - we always use the latest version from GitHub
#
# The virtenv creation will also install the required packges, but will (mostly)
# not use '--upgrade' for dependencies, so that will become a noop if the
# packages have been installed before.  An eventual upgrade will be triggered
# independently in virtenv_update().
#
virtenv_create()
{
    profile_event 'virtenv_create start'

    virtenv="$1"

    # NOTE: create a fresh virtualenv. We use an older 1.9.x version of
    #       virtualenv as this seems to work more reliable than newer versions.
    run_cmd "Download virtualenv tgz" \
            "curl -k -O '$VIRTENV_TGZ_URL'"

    if ! test "$?" = 0
    then
        echo "WARNING: Couldn't download virtualenv via curl! Using system version."
        BOOTSTRAP_CMD="virtualenv $virtenv"

    else :
        run_cmd "unpacking virtualenv tgz" \
                "tar zxmf '$VIRTENV_TGZ'"

        if test $? -ne 0
        then
            echo "Couldn't unpack virtualenv!"
            return 1
        fi

        BOOTSTRAP_CMD="$PYTHON virtualenv-1.9/virtualenv.py $virtenv"
    fi


    run_cmd "Create virtualenv" \
            "$BOOTSTRAP_CMD"
    if test $? -ne 0
    then
        echo "Couldn't create virtualenv"
        return 1
    fi

    # activate the virtualenv
    virtenv_activate "$virtenv"

    # make sure we have pip
    PIP=`which pip`
    if test -z "$PIP"
    then
        run_cmd "install pip" \
                "easy_install pip" \
             || echo "Couldn't install pip! Uh oh...."
    fi

    # NOTE: setuptools 15.0 (which for some reason is the next release afer
    #       0.6c11) breaks on BlueWaters, and breaks badly (install works, but
    #       pip complains about some parameter mismatch).  So we fix on the last
    #       known workable version -- which seems to be acceptable to other
    #       hosts, too
    run_cmd "update setuptools" \
            "$PIP install --upgrade setuptools==0.6c11" \
         || echo "Couldn't update setuptools -- using default version"


    # NOTE: new releases of pip deprecate options we depend upon.  While the pip
    #       developers discuss if those options will get un-deprecated again,
    #       fact is that there are released pip versions around which do not 
    #       work for us (hello supermuc!).  So we fix the version to one we know
    #       is functional.
    run_cmd "update pip" \
            "$PIP install --upgrade pip==1.4.1" \
         || echo "Couldn't update pip -- using default version"

    # make sure the new pip version is used (but keep the python executable)
    rehash "$PYTHON"


    # NOTE: On india/fg 'pip install saga-python' does not work as pip fails to
    #       install apache-libcloud (missing bz2 compression).  We thus install 
    #       that dependency via easy_install.
    run_cmd "install apache-libcloud" \
            "easy_install --upgrade apache-libcloud" \
         || echo "Couldn't install/upgrade apache-libcloud! Lets see how far we get ..."


    # now that the virtenv is set up, we install all dependencies 
    # of the RADICAL stack
    for dep in "$VIRTENV_RADICAL_DEPS"
    do
        run_cmd "install $dep" \
                "$PIP install $dep" \
             || echo "Couldn't install $dep! Lets see how far we get ..."
    done
}


# ------------------------------------------------------------------------------
#
# update virtualenv - this assumes that the virtenv has been activated
#
virtenv_update()
{
    profile_event 'virtenv_update start'

    virtenv="$1"
    virtenv_activate "$virtenv"

    # we upgrade all dependencies of the RADICAL stack, one by one.
    # NOTE: we only do pip upgrades -- that will ignore the easy_installed 
    #       modules on india etc.
    for dep in "$VIRTENV_RADICAL_DEPS"
    do
        run_cmd "install $dep" \
                "$PIP install --upgrade $dep" \
             || echo "Couldn't update $dep! Lets see how far we get ..."
    done

    profile_event 'virtenv_update done'
}


# ------------------------------------------------------------------------------
#
# Install the radical stack, ie. install RP which pulls the rest. 
# This assumes that the virtenv has been activated.  Any previously installed
# stack version is deleted.
#
# As the virtenv should have all dependencies set up (see VIRTENV_RADICAL_DEPS),
# we don't expect any additional module pull from pypi.  Some rp_versions will, 
# however, pull the rp modules from pypi or git.
#
# . $VIRTENV/bin/activate
# rm -rf $VIRTENV/rp_install
#
# case rp_version:
#   @<token>:
#   @tag/@branch/@commit: # no sdist staging
#       git clone $github_base radical.pilot.src
#       (cd radical.pilot.src && git checkout token)
#       pip install -t $VIRTENV/rp_install/ radical.pilot.src
#       rm -rf radical.pilot.src
#       export PYTHONPATH=$VIRTENV/rp_install:$PYTHONPATH
#
#   release: # no sdist staging
#       pip install -t $VIRTENV/rp_install radical.pilot
#       export PYTHONPATH=$VIRTENV/rp_install:$PYTHONPATH
#
#   local: # needs sdist staging
#       tar zxmf $sdist.tgz
#       pip install -t $VIRTENV/rp_install $sdist/
#       export PYTHONPATH=$VIRTENV/rp_install:$PYTHONPATH
#
#   debug: # needs sdist staging
#       tar zxmf $sdist.tgz
#       pip install -t $SANDBOX/rp_install $sdist/
#       export PYTHONPATH=$SANDBOX/rp_install:$PYTHONPATH
#
#   installed: # no sdist staging
#       true
# esac
#
# NOTE: A 'pip install' (without '--upgrade') will not install anything if an 
#       old version lives in the system space.  A 'pip install --upgrade' will 
#       fail if there is no network connectivity (which otherwise is not really 
#       needed when we install from sdists).  '--upgrade' is not needed when 
#       installing from sdists.
#
rp_install()
{
    rp_install_sources="$1"
    rp_install_target="$2"
    rp_install_sdist="$3"

    if test -z "$rp_install_target"
    then
        echo "no RP install target - skip install"

        # we just activate the rp_install portion of the used virtenv
        PYTHONPATH="$RP_MOD_PREFIX:$VE_MOD_PREFIX:$VE_PYTHONPATH"
        export PYTHONPATH

        PATH="$VIRTENV/rp_install/bin:$PATH"
        export PATH

        return
    fi

    profile_event 'rp_install start'

    echo "Using RADICAL-Pilot install sources '$rp_install_sources'"

    # install rp into a separate tree -- no matter if in shared ve or a local
    # sandbox or elsewhere
    case "$rp_install_target" in
    
        VIRTENV)
            RP_INSTALL="$VIRTENV/rp_install"

            # no local install -- we want to install in the rp_install portion of
            # the ve.  The pythonpath is set to include that part.
            PYTHONPATH="$RP_MOD_PREFIX:$VE_MOD_PREFIX:$VE_PYTHONPATH"
            export PYTHONPATH

            PATH="$VIRTENV/rp_install/bin:$PATH"
            export PATH

            RADICAL_MOD_PREFIX="$RP_MOD_PREFIX/radical/"

            # NOTE: we first uninstall RP (for some reason, 'pip install --upgrade' does
            #       not work with all source types)
            run_cmd "uninstall radical.pilot" "$PIP uninstall -y radical.pilot"
            # ignore any errors

            echo "using virtenv install tree"
            echo "PYTHONPATH: $PYTHONPATH"
            echo "rp_install: $RP_MOD_PREFIX"
            echo "radicalmod: $RADICAL_MOD_PREFIX"
            ;;

        SANDBOX)
            RP_INSTALL="$SANDBOX/rp_install"

            # make sure the lib path into the prefix conforms to the python conventions
            RP_LOC_PREFIX=`echo $VE_MOD_PREFIX | sed -e "s|$VIRTENV|$SANDBOX/rp_install|"`

            echo "VE_MOD_PREFIX: $VE_MOD_PREFIX"
            echo "VIRTENV      : $VIRTENV"
            echo "SANDBOX      : $SANDBOX"
            echo "VE_LOC_PREFIX: $VE_LOC_PREFIX"

            # local PYTHONPATH needs to be pre-pended.  The ve PYTHONPATH is
            # already set during ve activation -- but we don't want the rp_install
            # portion from that ve...
            # NOTE: PYTHONPATH is set differently than the 'prefix' used during
            #       install
            PYTHONPATH="$RP_LOC_PREFIX:$VE_MOD_REFIX:$VE_PYTHONPATH"
            export PYTHONPATH

            PATH="$SANDBOX/rp_install/bin:$PATH"
            export PATH

            RADICAL_MOD_PREFIX="$RP_LOC_PREFIX/radical/"

            echo "using local install tree"
            echo "PYTHONPATH: $PYTHONPATH"
            echo "rp_install: $RP_LOC_PREFIX"
            echo "radicalmod: $RADICAL_MOD_PREFIX"
            ;;

        *)
            # this should never happen
            echo "ERROR: invalid RP install target '$RP_INSTALL_TARGET'"
            exit 1
    
    esac

    # NOTE: we need to purge the whole install tree (not only the module dir), 
    #       as pip will otherwise find the eggs and interpret them as satisfied
    #       dependencies, even if the modules are gone.  Of course, there should
    #       not be any eggs in the first place, but...
    rm    -rf  "$RP_INSTALL/"
    mkdir -p   "$RP_INSTALL/"

    # NOTE: we need to add the radical name __init__.py manually here --
    #       distutil is broken and will not install it.
    mkdir -p   "$RADICAL_MOD_PREFIX/"
    ru_ns_init="$RADICAL_MOD_PREFIX/__init__.py"
    echo                                              >  $ru_ns_init
    echo 'import pkg_resources'                       >> $ru_ns_init
    echo 'pkg_resources.declare_namespace (__name__)' >> $ru_ns_init
    echo                                              >> $ru_ns_init
    echo "created radical namespace in $RADICAL_MOD_PREFIX/__init__.py"

  # # NOTE: if we find a system level RP install, then pip install will not work
  # #       w/o the upgrade flag -- unless we install from sdist.  It may not
  # #       work with update flag either though...
  # if test "$SYSTEM_RP" = 'FALSE'
  # then
  #     # no previous version installed, don't need no upgrade
  #     pip_flags=''
  #     echo "no previous RP version - no upgrade"
  # else
  #     if test "$rp_install_sdist" = "TRUE"
  #     then
  #         # install from sdist doesn't need uprade either
  #         pip_flags=''
  #     else
  #         pip_flags='--upgrade'
  #         # NOTE: --upgrade is unreliable in its results -- depending on the
  #         #       VE setup, the resulting installation may be viable or not.
  #         echo "-----------------------------------------------------------------"
  #         echo " WARNING: found a system installation of radical.pilot!          "
  #         echo "          Upgrading to a new version may *or may not* succeed,   "
  #         echo "          depending on the specific system, python and virtenv   "
  #         echo "          configuration!                                         "
  #         echo "-----------------------------------------------------------------"
  #     fi
  # fi

    pip_flags="$pip_flags --src '$SANDBOX/rp_install/src'"
    pip_flags="$pip_flags --build '$SANDBOX/rp_install/build'"
    pip_flags="$pip_flags --install-option='--prefix=$RP_INSTALL'"

    for src in $RP_INSTALL_SOURCES
    do
        run_cmd "update $src via pip" \
                "$PIP install $pip_flags $src"
        
        if test $? -ne 0
        then
            echo "Couldn't install $src! Lets see how far we get ..."
        fi

        # NOTE: why? fuck pip, that's why!
        rm -rf "$SANDBOX/rp_install/build"
    done

    profile_event 'rp_install done'
}


# ------------------------------------------------------------------------------
# Verify that we ended up with a usable installation.  This will also print all
# versions and module locations, which is nice for debugging...
#
verify_rp_install()
{
    OLD_SAGA_VERBOSE=$SAGA_VERBOSE
    OLD_RADICAL_VERBOSE=$RADICAL_VERBOSE
    OLD_RADICAL_PILOT_VERBOSE=$RADICAL_PILOT_VERBOSE
    
    SAGA_VERBOSE=WARNING
    RADICAL_VERBOSE=WARNING
    RADICAL_PILOT_VERBOSE=WARNING
    
    # print the ve information and stack versions for verification
    echo
    echo "---------------------------------------------------------------------"
    echo
    echo "`$PYTHON --version` ($PYTHON)"
    echo "PYTHONPATH: $PYTHONPATH"
 (  python -c 'print "utils : ",; import radical.utils as ru; print ru.version_detail,; print ru.__file__' \
 && python -c 'print "saga  : ",; import saga          as rs; print rs.version_detail,; print rs.__file__' \
 && python -c 'print "pilot : ",; import radical.pilot as rp; print rp.version_detail,; print rp.__file__' \
 && (echo 'install ok!'; true) \
 ) \
 || (echo 'install failed!'; false) \
 || exit 1
    echo
    echo "---------------------------------------------------------------------"
    echo
    
    SAGA_VERBOSE=$OLD_SAGA_VERBOSE
    RADICAL_VERBOSE=$OLD_RADICAL_VERBOSE
    RADICAL_PILOT_VERBOSE=$OLD_RADICAL_PILOT_VERBOSE
}


# ------------------------------------------------------------------------------
# Find available port on the remote host where we can bind to
#
find_available_port()
{
    RANGE="23000..23100"
    # TODO: Now that we have corrected the logic of checking on the localhost,
    #       instead of the remote host, we need to improve the checking.
    #       For now just return a fixed value.
    AVAILABLE_PORT=23000

    echo ""
    echo "################################################################################"
    echo "## Searching for available TCP port for tunnel in range $RANGE."
    host=$1
    for port in $(eval echo {$RANGE}); do

        # Try to make connection
        (/bin/bash -c "(>/dev/tcp/$host/$port)" 2>/dev/null) &
        # Wait for 1 second
        read -t1
        # Kill child
        kill $! 2>/dev/null
        # If the kill command succeeds, assume that we have found our match!
        if [ "$?" == "0" ]
        then
            break
        fi

        # Reset port, so that the last port doesn't get chosen in error
        port=
    done

    # Wait for children
    wait 2>/dev/null

    # Assume the most recent port is available
    AVAILABLE_PORT=$port
}


# -------------------------------------------------------------------------------
#
# run a preprocess command -- and exit if it happens to fail
#
# preprocess commands are executed right in arg parser loop because -e can be
# passed multiple times
#
preprocess()
{
    cmd="$@"
    run_cmd "Running pre-process command" "$cmd"

    if test $? -ne 0
    then
        echo "#ABORT"
        exit 1
    fi
    PREPROCESS="$PREPROCESS\n$cmd"
}


# ------------------------------------------------------------------------------
#
# MAIN
#

# Report where we are, as this is not always what you expect ;-)
# Print environment, useful for debugging
echo "# -------------------------------------------------------------------"
echo "# bootstrap_1 running on host: `hostname -f`."
echo "# bootstrap_1 started as     : '$0 $@'"
echo "# Environment of bootstrap_1 process:"
echo "#"
echo "#"
env | sort
echo "# -------------------------------------------------------------------"

# parse command line arguments
while getopts "a:cd:e:f:h:i:m:p:r:s:t:v:x" OPTION; do
    case $OPTION in
        a)  AGENT_TYPE="$OPTARG"  ;;
        c)  CCM='TRUE'  ;;
        d)  SDISTS="$OPTARG"  ;;
        e)  preprocess "$OPTARG"  ;;
<<<<<<< HEAD
        f)  FORWARD_TUNNEL_ENDPOINT="$OPTARG"  ;;
        h)  HOSTPORT="$OPTARG"  ;;
        i)  PYTHON="$OPTARG"  ;;
        m)  VIRTENV_MODE="$OPTARG"  ;;
        p)  PILOTID="$OPTARG"  ;;
        r)  RP_VERSION="$OPTARG"  ;;
        s)  SESSIONID="$OPTARG"  ;;
        t)  TUNNEL_BIND_DEVICE="$OPTARG" ;;
        v)  VIRTENV=$(eval echo "$OPTARG")  ;;
        x)  CLEANUP="$OPTARG"  ;;
        *)  usage "Unknown option: '$OPTION'='$OPTARG'"  ;;
=======
        f)  FORWARD_TUNNEL_ENDPOINT=$OPTARG  ;;
        g)  VIRTENV=$(eval echo $OPTARG)  ;;
        i)  PYTHON=$OPTARG  ;;
        j)  TASK_LAUNCH_METHOD=$OPTARG  ;;
        k)  MPI_LAUNCH_METHOD=$OPTARG  ;;
        l)  LRMS=$OPTARG  ;;
        m)  DBURL=$OPTARG   ;;
        n)  DBNAME=$OPTARG  ;;
        o)  SPAWNER=$OPTARG  ;;
        p)  PILOT_ID=$OPTARG  ;;
        q)  SCHEDULER=$OPTARG  ;;
        r)  RUNTIME=$OPTARG  ;;
        s)  SESSION_ID=$OPTARG  ;;
        t)  AGENT_TYPE=$OPTARG  ;;
        u)  VIRTENV_MODE=$OPTARG  ;;
        v)  RP_VERSION=$OPTARG  ;;
        w)  SANDBOX=$OPTARG  ;;
        x)  CLEANUP=$OPTARG  ;;
        *)  usage "Unknown option: $OPTION=$OPTARG"  ;;
>>>>>>> 7118f9a9
    esac
done

# FIXME: By now the pre_process rules are already performed.
#        We should split the parsing and the execution of those.
#        "bootstrap start" is here so that $PILOTID is known.
# Create header for profile log
if ! test -z "$RADICAL_PILOT_PROFILE"
then
    profile_event 'bootstrap start'
fi

# NOTE: if the virtenv path contains a symbolic link element, then distutil will
#       report the absolute representation of it, and thus report a different
#       module path than one would expect from the virtenv path.  We thus
#       normalize the virtenv path before we use it.
mkdir -p "$VIRTENV"
echo "VIRTENV : $VIRTENV"
VIRTENV=`(cd $VIRTENV; pwd -P)`
echo "VIRTENV : $VIRTENV (normalized)"

# Check that mandatory arguments are set
# (Currently all that are passed through to the agent)
<<<<<<< HEAD
if test -z "$PILOTID"     ; then  usage "missing PILOTID      ";  fi
if test -z "$SESSIONID"   ; then  usage "missing SESSIONID    ";  fi
if test -z "$RP_VERSION"  ; then  usage "missing RP_VERSION   ";  fi
=======
if test -z "$CORES"              ; then  usage "missing CORES             ";  fi
if test -z "$DEBUG"              ; then  usage "missing DEBUG             ";  fi
if test -z "$DBNAME"             ; then  usage "missing DBNAME            ";  fi
if test -z "$DBURL"              ; then  usage "missing DBURL             ";  fi
if test -z "$LRMS"               ; then  usage "missing LRMS              ";  fi
if test -z "$MPI_LAUNCH_METHOD"  ; then  usage "missing MPI_LAUNCH_METHOD ";  fi
if test -z "$SPAWNER"            ; then  usage "missing SPAWNER           ";  fi
if test -z "$PILOT_ID"           ; then  usage "missing PILOT_ID          ";  fi
if test -z "$RUNTIME"            ; then  usage "missing RUNTIME           ";  fi
if test -z "$SCHEDULER"          ; then  usage "missing SCHEDULER         ";  fi
if test -z "$SESSION_ID"         ; then  usage "missing SESSION_ID        ";  fi
if test -z "$TASK_LAUNCH_METHOD" ; then  usage "missing TASK_LAUNCH_METHOD";  fi
if test -z "$RP_VERSION"         ; then  usage "missing RP_VERSION        ";  fi
>>>>>>> 7118f9a9

# If the host that will run the agent is not capable of communication
# with the outside world directly, we will setup a tunnel.
if [[ $FORWARD_TUNNEL_ENDPOINT ]]; then

    profile_event 'tunnel setup start'

    echo "# -------------------------------------------------------------------"
    echo "# Setting up forward tunnel for MongoDB to $FORWARD_TUNNEL_ENDPOINT."

    # Bind to localhost
    BIND_ADDRESS=`/sbin/ifconfig $TUNNEL_BIND_DEVICE|grep "inet addr"|cut -f2 -d:|cut -f1 -d" "`

    # Look for an available port to bind to.
    # This might be necessary if multiple agents run on one host.
    find_available_port $BIND_ADDRESS

    if [ $AVAILABLE_PORT ]; then
        echo "## Found available port: $AVAILABLE_PORT"
    else
        echo "## No available port found!"
        exit 1
    fi
    DBPORT=$AVAILABLE_PORT

    # Set up tunnel
    # TODO: Extract port and host
    FORWARD_TUNNEL_ENDPOINT_PORT=22
    if test "$FORWARD_TUNNEL_ENDPOINT" = "BIND_ADDRESS"; then
        # On some systems, e.g. Hopper, sshd on the mom node is not bound to 127.0.0.1
        # In those situations, and if configured, bind to the just obtained bind address.
        FORWARD_TUNNEL_ENDPOINT_HOST=$BIND_ADDRESS
    else
        FORWARD_TUNNEL_ENDPOINT_HOST=$FORWARD_TUNNEL_ENDPOINT
    fi
    ssh -o StrictHostKeyChecking=no -x -a -4 -T -N -L $BIND_ADDRESS:$DBPORT:$HOSTPORT -p $FORWARD_TUNNEL_ENDPOINT_PORT $FORWARD_TUNNEL_ENDPOINT_HOST &

    # Kill ssh process when bootstrap_1 dies, to prevent lingering ssh's
    trap 'jobs -p | xargs kill' EXIT

    # Overwrite HOSTPORT
    HOSTPORT=$BIND_ADDRESS:$DBPORT

    profile_event 'tunnel setup done'

fi

rehash "$PYTHON"

# ready to setup the virtenv
virtenv_setup    "$PILOTID" "$VIRTENV" "$VIRTENV_MODE"
virtenv_activate "$VIRTENV"

# Export the variables related to virtualenv,
# so that we can disable the virtualenv for the cu.
export _OLD_VIRTUAL_PATH
export _OLD_VIRTUAL_PYTHONHOME
export _OLD_VIRTUAL_PS1

# ------------------------------------------------------------------------------
# launch the radical agent
#
# the actual agent script lives in PWD if it was staged -- otherwise we use it
# from the virtenv
# NOTE: For some reasons, I have seen installations where 'scripts' go into
#       bin/, and some where setuptools only changes them in place.  For now, 
#       we allow for both -- but eventually (once the agent itself is small), 
#       we may want to move it to bin ourself.  At that point, we probably
#       have re-implemented pip... :/
# FIXME: the second option should use $RP_MOD_PATH, or should derive the path
#       from the imported rp modules __file__.
if test "$RP_INSTALL_TARGET" = 'SANDBOX'
then
    PILOT_SCRIPT="$SANDBOX/rp_install/bin/radical-pilot-agent-$AGENT_TYPE.py"
    if ! test -e "$PILOT_SCRIPT"
    then
        PILOT_SCRIPT="$SANDBOX/rp_install/lib/python$PYTHON_VERSION/site-packages/radical/pilot/agent/radical-pilot-agent-$AGENT_TYPE.py"
    fi
else
    PILOT_SCRIPT="$VIRTENV/rp_install/bin/radical-pilot-agent-$AGENT_TYPE.py"
    if ! test -e "$PILOT_SCRIPT"
    then
        PILOT_SCRIPT="$VIRTENV/rp_install/lib/python$PYTHON_VERSION/site-packages/radical/pilot/agent/radical-pilot-agent-$AGENT_TYPE.py"
    fi
fi

<<<<<<< HEAD
=======
AGENT_CMD="python $PILOT_SCRIPT \
-c $CORES \
-d $DEBUG \
-j $TASK_LAUNCH_METHOD \
-k $MPI_LAUNCH_METHOD \
-l $LRMS \
-m $DBURL \
-n $DBNAME \
-o $SPAWNER \
-p $PILOT_ID \
-q $SCHEDULER \
-s $SESSION_ID \
-r $RUNTIME"

if ! test -z "$AUTH"
then
    AGENT_CMD="$AGENT_CMD -a $AUTH"
fi
>>>>>>> 7118f9a9

if test -z "$CCM"
then
    AGENT_CMD="$PYTHON $PILOT_SCRIPT"
else
    AGENT_CMD="ccmrun $PYTHON $AGENT_CMD"
fi

verify_rp_install

echo
echo "# -------------------------------------------------------------------"
echo "# Launching radical-pilot-agent "
echo "# CMDLINE: $AGENT_CMD"

# before we start the agent proper, we'll create a bootstrap_2 script to do
# so.  For a single agent this is not needed -- but in the case where we spawn
# out additional agent instances later, that script can be reused to get proper
# env settings etc, w/o running through bootstrap_1 again.  That includes
# pre_exec commands, virtualenv settings and sourcing (again), and startup
# command).  We don't include any error checking right now, assuming that if the
# commands worked once to get to this point, they should work again for the next
# agent.  Famous last words, I know...
# Arguments to that script are passed on to the agent, which is specifically
# done to distinguish agent instances.
#
# ------------------------------------------------------------------------------
(cat <<EOT
#!/bin/sh

# some inspection for logging
hostname

# make sure we use the correct sandbox
cd $SANDBOX

# preprocessing commands
$PREPROCESSING

# activate virtenv
. $VIRTENV/bin/activate

# make sure rp_install is used
export PYTHONPATH=$PYTHONPATH

# run agent in debug mode
export RADICAL_DEBUG=TRUE
export SAGA_VERBOSE=DEBUG
export RADIAL_VERBOSE=DEBUG
export RADIAL_UTIL_VERBOSE=DEBUG
export RADIAL_PILOT_VERBOSE=DEBUG

<<<<<<< HEAD
# start agent, forward arguments
$AGENT_CMD "\$@"
EOT

)> bootstrap_2.sh
chmod 0755 bootstrap_2.sh
# ------------------------------------------------------------------------------

profile_event 'agent start'

# start the master agent instance (zero)
sh bootstrap_2.sh 'agent.0'
=======
profile_event 'sync rel' 'agent start'
$AGENT_CMD
>>>>>>> 7118f9a9
AGENT_EXITCODE=$?

profile_event 'cleanup start'

# cleanup flags:
#   l : pilot log files
#   u : unit work dirs
#   v : virtualenv
#   e : everything
echo
echo "# -------------------------------------------------------------------"
echo "# CLEANUP: $CLEANUP"
echo "#"
contains $CLEANUP 'l' && rm -r "$SANDBOX/agent.*"
contains $CLEANUP 'u' && rm -r "$SANDBOX/unit.*"
contains $CLEANUP 'v' && rm -r "$VIRTENV/" # FIXME: in what cases?
contains $CLEANUP 'e' && rm -r "$SANDBOX/"

profile_event 'cleanup done'
echo "#"
echo "# -------------------------------------------------------------------"

# ... and exit
exit $AGENT_EXITCODE
<|MERGE_RESOLUTION|>--- conflicted
+++ resolved
@@ -38,14 +38,7 @@
 PILOTID=
 RP_VERSION=
 PYTHON=
-<<<<<<< HEAD
 SESSIONID=
-=======
-RUNTIME=
-SCHEDULER=
-SESSION_ID=
-TASK_LAUNCH_METHOD=
->>>>>>> 7118f9a9
 SANDBOX=`pwd`
 AGENT_TYPE='multicore'
 PREPROCESS=""
@@ -88,10 +81,7 @@
 
 # ------------------------------------------------------------------------------
 #
-<<<<<<< HEAD
-PROFILE_LOG="agent.0.prof"
-=======
->>>>>>> 7118f9a9
+PROFILE="$SESSION_ID.$$.Bootstrapper.prof"
 profile_event()
 {
     if test -z "$RADICAL_PILOT_PROFILE"
@@ -99,7 +89,7 @@
         return
     fi
 
-    etype=$1
+    event=$1
     msg=$2
 
     if ! test -f 'gtod.c'
@@ -116,7 +106,7 @@
                 return (0);
             }
 EOT
-        cc -o gtod gtod.c
+        cc -o gtod gtod.c 1>/dev/null 2>/dev/null
     fi
 
     if test -e "./gtod"
@@ -126,24 +116,16 @@
     else
         timestamp
         NOW=$((TIMESTAMP-TIME_ZERO))
-<<<<<<< HEAD
-        # Format: time, component, uid, event, message"
-        printf "%.4f,%s,%s,%s,%s\n" \
-            "$NOW" "bootstrap_1" "$PILOTID" "$@" "" >> $PROFILE_LOG
-=======
->>>>>>> 7118f9a9
-    fi
-
-    PROFILE="$SESSION_ID.$$.Bootstrapper.prof"
+    fi
+
     if ! test -f "$PROFILE"
     then
         # initialize profile
-        echo "#time,name,uid,event,msg"
-        echo "#time,name,uid,event,msg" > "$PROFILE"
-    fi
-
-    printf "%.4f,%s,%s,%s,%s\n" \
-        "$NOW" "$$:Bootstrapper" "$PILOT_ID" "$etype" "$msg" \
+        echo "#time,name,uid,state,event,msg" > "$PROFILE"
+    fi
+
+    printf "%.4f,%s,%s,%s,%s,%s\n" \
+        "$NOW" "$$:Bootstrapper" "$PILOT_ID" "ACTIVE" "$event" "$msg" \
         >> "$PROFILE"
 }
 
@@ -1167,7 +1149,6 @@
         c)  CCM='TRUE'  ;;
         d)  SDISTS="$OPTARG"  ;;
         e)  preprocess "$OPTARG"  ;;
-<<<<<<< HEAD
         f)  FORWARD_TUNNEL_ENDPOINT="$OPTARG"  ;;
         h)  HOSTPORT="$OPTARG"  ;;
         i)  PYTHON="$OPTARG"  ;;
@@ -1179,27 +1160,6 @@
         v)  VIRTENV=$(eval echo "$OPTARG")  ;;
         x)  CLEANUP="$OPTARG"  ;;
         *)  usage "Unknown option: '$OPTION'='$OPTARG'"  ;;
-=======
-        f)  FORWARD_TUNNEL_ENDPOINT=$OPTARG  ;;
-        g)  VIRTENV=$(eval echo $OPTARG)  ;;
-        i)  PYTHON=$OPTARG  ;;
-        j)  TASK_LAUNCH_METHOD=$OPTARG  ;;
-        k)  MPI_LAUNCH_METHOD=$OPTARG  ;;
-        l)  LRMS=$OPTARG  ;;
-        m)  DBURL=$OPTARG   ;;
-        n)  DBNAME=$OPTARG  ;;
-        o)  SPAWNER=$OPTARG  ;;
-        p)  PILOT_ID=$OPTARG  ;;
-        q)  SCHEDULER=$OPTARG  ;;
-        r)  RUNTIME=$OPTARG  ;;
-        s)  SESSION_ID=$OPTARG  ;;
-        t)  AGENT_TYPE=$OPTARG  ;;
-        u)  VIRTENV_MODE=$OPTARG  ;;
-        v)  RP_VERSION=$OPTARG  ;;
-        w)  SANDBOX=$OPTARG  ;;
-        x)  CLEANUP=$OPTARG  ;;
-        *)  usage "Unknown option: $OPTION=$OPTARG"  ;;
->>>>>>> 7118f9a9
     esac
 done
 
@@ -1223,25 +1183,9 @@
 
 # Check that mandatory arguments are set
 # (Currently all that are passed through to the agent)
-<<<<<<< HEAD
 if test -z "$PILOTID"     ; then  usage "missing PILOTID      ";  fi
 if test -z "$SESSIONID"   ; then  usage "missing SESSIONID    ";  fi
 if test -z "$RP_VERSION"  ; then  usage "missing RP_VERSION   ";  fi
-=======
-if test -z "$CORES"              ; then  usage "missing CORES             ";  fi
-if test -z "$DEBUG"              ; then  usage "missing DEBUG             ";  fi
-if test -z "$DBNAME"             ; then  usage "missing DBNAME            ";  fi
-if test -z "$DBURL"              ; then  usage "missing DBURL             ";  fi
-if test -z "$LRMS"               ; then  usage "missing LRMS              ";  fi
-if test -z "$MPI_LAUNCH_METHOD"  ; then  usage "missing MPI_LAUNCH_METHOD ";  fi
-if test -z "$SPAWNER"            ; then  usage "missing SPAWNER           ";  fi
-if test -z "$PILOT_ID"           ; then  usage "missing PILOT_ID          ";  fi
-if test -z "$RUNTIME"            ; then  usage "missing RUNTIME           ";  fi
-if test -z "$SCHEDULER"          ; then  usage "missing SCHEDULER         ";  fi
-if test -z "$SESSION_ID"         ; then  usage "missing SESSION_ID        ";  fi
-if test -z "$TASK_LAUNCH_METHOD" ; then  usage "missing TASK_LAUNCH_METHOD";  fi
-if test -z "$RP_VERSION"         ; then  usage "missing RP_VERSION        ";  fi
->>>>>>> 7118f9a9
 
 # If the host that will run the agent is not capable of communication
 # with the outside world directly, we will setup a tunnel.
@@ -1328,27 +1272,6 @@
     fi
 fi
 
-<<<<<<< HEAD
-=======
-AGENT_CMD="python $PILOT_SCRIPT \
--c $CORES \
--d $DEBUG \
--j $TASK_LAUNCH_METHOD \
--k $MPI_LAUNCH_METHOD \
--l $LRMS \
--m $DBURL \
--n $DBNAME \
--o $SPAWNER \
--p $PILOT_ID \
--q $SCHEDULER \
--s $SESSION_ID \
--r $RUNTIME"
-
-if ! test -z "$AUTH"
-then
-    AGENT_CMD="$AGENT_CMD -a $AUTH"
-fi
->>>>>>> 7118f9a9
 
 if test -z "$CCM"
 then
@@ -1401,7 +1324,6 @@
 export RADIAL_UTIL_VERBOSE=DEBUG
 export RADIAL_PILOT_VERBOSE=DEBUG
 
-<<<<<<< HEAD
 # start agent, forward arguments
 $AGENT_CMD "\$@"
 EOT
@@ -1413,11 +1335,8 @@
 profile_event 'agent start'
 
 # start the master agent instance (zero)
+profile_event 'sync rel' 'agent start'
 sh bootstrap_2.sh 'agent.0'
-=======
-profile_event 'sync rel' 'agent start'
-$AGENT_CMD
->>>>>>> 7118f9a9
 AGENT_EXITCODE=$?
 
 profile_event 'cleanup start'
