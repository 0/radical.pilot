
import sinon
import sys

print 0

print sinon.version

print 1

pd       = sinon.ComputePilotDescription ()
<<<<<<< HEAD
pd.resource = 'local'
pd.slots    = 10
=======
pd.slots = 10
pd.resource = 'local'
>>>>>>> d3be4993

print 2

um       = sinon.UnitManager (scheduler='round_robin')

print 3

ud       = sinon.ComputeUnitDescription ({'executable'    :'/usr/bin/touch', 
                                          'arguments'     : ['/tmp/sinon_bj_touch'],
                                          "number_of_processes" : 1,            
                                          "spmd_variation":"single",
                                          "output"        : "/tmp/bjstdout.txt",
                                          "error"         : "/tmp/bjstderr.txt"})
u1       = um.submit_unit (ud)
uid1     = u1.uid

print 4

pm       = sinon.PilotManager ()
p1       = pm.submit_pilot (pd)
p2       = pm.submit_pilot (pd)

print 5
print p1
print p2

p1.wait (state=sinon.RUNNING, timeout=10.0)

um.add_pilot (p1)
um.add_pilot (p2)
u2       = um.submit_unit (ud)
u3       = um.submit_unit (ud)
u4       = um.submit_unit (ud)
u5       = um.submit_unit (ud)
u6       = um.submit_unit (ud)

print str(u1)

print 6

u1.wait ()
u2.wait ()
u3.wait ()
u4.wait ()
u5.wait ()
u6.wait ()

print 7

u3 = sinon.ComputeUnit (uid=uid1)
u3.wait ()

print 8
<|MERGE_RESOLUTION|>--- conflicted
+++ resolved
@@ -8,14 +8,9 @@
 
 print 1
 
-pd       = sinon.ComputePilotDescription ()
-<<<<<<< HEAD
+pd          = sinon.ComputePilotDescription ()
 pd.resource = 'local'
 pd.slots    = 10
-=======
-pd.slots = 10
-pd.resource = 'local'
->>>>>>> d3be4993
 
 print 2
 
